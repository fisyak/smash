--- conflicted
+++ resolved
@@ -29,14 +29,9 @@
  *                               happens between particles
  */
 void collision_criteria_geometry(Particles *particles,
-<<<<<<< HEAD
-  CrossSections *cross_sections, std::list<int> *collision_list,
-  const Parameters &parameters, int id_a, int id_b,
-  size_t *rejection_conflict) {
-=======
+  CrossSections *cross_sections,
   std::list<int> *collision_list, const Laboratory &parameters, int id_a,
   int id_b, size_t *rejection_conflict) {
->>>>>>> aa700260
   /* just collided with this particle */
   if (particles->data(id_a).id_process() >= 0
       && particles->data(id_a).id_process()
