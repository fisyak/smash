/*
 *    Copyright (c) 2013
 *      maximilian attems <attems@fias.uni-frankfurt.de>
 *      Jussi Auvinen <auvinen@fias.uni-frankfurt.de>
 *    GNU General Public License (GPLv3)
 */

#include "tests/unittest.h"

#include <cstdio>

#include "include/particles.h"
#include "include/constants.h"
#include "include/particledata.h"
#include "include/pdgcode.h"
#include "include/outputroutines.h"
#include "../include/macros.h"
#include <algorithm>

using namespace Smash;

TEST(everything) {
  /* checks for geometric distance criteria */
  ParticleData particle_a, particle_b;
  particle_a.set_id(0);
  particle_b.set_id(1);

  /* 2 particles with null momenta */
  particle_a.set_momentum(0.1, 0.0, 0.0, 0.0);
  particle_b.set_momentum(0.1, 0.0, 0.0, 0.0);
  particle_a.set_position(1.0, 1.0, 1.0, 1.0);
  particle_b.set_position(2.0, 2.0, 2.0, 2.0);

  /* check return of particle distance of null momenta particles */
  double distance_squared = particle_distance(&particle_a, &particle_b);
  VERIFY(!(distance_squared < 0.0));
  /* XXX: does this test NaN?? */
  VERIFY(!(distance_squared > 1000.0));

  /* check collision_time for parallel momenta => impossible collision */
  particle_a.set_momentum(0.1, 0.3, -0.1, 0.2);
  particle_b.set_momentum(0.1, 0.3, -0.1, 0.2);
  double time = collision_time(particle_a, particle_b);
  VERIFY(!(time >= 0.0));

  /* reset momenta for possible collision and compare to Particle class */
  particle_a.set_momentum(0.1, 10.0, 9.0, 8.0);
  particle_b.set_momentum(0.1, -10.0, -90.0, -80.0);
  distance_squared = particle_distance(&particle_a, &particle_b);
  VERIFY(!(distance_squared < 0.0));

  /* now check the Particles class itself */
  const std::string pis(
      "pi+ 0.13957 -1.0 211 1 1 0\n"
      "pi- 0.13957 -1.0 -211 1 -1 0\n");
  Particles particles(pis, {});

  /* check addition of particles */
  particles.add_data(particle_a);
  VERIFY(!(particles.size() != 1));
  particles.add_data(particle_b);
  VERIFY(!(particles.size() != 2));
  int type_size = 0;
  for (const ParticleData &data : particles.data()) {
<<<<<<< HEAD
    printd("id %d: pdg %s\n", data.id(), data.pdgcode().string().c_str());
=======
    printd("id %d: pdg %d\n", data.id(), data.pdgcode());
    SMASH_UNUSED(data);
>>>>>>> 47826e53
    type_size++;
  }
  VERIFY(!(type_size != 2));
  VERIFY(!(particles.empty()));
  VERIFY(particles.has_data(1));

  /* check usage particle data */
  double distance_squared_2 = particle_distance(particles.data_pointer(0),
    particles.data_pointer(1));
  printd("%g versus %g\n", distance_squared, distance_squared_2);
  VERIFY(!(distance_squared_2 < 0.0));
  VERIFY(!(distance_squared_2 - distance_squared > really_small));
}

TEST_CATCH(load_from_incorrect_string, Particles::LoadFailure) {
  const std::string parts("Hallo Welt! (wave)");
  Particles p(parts, {});
}

TEST(load_one_particle_no_extra_whitespace) {
  const std::string parts("pi0 0.1350 -1.0 111 2 0 0");
  Particles p(parts, {});
  COMPARE(p.types_size(), 1u);
  int count = 0;
  for (const auto &type : p.types()) {
    ++count;
    COMPARE(type.mass(), 0.135f);
    COMPARE(type.width(), -1.f);
    COMPARE(type.pdgcode().dump(), 0x111);
    COMPARE(type.isospin(), 2);
    COMPARE(type.charge(), 0);
    COMPARE(type.spin(), 0);
  }
  COMPARE(count, 1);
}

TEST(load_one_particle_with_whitespace) {
  const std::string parts("\t\n\t  pi0  0.1350 \t -1.0 111\t2 0 0 \n ");
  Particles p(parts, {});
  COMPARE(p.types_size(), 1u);
  int count = 0;
  for (const auto &type : p.types()) {
    ++count;
    COMPARE(type.mass(), 0.135f);
    COMPARE(type.width(), -1.f);
    COMPARE(type.pdgcode().dump(), 0x111);
    COMPARE(type.isospin(), 2);
    COMPARE(type.charge(), 0);
    COMPARE(type.spin(), 0);
  }
  COMPARE(count, 1);
}

TEST_CATCH(load_one_particle_with_incorrect_newline, Particles::LoadFailure) {
  const std::string parts("pi0 0.1350\n-1.0 111 2 0 0");
  Particles p(parts, {});
}

TEST(load_only_comments) {
  const std::string parts(
      "# Hello\n"
      "  # Will you ignore me? #### sldfkjsdf\n"
      "\t\t  \t # yes?");
  Particles p(parts, {});
  COMPARE(p.types_size(), 0u);
}

TEST(load_one_particle_with_comment) {
  const std::string parts("pi0 0.1350  -1.0 111 2 0 0 # This is pi0. Swell.");
  Particles p(parts, {});
  COMPARE(p.types_size(), 1u);
  int count = 0;
  for (const auto &type : p.types()) {
    ++count;
    COMPARE(type.mass(), 0.135f);
    COMPARE(type.width(), -1.f);
    COMPARE(type.pdgcode().dump(), 0x111);
    COMPARE(type.isospin(), 2);
    COMPARE(type.charge(), 0);
    COMPARE(type.spin(), 0);
  }
  COMPARE(count, 1);
}

namespace particles_txt {
#include "particles.txt.h"
}  // namespace particles_txt
namespace decaymodes_txt {
#include "decaymodes.txt.h"
}  // namespace decaymodes_txt

TEST(load_many_particles) {
  Particles p(particles_txt::data, {});
<<<<<<< HEAD
  COMPARE(p.types_size(), 20);
  ParticleType type = p.particle_type(-0x1114);
=======
  COMPARE(p.types_size(), 20u);
  ParticleType type = p.particle_type(-1114);
>>>>>>> 47826e53
  COMPARE(type.mass(), 1.232f);
  COMPARE(type.width(), .117f);
  COMPARE(type.pdgcode().dump(), 0x80001114);
  COMPARE(type.isospin(), 3);
  COMPARE(type.charge(), 1);
  COMPARE(type.spin(), 3);

  type = p.particle_type(0x2112);
  COMPARE(type.mass(), .9396f);
  COMPARE(type.width(), -1.f);
  COMPARE(type.pdgcode().dump(), 0x2112);
  COMPARE(type.isospin(), 1);
  COMPARE(type.charge(), 0);
  COMPARE(type.spin(), 1);
}

TEST_CATCH(load_decaymodes_missing_pdg, Particles::ReferencedParticleNotFound) {
  const std::string decays_input(
      "113 \n"
      );
  Particles p({}, decays_input);
}

TEST_CATCH(load_decaymodes_no_decays, Particles::MissingDecays) {
  const std::string decays_input(
      "113 # rho0\n"
      );
  Particles p(particles_txt::data, decays_input);
}

TEST_CATCH(load_decaymodes_incorrect_start, PdgCode::InvalidPdgCode) {
  const std::string decays_input(
      "113. # rho0\n"
      );
  Particles p(particles_txt::data, decays_input);
}

TEST(load_decaymodes_two_channels) {
  const std::string decays_input(
      " 113\t# rho0\n"
      "\n"
      " 1.0\t211 -211\t# pi+ pi- \n"
      " \n"
      "\n"
      "223	# omega\n"
      "0.33 111 113	# pi0 rho0\n"
      "\n"
      "0.33 211 -213	# pi+ rho-\n"
      "0.33 -211 213	# pi- rho+\n"
      );
  Particles p(particles_txt::data, decays_input);

  {
    const auto &rho0 = p.decay_modes(0x113);
    VERIFY(!rho0.empty());
    const auto &modelist = rho0.decay_mode_list();
    COMPARE(modelist.size(), 1u);
    COMPARE(modelist[0].weight(), 1.);
<<<<<<< HEAD
    COMPARE(modelist[0].particle_list().size(), 2);
    COMPARE(modelist[0].particle_list()[0].dump(), 0x211);
    COMPARE(modelist[0].particle_list()[1].dump(), 0x80000211);
=======
    COMPARE(modelist[0].particle_list().size(), 2u);
    COMPARE(modelist[0].particle_list()[0], 211);
    COMPARE(modelist[0].particle_list()[1], -211);
>>>>>>> 47826e53
  }
  {
    const auto &omega = p.decay_modes(0x223);
    VERIFY(!omega.empty());
    const auto &modelist = omega.decay_mode_list();
    COMPARE(modelist.size(), 3u);
    FUZZY_COMPARE(float(modelist[0].weight()), 1.f/3.f);
    FUZZY_COMPARE(float(modelist[1].weight()), 1.f/3.f);
    FUZZY_COMPARE(float(modelist[2].weight()), 1.f/3.f);
<<<<<<< HEAD
    COMPARE(modelist[0].particle_list().size(), 2);
    COMPARE(modelist[0].particle_list()[0].dump(), 0x111);
    COMPARE(modelist[0].particle_list()[1].dump(), 0x113);
    COMPARE(modelist[1].particle_list().size(), 2);
    COMPARE(modelist[1].particle_list()[0].dump(), 0x211);
    COMPARE(modelist[1].particle_list()[1].dump(), 0x80000213);
    COMPARE(modelist[2].particle_list().size(), 2);
    COMPARE(modelist[2].particle_list()[0].dump(), 0x80000211);
    COMPARE(modelist[2].particle_list()[1].dump(), 0x213);
=======
    COMPARE(modelist[0].particle_list().size(), 2u);
    COMPARE(modelist[0].particle_list()[0], 111);
    COMPARE(modelist[0].particle_list()[1], 113);
    COMPARE(modelist[1].particle_list().size(), 2u);
    COMPARE(modelist[1].particle_list()[0], 211);
    COMPARE(modelist[1].particle_list()[1], -213);
    COMPARE(modelist[2].particle_list().size(), 2u);
    COMPARE(modelist[2].particle_list()[0], -211);
    COMPARE(modelist[2].particle_list()[1], 213);
>>>>>>> 47826e53
  }
}

template <typename T>
void check_particle_data_iteration(T *p) {
  std::size_t count = 0;
  for (auto &data : p->data()) {
    const int id = data.id();
    const ParticleData &data2 = p->data(id);
    COMPARE(&data, &data2);
    ++count;
  }
  COMPARE(count, p->size());
}

template <typename T>
void check_particle_type_iteration(T *p) {
  std::size_t count = 0;
  for (const auto &type : p->types()) {
    const PdgCode pdg = type.pdgcode();
    const ParticleType &type2 = p->particle_type(pdg);
    COMPARE(&type, &type2);
    ++count;
  }
  COMPARE(count, p->types_size());
}

TEST(iterate_particle_data) {
  Particles p(particles_txt::data, decaymodes_txt::data);
  const Particles *p2 = &p;
  check_particle_type_iteration(&p);
  check_particle_type_iteration(p2);

  check_particle_data_iteration(&p);
  check_particle_data_iteration(p2);
  p.create(0x211);
  check_particle_data_iteration(&p);
  check_particle_data_iteration(p2);
  p.create(-0x211);
  check_particle_data_iteration(&p);
  check_particle_data_iteration(p2);
}

TEST(erase_particle) {
  Particles p(particles_txt::data, decaymodes_txt::data);
<<<<<<< HEAD
  p.create(0x211);
  p.create(-0x211);
  p.create(0x111);
  COMPARE(p.size(), 3);
=======
  p.create(211);
  p.create(-211);
  p.create(111);
  COMPARE(p.size(), 3u);
>>>>>>> 47826e53
  VERIFY(p.has_data(0));
  VERIFY(p.has_data(1));
  VERIFY(p.has_data(2));
  VERIFY(!p.has_data(3));
  COMPARE(p.data(1).pdgcode().dump(), 0x80000211);

  p.remove(0);
  COMPARE(p.size(), 2u);
  VERIFY(!p.has_data(0));
  VERIFY(p.has_data(1));
  VERIFY(p.has_data(2));
  VERIFY(!p.has_data(3));
  COMPARE(p.data(1).pdgcode().dump(), 0x80000211);

  p.remove(2);
  COMPARE(p.size(), 1u);
  VERIFY(!p.has_data(0));
  VERIFY(p.has_data(1));
  VERIFY(!p.has_data(2));
  VERIFY(!p.has_data(3));
  COMPARE(p.data(1).pdgcode().dump(), 0x80000211);
}<|MERGE_RESOLUTION|>--- conflicted
+++ resolved
@@ -62,12 +62,8 @@
   VERIFY(!(particles.size() != 2));
   int type_size = 0;
   for (const ParticleData &data : particles.data()) {
-<<<<<<< HEAD
     printd("id %d: pdg %s\n", data.id(), data.pdgcode().string().c_str());
-=======
-    printd("id %d: pdg %d\n", data.id(), data.pdgcode());
     SMASH_UNUSED(data);
->>>>>>> 47826e53
     type_size++;
   }
   VERIFY(!(type_size != 2));
@@ -161,13 +157,8 @@
 
 TEST(load_many_particles) {
   Particles p(particles_txt::data, {});
-<<<<<<< HEAD
-  COMPARE(p.types_size(), 20);
+  COMPARE(p.types_size(), 20u);
   ParticleType type = p.particle_type(-0x1114);
-=======
-  COMPARE(p.types_size(), 20u);
-  ParticleType type = p.particle_type(-1114);
->>>>>>> 47826e53
   COMPARE(type.mass(), 1.232f);
   COMPARE(type.width(), .117f);
   COMPARE(type.pdgcode().dump(), 0x80001114);
@@ -226,15 +217,9 @@
     const auto &modelist = rho0.decay_mode_list();
     COMPARE(modelist.size(), 1u);
     COMPARE(modelist[0].weight(), 1.);
-<<<<<<< HEAD
-    COMPARE(modelist[0].particle_list().size(), 2);
+    COMPARE(modelist[0].particle_list().size(), 2u);
     COMPARE(modelist[0].particle_list()[0].dump(), 0x211);
     COMPARE(modelist[0].particle_list()[1].dump(), 0x80000211);
-=======
-    COMPARE(modelist[0].particle_list().size(), 2u);
-    COMPARE(modelist[0].particle_list()[0], 211);
-    COMPARE(modelist[0].particle_list()[1], -211);
->>>>>>> 47826e53
   }
   {
     const auto &omega = p.decay_modes(0x223);
@@ -244,27 +229,15 @@
     FUZZY_COMPARE(float(modelist[0].weight()), 1.f/3.f);
     FUZZY_COMPARE(float(modelist[1].weight()), 1.f/3.f);
     FUZZY_COMPARE(float(modelist[2].weight()), 1.f/3.f);
-<<<<<<< HEAD
-    COMPARE(modelist[0].particle_list().size(), 2);
+    COMPARE(modelist[0].particle_list().size(), 2u);
     COMPARE(modelist[0].particle_list()[0].dump(), 0x111);
     COMPARE(modelist[0].particle_list()[1].dump(), 0x113);
-    COMPARE(modelist[1].particle_list().size(), 2);
+    COMPARE(modelist[1].particle_list().size(), 2u);
     COMPARE(modelist[1].particle_list()[0].dump(), 0x211);
     COMPARE(modelist[1].particle_list()[1].dump(), 0x80000213);
-    COMPARE(modelist[2].particle_list().size(), 2);
+    COMPARE(modelist[2].particle_list().size(), 2u);
     COMPARE(modelist[2].particle_list()[0].dump(), 0x80000211);
     COMPARE(modelist[2].particle_list()[1].dump(), 0x213);
-=======
-    COMPARE(modelist[0].particle_list().size(), 2u);
-    COMPARE(modelist[0].particle_list()[0], 111);
-    COMPARE(modelist[0].particle_list()[1], 113);
-    COMPARE(modelist[1].particle_list().size(), 2u);
-    COMPARE(modelist[1].particle_list()[0], 211);
-    COMPARE(modelist[1].particle_list()[1], -213);
-    COMPARE(modelist[2].particle_list().size(), 2u);
-    COMPARE(modelist[2].particle_list()[0], -211);
-    COMPARE(modelist[2].particle_list()[1], 213);
->>>>>>> 47826e53
   }
 }
 
@@ -310,17 +283,10 @@
 
 TEST(erase_particle) {
   Particles p(particles_txt::data, decaymodes_txt::data);
-<<<<<<< HEAD
   p.create(0x211);
   p.create(-0x211);
   p.create(0x111);
-  COMPARE(p.size(), 3);
-=======
-  p.create(211);
-  p.create(-211);
-  p.create(111);
   COMPARE(p.size(), 3u);
->>>>>>> 47826e53
   VERIFY(p.has_data(0));
   VERIFY(p.has_data(1));
   VERIFY(p.has_data(2));
