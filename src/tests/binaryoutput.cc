/*
 *
 *    Copyright (c) 2014-2020,2022-2024
 *      SMASH Team
 *
 *    GNU General Public License (GPLv3 or later)
 *
 */

#include "vir/test.h"  // This include has to be first

#include "smash/binaryoutput.h"

#include <array>
#include <cstdint>
#include <cstdio>
#include <cstring>
#include <fstream>
#include <iostream>
#include <string>
#include <vector>

#include "setup.h"
#include "smash/clock.h"
#include "smash/config.h"
#include "smash/file.h"
#include "smash/fluidizationaction.h"
#include "smash/outputinterface.h"
#include "smash/processbranch.h"
#include "smash/scatteraction.h"
#include "smash/scatteractionsfinderparameters.h"

using namespace smash;

static const std::filesystem::path testoutputpath =
    std::filesystem::absolute(SMASH_TEST_OUTPUT_PATH);

static const EventLabel event_id = {0, 0};

TEST(directory_is_created) {
  std::filesystem::create_directories(testoutputpath);
  VERIFY(std::filesystem::exists(testoutputpath));
}

TEST(init_particletypes) { Test::create_smashon_particletypes(); }

static const int16_t current_format_version = 10;

/* A set of convenient functions to read binary */

static void read_binary(std::string &s, const FilePtr &file) {
  size_t size = s.size();
  COMPARE(std::fread(&size, sizeof(std::int32_t), 1, file.get()), 1u);
  std::vector<char> buf(size);
  COMPARE(std::fread(&buf[0], sizeof(char), size, file.get()),
          static_cast<size_t>(size));
  s.assign(&buf[0], size);
}

static void read_binary(FourVector &v, const FilePtr &file) {
  COMPARE(std::fread(v.begin(), sizeof(*v.begin()), 4, file.get()), 4u);
}

static void read_binary(std::uint16_t &x, const FilePtr &file) {
  COMPARE(std::fread(&x, sizeof(x), 1, file.get()), 1u);
}

static void read_binary(std::int32_t &x, const FilePtr &file) {
  COMPARE(std::fread(&x, sizeof(x), 1, file.get()), 1u);
}

static void read_binary(std::int16_t &x, const FilePtr &file) {
  COMPARE(std::fread(&x, sizeof(x), 1, file.get()), 1u);
}

static void read_binary(double &x, const FilePtr &file) {
  COMPARE(std::fread(&x, sizeof(x), 1, file.get()), 1u);
}

/* Function to read and compare particle */
static bool compare_particle(const ParticleData &p, const FilePtr &file) {
  int32_t id, pdgcode, charge;
  double mass;
  FourVector pos, mom;
  read_binary(pos, file);
  read_binary(mass, file);
  read_binary(mom, file);
  read_binary(pdgcode, file);
  read_binary(id, file);
  read_binary(charge, file);

  return (p.id() == id) && (p.pdgcode().get_decimal() == pdgcode) &&
         (pos == p.position()) &&
         (mom == p.momentum() && charge == p.type().charge());
}

/* Reads and compares particle in case of extended format */
static void compare_particle_extended(const ParticleData &p,
                                      const FilePtr &file) {
  VERIFY(compare_particle(p, file));
  int32_t collisions_per_particle, id_process, process_type, p1pdg, p2pdg,
      baryon_number, strangeness;
  double formation_time, xs_scaling_factor, time_last_collision;
  const auto h = p.get_history();
  read_binary(collisions_per_particle, file);
  read_binary(formation_time, file);
  read_binary(xs_scaling_factor, file);
  read_binary(id_process, file);
  read_binary(process_type, file);
  read_binary(time_last_collision, file);
  read_binary(p1pdg, file);
  read_binary(p2pdg, file);
  read_binary(baryon_number, file);
  read_binary(strangeness, file);
  COMPARE(collisions_per_particle, h.collisions_per_particle);
  COMPARE(formation_time, p.formation_time());
  COMPARE(xs_scaling_factor, p.xsec_scaling_factor());
  COMPARE(id_process, static_cast<int>(h.id_process));
  COMPARE(process_type, static_cast<int>(h.process_type));
  COMPARE(time_last_collision, h.time_last_collision);
  COMPARE(p1pdg, h.p1.get_decimal());
  COMPARE(p2pdg, h.p2.get_decimal());
  COMPARE(baryon_number, p.type().baryon_number());
  COMPARE(strangeness, p.type().strangeness());
}

/* function to read and compare particle block header */
static bool compare_particles_block_header(const EventLabel &ev,
                                           const int32_t npart,
                                           const FilePtr &file) {
  int32_t npart_read, ev_read, ens_read;
  char c_read;
  COMPARE(std::fread(&c_read, sizeof(char), 1, file.get()), 1u);
  read_binary(ev_read, file);
  read_binary(ens_read, file);
  read_binary(npart_read, file);
<<<<<<< HEAD
  return (c_read == 'p') && (npart_read == npart);
=======
  // std::cout << c_read << std::endl;
  // std::cout << ev_read << " " << ev.event_number << std::endl;
  // std::cout << ens_read << " " << ev.ensemble_number << std::endl;
  // std::cout << npart_read << " " << npart << std::endl;
  return (c_read == 'p') && (npart_read == npart) &&
         (ev_read == ev.event_number) && (ens_read == ev.ensemble_number);
>>>>>>> e89b4558
}

/* function to read and compare collision block header */
static bool compare_interaction_block_header(const int32_t nin,
                                             const int32_t nout,
                                             const Action &action, double rho,
                                             const FilePtr &file) {
  int32_t nin_read, nout_read, process_type_read;
  double rho_read, weight_read, partial_weight_read;
  char c_read;
  auto process_type = static_cast<int32_t>(action.get_type());
  COMPARE(std::fread(&c_read, sizeof(char), 1, file.get()), 1u);
  read_binary(nin_read, file);
  read_binary(nout_read, file);
  COMPARE(std::fread(&rho_read, sizeof(double), 1, file.get()), 1u);
  COMPARE(std::fread(&weight_read, sizeof(double), 1, file.get()), 1u);
  COMPARE(std::fread(&partial_weight_read, sizeof(double), 1, file.get()), 1u);
  read_binary(process_type_read, file);
  return (c_read == 'i') && (nin_read == nin) && (nout_read == nout) &&
         (rho_read == rho) && (weight_read == action.get_total_weight()) &&
         (partial_weight_read == action.get_partial_weight()) &&
         (process_type_read == process_type);
}

/* function to read and compare event end line */
static bool compare_final_block_header(const EventLabel &ev,
                                       const double impact_parameter,
                                       const bool empty_event,
                                       const FilePtr &file) {
  int32_t ev_read, ens_read;
  char c_read;
  double b_read;
  char empty_event_read;
  COMPARE(std::fread(&c_read, sizeof(char), 1, file.get()), 1u);
  read_binary(ev_read, file);
  read_binary(ens_read, file);
  COMPARE(std::fread(&b_read, sizeof(double), 1, file.get()), 1u);
  COMPARE(std::fread(&empty_event_read, sizeof(char), 1, file.get()), 1u);
  return (c_read == 'f') && (ev_read == ev.event_number) &&
         (ens_read == ev.ensemble_number) && (b_read == impact_parameter) &&
         (empty_event_read == empty_event);
}

static bool compare_initial_conditions_interaction_block_header(
    const int32_t npart, const FilePtr &file) {
  int32_t npart_read;
  char c_read;
  COMPARE(std::fread(&c_read, sizeof(char), 1, file.get()), 1u);
  read_binary(npart_read, file);
  // std::cout << c_read << std::endl;
  // std::cout << npart_read << " " << npart << std::endl;
  return (c_read == 'p') && (npart_read == npart);
}

/* function to check we reached the end of the file */
static bool check_end_of_file(const FilePtr &file) {
  return std::feof(file.get()) == 0;
}

TEST(fullhistory_format) {
  /* create two smashon particles */
  Particles particles;
  const ParticleData p1 = particles.insert(Test::smashon_random());
  const ParticleData p2 = particles.insert(Test::smashon_random());

  /* Create elastic interaction (smashon + smashon). */
  const double impact_parameter = 1.473;
  const bool empty_event = false;
  EventInfo event = Test::default_event_info(impact_parameter, empty_event);
  ScatterActionPtr action = std::make_unique<ScatterAction>(p1, p2, 0.);
  action->add_all_scatterings(Test::default_finder_parameters());
  action->generate_final_state();
  ParticleList final_particles = action->outgoing_particles();
  const double rho = 0.123;

  const std::filesystem::path collisionsoutputfilepath =
      testoutputpath / "collisions_binary.bin";
  std::filesystem::path collisionsoutputfilepath_unfinished =
      collisionsoutputfilepath;
  collisionsoutputfilepath_unfinished += ".unfinished";
  {
    /* Set the most verbose option */
    OutputParameters output_par = OutputParameters();
    output_par.coll_printstartend = true;
    output_par.coll_extended = false;

    /* Create an instance of binary output */
    auto bin_output = std::make_unique<BinaryOutputCollisions>(
        testoutputpath, "Collisions", output_par);
    VERIFY(std::filesystem::exists(collisionsoutputfilepath_unfinished));

    /* Write initial state output: the two smashons we created */
    bin_output->at_eventstart(particles, event_id, event);
    bin_output->at_interaction(*action, rho);

    /* Final state output */
    action->perform(&particles, 1);
    bin_output->at_eventend(particles, event_id, event);
  }
  VERIFY(!std::filesystem::exists(collisionsoutputfilepath_unfinished));
  VERIFY(std::filesystem::exists(collisionsoutputfilepath));

  /*
   * Now we have an artificially generated binary output.
   * Let us try if we can read and understand it.
   */

  {
    FilePtr binF = fopen(collisionsoutputfilepath.native(), "rb");
    VERIFY(binF.get());
    // Header
    std::vector<char> buf(4);
    std::string magic, smash_version;
<<<<<<< HEAD
    uint16_t format_version_number, extended_version;

    COMPARE(std::fread(&buf[0], 1, 4, binF.get()), 4u);  // magic number
    magic.assign(&buf[0], 4);
    VERIFY(std::fread(&format_version_number, sizeof(format_version_number), 1,
                      binF.get()) == 1);
    VERIFY(std::fread(&extended_version, sizeof(extended_version), 1,
                      binF.get()) == 1);
    read_binary(smash_version, binF);  // smash version

    COMPARE(magic, "SMSH");
    COMPARE(static_cast<int>(format_version_number), current_format_version);
    COMPARE(extended_version, 0);
=======
    uint16_t format_version_number, extended_format;

    COMPARE(std::fread(&buf[0], 1, 4, binF.get()), 4u);  // magic number
    magic.assign(&buf[0], 4);
    read_binary(format_version_number, binF);  // format version number
    read_binary(extended_format, binF);        // whether extended format
    read_binary(smash_version, binF);          // smash version

    COMPARE(magic, "SMSH");
    COMPARE(format_version_number, current_format_version);
    COMPARE(extended_format, 0);
>>>>>>> e89b4558
    COMPARE(smash_version, SMASH_VERSION);

    // particles at event start: expect two smashons
    VERIFY(compare_particles_block_header(event_id, 2, binF));
    VERIFY(compare_particle(p1, binF));
    VERIFY(compare_particle(p2, binF));

    // interaction: 2 smashons -> 2 smashons
    VERIFY(compare_interaction_block_header(2, 2, *action, rho, binF));
    VERIFY(compare_particle(p1, binF));
    VERIFY(compare_particle(p2, binF));
    VERIFY(compare_particle(final_particles[0], binF));
    VERIFY(compare_particle(final_particles[1], binF));

    // paricles at event end: two smashons
    VERIFY(compare_particles_block_header(event_id, 2, binF));
    VERIFY(compare_particle(final_particles[0], binF));
    VERIFY(compare_particle(final_particles[1], binF));

    // event end line
    VERIFY(compare_final_block_header(event_id, impact_parameter, empty_event,
                                      binF));
    VERIFY(check_end_of_file(binF));
  }

  VERIFY(std::filesystem::remove(collisionsoutputfilepath));
}

TEST(particles_format) {
  /* create two smashon particles */
  const auto particles =
      Test::create_particles(2, [] { return Test::smashon_random(); });
  const double impact_parameter = 4.382;
  const bool empty_event = false;
  EventInfo event = Test::default_event_info(impact_parameter, empty_event);
  const ParticleList initial_particles = particles->copy_to_vector();

  const std::filesystem::path particleoutputpath =
      testoutputpath / "particles_binary.bin";
  std::filesystem::path particleoutputpath_unfinished = particleoutputpath;
  particleoutputpath_unfinished += ".unfinished";
  {
    /* Set the most verbose option */
    OutputParameters output_par = OutputParameters();
    output_par.part_extended = false;
    output_par.part_only_final = OutputOnlyFinal::No;

    /* Create an instance of binary output */
    auto bin_output = std::make_unique<BinaryOutputParticles>(
        testoutputpath, "Particles", output_par);
    VERIFY(bool(bin_output));
    VERIFY(std::filesystem::exists(particleoutputpath_unfinished));

    /* Write initial state output: the two smashons we created */
    bin_output->at_eventstart(*particles, event_id, event);
    /* Interaction smashon + smashon -> smashon */
    ParticleList final_state = {Test::smashon_random()};
    particles->replace(initial_particles, final_state);

    DensityParameters dens_par(Test::default_parameters());
    bin_output->at_intermediate_time(*particles, nullptr, dens_par, event_id,
                                     event);

    /* Final state output */
    bin_output->at_eventend(*particles, event_id, event);
  }
  const ParticleList final_particles = particles->copy_to_vector();
  VERIFY(!std::filesystem::exists(particleoutputpath_unfinished));
  VERIFY(std::filesystem::exists(particleoutputpath));

  /*
   * Now we have an artificially generated binary output.
   * Let us try if we can read and understand it.
   */

  {
    FilePtr binF = fopen(particleoutputpath.native(), "rb");
    VERIFY(binF.get());
    // Header
    std::vector<char> buf(4);
    std::string magic, smash_version;
<<<<<<< HEAD
    uint16_t format_version_number, extended_version;

    COMPARE(std::fread(&buf[0], 1, 4, binF.get()), 4u);  // magic number
    magic.assign(&buf[0], 4);
    VERIFY(std::fread(&format_version_number, sizeof(format_version_number), 1,
                      binF.get()) == 1);
    VERIFY(std::fread(&extended_version, sizeof(extended_version), 1,
                      binF.get()) == 1);
    read_binary(smash_version, binF);  // smash version

    COMPARE(magic, "SMSH");
    COMPARE(static_cast<int>(format_version_number), current_format_version);
    COMPARE(extended_version, 0);
=======
    uint16_t format_version_number, extended_format;

    COMPARE(std::fread(&buf[0], 1, 4, binF.get()), 4u);  // magic number
    magic.assign(&buf[0], 4);
    read_binary(format_version_number, binF);  // format version number
    read_binary(extended_format, binF);        // whether extended format
    read_binary(smash_version, binF);          // smash version

    COMPARE(magic, "SMSH");
    COMPARE(format_version_number, current_format_version);
    COMPARE(extended_format, 0);
>>>>>>> e89b4558
    COMPARE(smash_version, SMASH_VERSION);

    int32_t npart;
    // particles at event start: expect two smashons
    npart = 2;
    VERIFY(compare_particles_block_header(event_id, npart, binF));
    VERIFY(compare_particle(initial_particles[0], binF));
    VERIFY(compare_particle(initial_particles[1], binF));

    // Periodic output: already after interaction. One smashon expected.
    npart = 1;
    VERIFY(compare_particles_block_header(event_id, npart, binF));
    VERIFY(compare_particle(final_particles[0], binF));

    // particles at event end
    npart = 1;
    VERIFY(compare_particles_block_header(event_id, npart, binF));
    VERIFY(compare_particle(final_particles[0], binF));

    // after end of event
    VERIFY(compare_final_block_header(event_id, impact_parameter, empty_event,
                                      binF));
    VERIFY(check_end_of_file(binF));
  }

  VERIFY(std::filesystem::remove(particleoutputpath));
}

TEST(extended) {
  /* create two smashon particles */
  Particles particles;
  const ParticleData p1 = particles.insert(Test::smashon_random());
  const ParticleData p2 = particles.insert(Test::smashon_random());

  /* Create elastic interaction (smashon + smashon). */
  ScatterActionPtr action = std::make_unique<ScatterAction>(p1, p2, 0.);
  action->add_all_scatterings(Test::default_finder_parameters());
  action->generate_final_state();
  ParticleList final_particles = action->outgoing_particles();
  const double rho = 0.123;

  const double impact_parameter = 1.473;
  const bool empty_event = true;
  EventInfo event = Test::default_event_info(impact_parameter, empty_event);

  const std::filesystem::path collisionsoutputfilepath =
      testoutputpath / "collisions_binary.bin";
  std::filesystem::path collisionsoutputfilepath_unfinished =
      collisionsoutputfilepath;
  collisionsoutputfilepath_unfinished += ".unfinished";
  {
    OutputParameters output_par = OutputParameters();
    output_par.coll_printstartend = true;
    output_par.coll_extended = true;

    /* Create an instance of binary output */
    auto bin_output = std::make_unique<BinaryOutputCollisions>(
        testoutputpath, "Collisions", output_par);
    VERIFY(std::filesystem::exists(collisionsoutputfilepath_unfinished));

    /* Write initial state output: the two smashons we created */
    bin_output->at_eventstart(particles, event_id, event);
    bin_output->at_interaction(*action, rho);

    /* Final state output */
    action->perform(&particles, 1);
    bin_output->at_eventend(particles, event_id, event);
  }
  VERIFY(!std::filesystem::exists(collisionsoutputfilepath_unfinished));
  VERIFY(std::filesystem::exists(collisionsoutputfilepath));

  /*
   * Now we have an artificially generated binary output.
   * Let us try if we can read and understand it.
   */

  {
    FilePtr binF = fopen(collisionsoutputfilepath.native(), "rb");
    VERIFY(binF.get());
    // Header
    std::vector<char> buf(4);
    std::string magic, smash_version;
    uint16_t format_version_number, extended_version;

    COMPARE(std::fread(&buf[0], 1, 4, binF.get()), 4u);  // magic number
    magic.assign(&buf[0], 4);
    read_binary(format_version_number, binF);  // format version number
    read_binary(extended_version, binF);       // whether extended format
    read_binary(smash_version, binF);          // smash version

    COMPARE(magic, "SMSH");
    COMPARE(static_cast<int>(format_version_number), current_format_version);
    COMPARE(extended_version, 1);
    COMPARE(smash_version, SMASH_VERSION);

    // particles at event atart: expect two smashons
    VERIFY(compare_particles_block_header(event_id, 2, binF));
    compare_particle_extended(p1, binF);
    compare_particle_extended(p2, binF);

    // interaction: 2 smashons -> 2 smashons
    VERIFY(compare_interaction_block_header(2, 2, *action, rho, binF));
    compare_particle_extended(p1, binF);
    compare_particle_extended(p2, binF);
    compare_particle_extended(final_particles[0], binF);
    compare_particle_extended(final_particles[1], binF);

    // paricles at event end: two smashons
    VERIFY(compare_particles_block_header(event_id, 2, binF));
    for (const auto &particle : particles) {
      compare_particle_extended(particle, binF);
    }

    // event end line
    VERIFY(compare_final_block_header(event_id, impact_parameter, empty_event,
                                      binF));
    VERIFY(check_end_of_file(binF));
  }

  VERIFY(std::filesystem::remove(collisionsoutputfilepath));
}

TEST(initial_conditions_format) {
  // Create 1 particle
  Particles particles;
  ParticleData p1 = particles.insert(Test::smashon_random());
  p1.set_4position(FourVector(2.3, 1.35722, 1.42223, 1.5));  // tau = 1.74356

  // Create and perform action ("hypersurface crossing")
  ActionPtr action = std::make_unique<FluidizationAction>(p1, p1, 0.0);
  action->generate_final_state();
  action->perform(&particles, 1);

  const bool empty_event = false;
  const double impact_parameter = 0.0;
  EventInfo event = Test::default_event_info(impact_parameter, empty_event);

  const std::filesystem::path particleoutputpath =
      testoutputpath / "SMASH_IC.bin";
  std::filesystem::path particleoutputpath_unfinished = particleoutputpath;
  particleoutputpath_unfinished += ".unfinished";

  {
    OutputParameters output_par = OutputParameters();
    output_par.part_extended = false;
    double density = 0.0;
    /* Create an instance of binary output */
    auto bin_output = std::make_unique<BinaryOutputInitialConditions>(
        testoutputpath, "SMASH_IC", output_par);
    VERIFY(bool(bin_output));
    VERIFY(std::filesystem::exists(particleoutputpath_unfinished));

    /* Write event start information: This should do nothing for IC output */
    bin_output->at_interaction(*action, density);

    /* Write particle line for hypersurface crossing */
    bin_output->at_interaction(*action, density);

    /* Event end output */
    bin_output->at_eventend(particles, event_id, event);
  }
  VERIFY(!std::filesystem::exists(particleoutputpath_unfinished));
  VERIFY(std::filesystem::exists(particleoutputpath));

  /* Read the afore created output */
  {
    FilePtr binF = fopen(particleoutputpath.native(), "rb");
    VERIFY(binF.get());
    // Header
    std::vector<char> buf(4);
    std::string magic, smash_version;
<<<<<<< HEAD
    uint16_t format_version_number, extended_version;

    COMPARE(std::fread(&buf[0], 1, 4, binF.get()), 4u);  // magic number
    magic.assign(&buf[0], 4);
    VERIFY(std::fread(&format_version_number, sizeof(format_version_number), 1,
                      binF.get()) == 1);
    VERIFY(std::fread(&extended_version, sizeof(extended_version), 1,
                      binF.get()) == 1);
    read_binary(smash_version, binF);  // smash version
=======
    uint16_t format_version_number, extended_format;

    COMPARE(std::fread(&buf[0], 1, 4, binF.get()), 4u);  // magic number
    magic.assign(&buf[0], 4);
    read_binary(format_version_number, binF);  // format version number
    read_binary(extended_format, binF);        // whether extended format
    read_binary(smash_version, binF);          // smash version
>>>>>>> e89b4558

    COMPARE(magic, "SMSH");
    COMPARE(static_cast<int>(format_version_number), current_format_version);
    COMPARE(extended_version, 0);
    COMPARE(smash_version, SMASH_VERSION);

    int32_t npart = 1;  // expect one particle in output

    VERIFY(compare_initial_conditions_interaction_block_header(npart, binF));
    VERIFY(compare_particle(p1, binF));

    VERIFY(check_end_of_file(binF));
  }
  VERIFY(std::filesystem::remove(particleoutputpath));
}

/* Function to read and compare particle with custom quantities */
static bool compare_particle_custom(const ParticleData &p,
                                    const FilePtr &file) {
  int charge, strangeness;
  FourVector pos;
  read_binary(pos, file);
  read_binary(charge, file);
  read_binary(strangeness, file);

  return (pos == p.position()) && (charge == p.type().charge()) &&
         (strangeness == p.type().strangeness());
}

TEST(custom) {
  /* create two smashon particles */
  const auto particles =
      Test::create_particles(2, [] { return Test::smashon_random(); });
  const int event_id = 0;
  const double impact_parameter = 4.382;
  const bool empty_event = false;
  EventInfo event = Test::default_event_info(impact_parameter, empty_event);
  const ParticleList initial_particles = particles->copy_to_vector();

  const std::filesystem::path particleoutputpath =
      testoutputpath / "particles_binary.bin";
  std::filesystem::path particleoutputpath_unfinished = particleoutputpath;
  particleoutputpath_unfinished += ".unfinished";
  {
    /* Set the most verbose option */
    OutputParameters output_par = OutputParameters();
    output_par.part_extended = false;
    output_par.part_only_final = OutputOnlyFinal::No;
    output_par.quantities["Particles"] = {"t", "x",      "y",
                                          "z", "charge", "strangeness"};

    /* Create an instance of binary output */
    auto bin_output = std::make_unique<BinaryOutputParticles>(
        testoutputpath, "Particles", output_par);
    VERIFY(bool(bin_output));
    VERIFY(std::filesystem::exists(particleoutputpath_unfinished));

    /* Write initial state output: the two smashons we created */
    bin_output->at_eventstart(*particles, event_id, event);
    /* Interaction smashon + smashon -> smashon */
    ParticleList final_state = {Test::smashon_random()};
    particles->replace(initial_particles, final_state);

    DensityParameters dens_par(Test::default_parameters());
    bin_output->at_intermediate_time(*particles, nullptr, dens_par, event);

    /* Final state output */
    bin_output->at_eventend(*particles, event_id, event);
  }
  const ParticleList final_particles = particles->copy_to_vector();
  VERIFY(!std::filesystem::exists(particleoutputpath_unfinished));
  VERIFY(std::filesystem::exists(particleoutputpath));

  /*
   * Now we have an artificially generated binary output.
   * Let us try if we can read and understand it.
   */

  {
    FilePtr binF = fopen(particleoutputpath.native(), "rb");
    VERIFY(binF.get());
    // Header
    std::vector<char> buf(4);
    std::string magic, smash_version;
    uint16_t format_version_number, extended_version;

    COMPARE(std::fread(&buf[0], 1, 4, binF.get()), 4u);  // magic number
    magic.assign(&buf[0], 4);
    VERIFY(std::fread(&format_version_number, sizeof(format_version_number), 1,
                      binF.get()) == 1);
    VERIFY(std::fread(&extended_version, sizeof(extended_version), 1,
                      binF.get()) == 1);
    read_binary(smash_version, binF);  // smash version

    COMPARE(magic, "SMSH");
    COMPARE(static_cast<int>(format_version_number), current_format_version);
    COMPARE(extended_version, 2);
    COMPARE(smash_version, SMASH_VERSION);

    int npart;
    // particles at event start: expect two smashons
    npart = 2;
    VERIFY(compare_particles_block_header(npart, binF));
    VERIFY(compare_particle_custom(initial_particles[0], binF));
    VERIFY(compare_particle_custom(initial_particles[1], binF));

    // Periodic output: already after interaction. One smashon expected.
    npart = 1;
    VERIFY(compare_particles_block_header(npart, binF));
    VERIFY(compare_particle_custom(final_particles[0], binF));

    // particles at event end
    npart = 1;
    VERIFY(compare_particles_block_header(npart, binF));
    VERIFY(compare_particle_custom(final_particles[0], binF));

    // after end of event
    VERIFY(compare_final_block_header(event_id, impact_parameter, empty_event,
                                      binF));
    VERIFY(check_end_of_file(binF));
  }

  VERIFY(std::filesystem::remove(particleoutputpath));
}<|MERGE_RESOLUTION|>--- conflicted
+++ resolved
@@ -134,16 +134,8 @@
   read_binary(ev_read, file);
   read_binary(ens_read, file);
   read_binary(npart_read, file);
-<<<<<<< HEAD
-  return (c_read == 'p') && (npart_read == npart);
-=======
-  // std::cout << c_read << std::endl;
-  // std::cout << ev_read << " " << ev.event_number << std::endl;
-  // std::cout << ens_read << " " << ev.ensemble_number << std::endl;
-  // std::cout << npart_read << " " << npart << std::endl;
   return (c_read == 'p') && (npart_read == npart) &&
          (ev_read == ev.event_number) && (ens_read == ev.ensemble_number);
->>>>>>> e89b4558
 }
 
 /* function to read and compare collision block header */
@@ -257,21 +249,6 @@
     // Header
     std::vector<char> buf(4);
     std::string magic, smash_version;
-<<<<<<< HEAD
-    uint16_t format_version_number, extended_version;
-
-    COMPARE(std::fread(&buf[0], 1, 4, binF.get()), 4u);  // magic number
-    magic.assign(&buf[0], 4);
-    VERIFY(std::fread(&format_version_number, sizeof(format_version_number), 1,
-                      binF.get()) == 1);
-    VERIFY(std::fread(&extended_version, sizeof(extended_version), 1,
-                      binF.get()) == 1);
-    read_binary(smash_version, binF);  // smash version
-
-    COMPARE(magic, "SMSH");
-    COMPARE(static_cast<int>(format_version_number), current_format_version);
-    COMPARE(extended_version, 0);
-=======
     uint16_t format_version_number, extended_format;
 
     COMPARE(std::fread(&buf[0], 1, 4, binF.get()), 4u);  // magic number
@@ -283,7 +260,6 @@
     COMPARE(magic, "SMSH");
     COMPARE(format_version_number, current_format_version);
     COMPARE(extended_format, 0);
->>>>>>> e89b4558
     COMPARE(smash_version, SMASH_VERSION);
 
     // particles at event start: expect two smashons
@@ -365,21 +341,7 @@
     // Header
     std::vector<char> buf(4);
     std::string magic, smash_version;
-<<<<<<< HEAD
-    uint16_t format_version_number, extended_version;
-
-    COMPARE(std::fread(&buf[0], 1, 4, binF.get()), 4u);  // magic number
-    magic.assign(&buf[0], 4);
-    VERIFY(std::fread(&format_version_number, sizeof(format_version_number), 1,
-                      binF.get()) == 1);
-    VERIFY(std::fread(&extended_version, sizeof(extended_version), 1,
-                      binF.get()) == 1);
-    read_binary(smash_version, binF);  // smash version
-
-    COMPARE(magic, "SMSH");
-    COMPARE(static_cast<int>(format_version_number), current_format_version);
-    COMPARE(extended_version, 0);
-=======
+
     uint16_t format_version_number, extended_format;
 
     COMPARE(std::fread(&buf[0], 1, 4, binF.get()), 4u);  // magic number
@@ -391,7 +353,6 @@
     COMPARE(magic, "SMSH");
     COMPARE(format_version_number, current_format_version);
     COMPARE(extended_format, 0);
->>>>>>> e89b4558
     COMPARE(smash_version, SMASH_VERSION);
 
     int32_t npart;
@@ -563,17 +524,7 @@
     // Header
     std::vector<char> buf(4);
     std::string magic, smash_version;
-<<<<<<< HEAD
-    uint16_t format_version_number, extended_version;
-
-    COMPARE(std::fread(&buf[0], 1, 4, binF.get()), 4u);  // magic number
-    magic.assign(&buf[0], 4);
-    VERIFY(std::fread(&format_version_number, sizeof(format_version_number), 1,
-                      binF.get()) == 1);
-    VERIFY(std::fread(&extended_version, sizeof(extended_version), 1,
-                      binF.get()) == 1);
-    read_binary(smash_version, binF);  // smash version
-=======
+
     uint16_t format_version_number, extended_format;
 
     COMPARE(std::fread(&buf[0], 1, 4, binF.get()), 4u);  // magic number
@@ -581,11 +532,10 @@
     read_binary(format_version_number, binF);  // format version number
     read_binary(extended_format, binF);        // whether extended format
     read_binary(smash_version, binF);          // smash version
->>>>>>> e89b4558
 
     COMPARE(magic, "SMSH");
     COMPARE(static_cast<int>(format_version_number), current_format_version);
-    COMPARE(extended_version, 0);
+    COMPARE(extended_format, 0);
     COMPARE(smash_version, SMASH_VERSION);
 
     int32_t npart = 1;  // expect one particle in output
@@ -615,7 +565,6 @@
   /* create two smashon particles */
   const auto particles =
       Test::create_particles(2, [] { return Test::smashon_random(); });
-  const int event_id = 0;
   const double impact_parameter = 4.382;
   const bool empty_event = false;
   EventInfo event = Test::default_event_info(impact_parameter, empty_event);
@@ -646,7 +595,8 @@
     particles->replace(initial_particles, final_state);
 
     DensityParameters dens_par(Test::default_parameters());
-    bin_output->at_intermediate_time(*particles, nullptr, dens_par, event);
+    bin_output->at_intermediate_time(*particles, nullptr, dens_par, event_id,
+                                     event);
 
     /* Final state output */
     bin_output->at_eventend(*particles, event_id, event);
@@ -684,18 +634,18 @@
     int npart;
     // particles at event start: expect two smashons
     npart = 2;
-    VERIFY(compare_particles_block_header(npart, binF));
+    VERIFY(compare_particles_block_header(event_id, npart, binF));
     VERIFY(compare_particle_custom(initial_particles[0], binF));
     VERIFY(compare_particle_custom(initial_particles[1], binF));
 
     // Periodic output: already after interaction. One smashon expected.
     npart = 1;
-    VERIFY(compare_particles_block_header(npart, binF));
+    VERIFY(compare_particles_block_header(event_id, npart, binF));
     VERIFY(compare_particle_custom(final_particles[0], binF));
 
     // particles at event end
     npart = 1;
-    VERIFY(compare_particles_block_header(npart, binF));
+    VERIFY(compare_particles_block_header(event_id, npart, binF));
     VERIFY(compare_particle_custom(final_particles[0], binF));
 
     // after end of event
