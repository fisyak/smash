/*
 *
 *    Copyright (c) 2014-2017
 *      SMASH Team
 *
 *    GNU General Public License (GPLv3 or later)
 *
 */

#include "unittest.h"  // This include has to be first

#include "setup.h"

#include <include/config.h>
#include <array>
#include <boost/filesystem.hpp>
#include <boost/filesystem/fstream.hpp>
#include <string>
#include <vector>

#include "../include/configuration.h"
#include "../include/oscaroutput.h"
#include "../include/outputinterface.h"
#include "../include/particles.h"
#include "../include/processbranch.h"
#include "../include/random.h"
#include "../include/scatteraction.h"

using namespace smash;

static const double accuracy = 1.0e-4;
static const bf::path testoutputpath = bf::absolute(SMASH_TEST_OUTPUT_PATH);
static auto random_value = Random::make_uniform_distribution(-15.0, +15.0);

TEST(directory_is_created) {
  bf::create_directories(testoutputpath);
  VERIFY(bf::exists(testoutputpath));
}

static void compare_fourvector(const std::array<std::string, 4> &stringarray,
                               const FourVector &fourvector) {
  COMPARE_ABSOLUTE_ERROR(std::atof(stringarray.at(0).c_str()), fourvector.x1(),
                         accuracy);
  COMPARE_ABSOLUTE_ERROR(std::atof(stringarray.at(1).c_str()), fourvector.x2(),
                         accuracy);
  COMPARE_ABSOLUTE_ERROR(std::atof(stringarray.at(2).c_str()), fourvector.x3(),
                         accuracy);
  COMPARE_ABSOLUTE_ERROR(std::atof(stringarray.at(3).c_str()), fourvector.x0(),
                         accuracy);
}

static void compare_particledata(const std::array<std::string, 12> &datastring,
                                 const ParticleData &particle, const int id) {
  COMPARE(std::atoi(datastring.at(0).c_str()), id);
  COMPARE(datastring.at(1), Test::smashon_pdg_string);
  COMPARE(std::atoi(datastring.at(2).c_str()), 0);
  std::array<std::string, 4> momentum_string;
  for (int i = 0; i < 4; i++) {
    momentum_string.at(i) = datastring.at(i + 3);
  }
  compare_fourvector(momentum_string, particle.momentum());
  COMPARE(double(std::atof(datastring.at(7).c_str())), Test::smashon_mass);
  std::array<std::string, 4> position_string;
  for (int i = 0; i < 4; i++) {
    position_string.at(i) = datastring.at(i + 8);
  }
  compare_fourvector(position_string, particle.position());
}

TEST(fullhistory_format) {
  // Set options
  OutputParameters out_par = OutputParameters();
  out_par.coll_printstartend = true;
  out_par.coll_extended = false;

  std::unique_ptr<OutputInterface> oscfull =
      create_oscar_output("Oscar1999", "Collisions", testoutputpath, out_par);
  VERIFY(bool(oscfull));

  const bf::path outputfilepath =
      testoutputpath / "full_event_history.oscar1999";
  VERIFY(bf::exists(outputfilepath));

  Test::create_smashon_particletypes();

  Particles particles;
  const ParticleData p1 = particles.insert(Test::smashon_random());
  const ParticleData p2 = particles.insert(Test::smashon_random());

  int event_id = 0;
  double impact_parameter = 3.7;
  /* Initial state output */
  oscfull->at_eventstart(particles, event_id);

  /* Create elastic interaction (smashon + smashon). */
  ScatterActionPtr action = make_unique<ScatterAction>(p1, p2, 0.);
<<<<<<< HEAD
  action->add_all_scatterings(10., true, true, 0., true,
                              NNbarTreatment::NoAnnihilation);
=======
  action->add_all_processes(10., true, ReactionsBitSet(std::string("111111")),
                            0., true, NNbarTreatment::NoAnnihilation);
>>>>>>> 20f3a39a
  action->generate_final_state();
  ParticleList final_particles = action->outgoing_particles();
  oscfull->at_interaction(*action, 0.);

  /* Final state output */
  oscfull->at_eventend(particles, event_id, impact_parameter);

  // const std::string outputfilename
  //    = (testoutputpath / outputfilename).native();
  bf::fstream outputfile;
  outputfile.open(outputfilepath, std::ios_base::in);
  if (outputfile.good()) {
    std::string line, item;
    /* Check header */
    std::string output_header = "";
    std::string header =
        "# OSC1999A\n"
        "# full_event_history\n"
        "# " VERSION_MAJOR
        "\n"
        "# Block format:\n"
        "# nin nout event_number\n"
        "# id pdg 0 px py pz p0 mass x y z t\n"
        "# End of event: 0 0 event_number impact_parameter\n"
        "#\n";
    do {
      std::getline(outputfile, line);
      output_header += line + '\n';
    } while (line != "#");
    COMPARE(output_header, header);
    /* Check initial particle list description line item by item */
    outputfile >> item;
    COMPARE(std::atoi(item.c_str()), 0);
    outputfile >> item;
    COMPARE(std::stoul(item), 2u);
    outputfile >> item;
    COMPARE(std::atoi(item.c_str()), event_id + 1);
    /* Check initial particle data lines item by item */
    for (const ParticleData &data : action->incoming_particles()) {
      std::array<std::string, 12> datastring;
      for (int j = 0; j < 12; j++) {
        outputfile >> datastring.at(j);
      }
      compare_particledata(datastring, data, data.id());
    }
    /* Check interaction block */
    outputfile >> item;
    COMPARE(std::stoul(item), 2u);
    outputfile >> item;
    // Additional fields are allowed: take rest of the line
    std::getline(outputfile, line);
    COMPARE(std::stoul(item), final_particles.size());
    for (const ParticleData &data : action->incoming_particles()) {
      std::array<std::string, 12> datastring;
      for (int j = 0; j < 12; j++) {
        outputfile >> datastring.at(j);
      }
      compare_particledata(datastring, data, data.id());
    }
    for (ParticleData &data : final_particles) {
      std::array<std::string, 12> datastring;
      for (int j = 0; j < 12; j++) {
        outputfile >> datastring.at(j);
      }
      compare_particledata(datastring, data, data.id());
    }
    /* Check final particle list */
    outputfile >> item;
    COMPARE(std::stoul(item), final_particles.size());
    outputfile >> item;
    COMPARE(std::atoi(item.c_str()), 0);
    outputfile >> item;
    COMPARE(std::atoi(item.c_str()), event_id + 1);
    for (ParticleData &data : particles) {
      std::array<std::string, 12> datastring;
      for (int j = 0; j < 12; j++) {
        outputfile >> datastring.at(j);
      }
      compare_particledata(datastring, data, data.id());
    }
    /* Check for null interaction */
    outputfile >> item;
    COMPARE(std::atoi(item.c_str()), 0);
    outputfile >> item;
    COMPARE(std::atoi(item.c_str()), 0);
    outputfile >> item;
    COMPARE(std::atoi(item.c_str()), event_id + 1);
    outputfile >> item;
    COMPARE(std::stod(item.c_str()), impact_parameter);
  }
  outputfile.close();
  VERIFY(bf::remove(outputfilepath));
}

TEST(particlelist_format) {
  // Set options
  OutputParameters out_par = OutputParameters();
  out_par.part_only_final = true;
  out_par.part_extended = false;

  std::unique_ptr<OutputInterface> oscfinal =
      create_oscar_output("Oscar1999", "Particles", testoutputpath, out_par);
  VERIFY(bool(oscfinal));

  const bf::path outputfilepath = testoutputpath / "particle_lists.oscar1999";
  VERIFY(bf::exists(outputfilepath));

  Particles particles;
  /* Create 2 particles */
  const ParticleData p1 = particles.insert(Test::smashon_random());
  const ParticleData p2 = particles.insert(Test::smashon_random());

  int event_id = 0;
  double impact_parameter = 2.4;

  /* Initial state output (note that this should not do anything!) */
  oscfinal->at_eventstart(particles, event_id);

  /* Create interaction ("elastic scattering") */
  ScatterActionPtr action = make_unique<ScatterAction>(p1, p2, 0.);
<<<<<<< HEAD
  action->add_all_scatterings(10., true, true, 0., true,
                              NNbarTreatment::NoAnnihilation);
=======
  action->add_all_processes(10., true, ReactionsBitSet(std::string("111111")),
                            0., true, NNbarTreatment::NoAnnihilation);
>>>>>>> 20f3a39a
  action->generate_final_state();

  /* As with initial state output, this should not do anything */
  oscfinal->at_interaction(*action, 0.);

  /* Final state output; this is the only thing we expect to find in file */
  action->perform(&particles, 1);
  oscfinal->at_eventend(particles, event_id, impact_parameter);

  bf::fstream outputfile;
  outputfile.open(outputfilepath, std::ios_base::in);
  if (outputfile.good()) {
    std::string line, item;
    /* Check header */
    std::string output_header = "";
    std::string header =
        "# OSC1999A\n"
        "# final_id_p_x\n"
        "# " VERSION_MAJOR
        "\n"
        "# Block format:\n"
        "# nin nout event_number\n"
        "# id pdg 0 px py pz p0 mass x y z t\n"
        "# End of event: 0 0 event_number impact_parameter\n"
        "#\n";
    do {
      std::getline(outputfile, line);
      output_header += line + '\n';
    } while (line != "#");
    COMPARE(output_header, header);
    /* Check final particle list */
    outputfile >> item;
    COMPARE(std::stoul(item), particles.size());
    outputfile >> item;
    COMPARE(std::atoi(item.c_str()), 0);
    outputfile >> item;
    COMPARE(std::atoi(item.c_str()), event_id + 1);

    for (ParticleData &data : particles) {
      std::array<std::string, 12> datastring;
      for (int j = 0; j < 12; j++) {
        outputfile >> datastring.at(j);
      }
      compare_particledata(datastring, data, data.id());
    }
    /* Check for null interaction */
    outputfile >> item;
    COMPARE(std::atoi(item.c_str()), 0);
    outputfile >> item;
    COMPARE(std::atoi(item.c_str()), 0);
    outputfile >> item;
    COMPARE(std::atoi(item.c_str()), event_id + 1);
    outputfile >> item;
    COMPARE(std::stod(item.c_str()), impact_parameter);
  }
  outputfile.close();
  VERIFY(bf::remove(outputfilepath));
}<|MERGE_RESOLUTION|>--- conflicted
+++ resolved
@@ -94,13 +94,8 @@
 
   /* Create elastic interaction (smashon + smashon). */
   ScatterActionPtr action = make_unique<ScatterAction>(p1, p2, 0.);
-<<<<<<< HEAD
-  action->add_all_scatterings(10., true, true, 0., true,
-                              NNbarTreatment::NoAnnihilation);
-=======
-  action->add_all_processes(10., true, ReactionsBitSet(std::string("111111")),
+  action->add_all_scatterings(10., true, ReactionsBitSet(std::string("111111")),
                             0., true, NNbarTreatment::NoAnnihilation);
->>>>>>> 20f3a39a
   action->generate_final_state();
   ParticleList final_particles = action->outgoing_particles();
   oscfull->at_interaction(*action, 0.);
@@ -221,13 +216,8 @@
 
   /* Create interaction ("elastic scattering") */
   ScatterActionPtr action = make_unique<ScatterAction>(p1, p2, 0.);
-<<<<<<< HEAD
-  action->add_all_scatterings(10., true, true, 0., true,
-                              NNbarTreatment::NoAnnihilation);
-=======
-  action->add_all_processes(10., true, ReactionsBitSet(std::string("111111")),
+  action->add_all_scatterings(10., true, ReactionsBitSet(std::string("111111")),
                             0., true, NNbarTreatment::NoAnnihilation);
->>>>>>> 20f3a39a
   action->generate_final_state();
 
   /* As with initial state output, this should not do anything */
