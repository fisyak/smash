/*
 *
 *    Copyright (c) 2016
 *      SMASH Team
 *
 *    GNU General Public License (GPLv3 or later)
 *
 */

#include <fstream>
#include <iostream>

#include "include/scatteractionphoton.h"

#include "include/angles.h"
#include "include/constants.h"
#include "include/cxx14compat.h"
#include "include/integrate.h"
#include "include/kinematics.h"
#include "include/particletype.h"
#include "include/pdgcode.h"
#include "include/pow.h"
#include "include/random.h"
#include "include/tabulation.h"

using std::sqrt;
using std::pow;
using std::atan;

namespace Smash {

std::unique_ptr<Tabulation> tabulation_pi_pi_rho0 = nullptr;
std::unique_ptr<Tabulation> tabulation_pi0_pi_rho = nullptr;

void ScatterActionPhoton::generate_final_state() {
  /* Decide for a particular final state. */
  const CollisionBranch *proc = choose_channel<CollisionBranch>(
      collision_channels_photons_, cross_section_photons_);
  process_type_ = proc->get_type();
  outgoing_particles_ = proc->particle_list();

  /* The production point of the new particles.  */
  FourVector middle_point = get_interaction_point();

  /* 2->2 inelastic scattering */
  /* Sample the particle momenta in CM system. */
  const std::pair<double, double> masses = sample_masses();
  const double m1 = incoming_particles_[0].effective_mass();
  const double m2 = incoming_particles_[1].effective_mass();
  const double m3 = masses.first;
  const double s = mandelstam_s();
  const double sqrts = sqrt_s();
  std::array<double, 2> mandelstam_t = get_t_range(sqrts, m1, m2, m3, 0.0);
  const double t1 = mandelstam_t[1];
  const double t2 = mandelstam_t[0];
  const double pcm_in = cm_momentum();
  const double pcm_out = pCM(sqrts, m3, 0.0);

  assert(t1 < t2);
  const double stepsize = (t2-t1)/100.0;
  for (double t = t1; t < t2; t += stepsize) {
    double diff_xsection_max = std::max(diff_cross_section(t, m3, t2, t1),
                                              diff_xsection_max);
  }

  double t = Random::uniform(t1, t2);
  double diff_xsection_max = 0;
  int iteration_number = 0;
  do {
    t = Random::uniform(t1, t2);
    iteration_number++;
  } while (diff_cross_section(t, m3, t2, t1) < Random::uniform(0., diff_xsection_max)
           && iteration_number < 100);

  // TODO(schaefer): this should be moved to kinematics.h and tested
  double costheta =
      (t - pow_int(m2, 2) +
       0.5 * (s + pow_int(m2, 2) - pow_int(m1, 2)) * (s - pow_int(m3, 2)) / s) /
      (pcm_in * (s - pow_int(m3, 2)) / sqrts);

  Angles phitheta(Random::uniform(0.0, twopi), costheta);
  outgoing_particles_[0].set_4momentum(masses.first,
                                        phitheta.threevec() * pcm_out);
  outgoing_particles_[1].set_4momentum(masses.second,
                                       -phitheta.threevec() * pcm_out);

  /* Weighing of the fractional photons */
  if (number_of_fractional_photons_ > 1) {
    weight_ = diff_cross_section(t, m3,t2,t1) * (t2 - t1)
          / (number_of_fractional_photons_ * cross_section());
  } else {
    weight_ = proc->weight() / cross_section();
  }

  /* Set positions & boost to computational frame. */
  for (ParticleData &new_particle : outgoing_particles_) {
    new_particle.set_4position(middle_point);
    new_particle.boost_momentum(-beta_cm());
  }
<<<<<<< HEAD

  /* Inlcusion of form factors:
  Usual procedure would be the multplication of the photon cross section
  with the corresponding form factor. This form factor is however energy
  dependent, such that the energy of the generated photon in the computational frame
  is a necessary to determine FF. Yet this is not directly accessible in
  ScatterActionPhoton::photon_cross_section().
  The alternative solution is to multiply the weighting factor (proportional to
  cross section) by the form factor, which is equivalent to multiplying the
  cross section directly.

  The modification is as follows:
  weight_FF = weight_noFF * FF^4
  The actual value of the form factor is determined in
  ScatterActionPhoton::form_factor */

  float E_Photon_Comp = outgoing_particles_[1].momentum()[0];

  weight_ *= pow(form_factor(E_Photon_Comp),4);
=======
  // Photons are not really part of the normal processes, so we have to set a
  // constant arbitrary number.
  const auto id_process = ID_PROCESS_PHOTON;
  Action::check_conservation(id_process);
>>>>>>> 2781ebd8
}

void ScatterActionPhoton::add_dummy_hadronic_channels(
                            double reaction_cross_section) {
  CollisionBranchPtr dummy_process = make_unique<CollisionBranch>(
    incoming_particles_[0].type(),
    incoming_particles_[1].type(),
    reaction_cross_section,
    ProcessType::TwoToTwo);
  add_collision(std::move(dummy_process));
}

ScatterActionPhoton::ReactionType
  ScatterActionPhoton::is_photon_reaction(const ParticleList &in) {
    if (in.size() != 2) {
      return ReactionType::no_reaction;
    }

  PdgCode a = in[0].pdgcode();
  PdgCode b = in[1].pdgcode();

  // swap so that pion should be first and there are less cases to be listed

  if (!a.is_pion()) {
    std::swap(a, b);
  }

  switch (pack(a.code(), b.code())) {
    case(pack(pdg::pi_p, pdg::pi_z)):
    case(pack(pdg::pi_z, pdg::pi_p)):
    case(pack(pdg::pi_m, pdg::pi_z)):
    case(pack(pdg::pi_z, pdg::pi_m)):
      return ReactionType::pi0_pi;
    case(pack(pdg::pi_p, pdg::rho_z)):
    case(pack(pdg::pi_m, pdg::rho_z)):
      return ReactionType::pi_rho0;
    case(pack(pdg::pi_m, pdg::rho_p)):
    case(pack(pdg::pi_p, pdg::rho_m)):
      return ReactionType::pi_rho;
    case(pack(pdg::pi_z, pdg::rho_p)):
    case(pack(pdg::pi_z, pdg::rho_m)):
      return ReactionType::pi0_rho;
    /*case(pack(pdg::pi_p, pdg::eta)):
    case(pack(pdg::pi_m, pdg::eta)):
      return ReactionType::pi_eta;*/
    case(pack(pdg::pi_p, pdg::pi_m)):
    case(pack(pdg::pi_m, pdg::pi_p)):
      return ReactionType::pi_pi;
    case(pack(pdg::pi_z, pdg::rho_z)):
      return ReactionType::pi0_rho0;
    default:
      return ReactionType::no_reaction;
  }
}

CollisionBranchList ScatterActionPhoton::photon_cross_sections() {
  CollisionBranchList process_list;
  ParticleTypePtr rho0_particle = &ParticleType::find(pdg::rho_z);
  ParticleTypePtr rho_plus_particle = &ParticleType::find(pdg::rho_p);
  ParticleTypePtr rho_minus_particle = &ParticleType::find(pdg::rho_m);
  ParticleTypePtr pi0_particle = &ParticleType::find(pdg::pi_z);
  ParticleTypePtr pi_plus_particle = &ParticleType::find(pdg::pi_p);
  ParticleTypePtr pi_minus_particle = &ParticleType::find(pdg::pi_m);
  ParticleTypePtr photon_particle = &ParticleType::find(pdg::photon);
<<<<<<< HEAD
  const float m_rho = rho0_particle->mass();
  const float m_pi = pi0_particle->mass();

  const float to_mb = 0.3894;
  const float Const = 0.059;
  // no form factor: const float g_POR = 11.93;
  const float g_POR = 11.93;
  const float ma1 = 1.26;
  const float ghat = 6.4483;
  const float eta1 = 2.3920;
  const float eta2 = 1.9430;
  const float delta = -0.6426;
  const float C4 = -0.14095;
  // no form factor: const float Gammaa1 = 0.4; form factor: 0.033
  const float Gammaa1 = 0.4;
  const float Pi = M_PI;
  float m_omega = 0.783;
  float momega = m_omega;
  float mrho = m_rho;
  float mpion = m_pi;
=======
  const double m_rho = rho0_particle->mass();
  const double m_pi = pi0_particle->mass();

  const double to_mb = 0.3894;
  const double Const = 0.059;
  const double g_POR = 11.93;
  const double ma1 = 1.26;
  const double ghat = 6.4483;
  const double eta1 = 2.3920;
  const double eta2 = 1.9430;
  const double delta = -0.6426;
  const double C4 = -0.14095;
  const double Gammaa1 = 0.4;
  const double Pi = M_PI;
  double m_omega = 0.783;
  double momega = m_omega;
  double mrho = m_rho;
  double mpion = m_pi;
>>>>>>> 2781ebd8

  ParticleData part_a = incoming_particles_[0];
  ParticleData part_b = incoming_particles_[1];

  bool pion_found = true;

  if (!part_a.type().pdgcode().is_pion()) {
    if (part_b.type().pdgcode().is_pion()) {
      part_a = incoming_particles_[1];
      part_b = incoming_particles_[0];
    } else {
      pion_found = false;
    }
  }

  if (pion_found) {

    // do a check according to incoming_particles_ and calculate the
    // cross sections (xsection) for all possible reactions

    const double s = mandelstam_s();
    double sqrts = sqrt_s();
    const double &m1 = part_a.effective_mass();
    const double &m2 = part_b.effective_mass();
    double m3 = 0.0;  // will be fixed according to reaction outcome
    ParticleTypePtr part_out = photon_particle;
    ParticleTypePtr photon_out = photon_particle;

    reac = is_photon_reaction(Action::incoming_particles());

    if (sqrts <= m1 + m2) {
      reac = ReactionType::no_reaction;
    }

    if (reac != ReactionType::no_reaction) {
      std::array<double, 2> mandelstam_t = get_t_range(sqrts, m1, m2, m3, 0.0);
      double t1;
      double t2;
      double xsection = 0.0;

      switch (reac) {
         case ReactionType::pi_pi:
        // there are three possible reaction channels
        // the first possible reaction produces eta
        /*  part_out = eta_particle;
          m3 = part_out->mass();

          if (sqrts > m3) {
            mandelstam_t = get_t_range(sqrts, m1, m2, m3, 0.0);
            t1 = mandelstam_t[1];
            t2 = mandelstam_t[0];

            xsection = to_be_determined * to_mb;
            process_list.push_back(make_unique<CollisionBranch>(
                *part_out, *photon_out, xsection, ProcessType::TwoToTwo));
          }*/

          // the second possible reaction (produces rho0)
          part_out = rho0_particle;
          m3 = part_out->mass();

          if (sqrts > m3) {
            mandelstam_t = get_t_range(sqrts, m1, m2, m3, 0.0);
            t1 = mandelstam_t[1];
            t2 = mandelstam_t[0];

            xsection = to_mb*((pow(Const,2)*pow(ghat,4)*((0.5*pow(-2. + delta,2)*pow(mpion,2)*(0. - 1.*t2))/pow(mrho,2) +
             0.25*(-2. + delta)*(eta1 - 1.*eta2)*(-0.5*eta2*pow(ma1,2) + 1.*eta1*pow(mpion,2) - 1.*eta2*pow(mpion,2) + 0.5*eta1*s -
                0.5*eta2*s)*(0. - 1.*t2) - (2.*(pow(mpion,2)*
                   (1.5 + 0.125*pow(delta,2) - 2.*C4*pow(mrho,2) + delta*(-1. + 1.*C4*pow(mrho,2))) +
                  (-0.5 - 0.375*pow(delta,2) - 2.*C4*pow(mrho,2) + delta*(1. + 1.*C4*pow(mrho,2)))*s)*(0. - 1.*t2))/pow(mrho,2) -
             0.25*(-2. + delta)*(eta1 - 1.*eta2)*(eta1*(1.*pow(mpion,2) - 0.5*s) +
                eta2*(-0.5*pow(ma1,2) - 1.*pow(mpion,2) - 0.5*pow(mrho,2) + 1.*s))*(0. - 1.*t2) -
             (0.25*(-2. + 1.*delta)*(-8.*C4*pow(mrho,4) + pow(mpion,2)*(2. + 1.*delta - 8.*C4*pow(mrho,2)) + (-2. - 3.*delta)*s +
                  pow(mrho,2)*(2. + 1.*delta + 16.*C4*s))*(0. - 1.*t2))/pow(mrho,2) -
             0.09375*pow(eta1 - 1.*eta2,2)*(eta1*eta2*(-2.*pow(ma1,4) - 4.*pow(mpion,4) + 0.6666666666666666*pow(mrho,4) +
                   pow(ma1,2)*(5.333333333333333*pow(mpion,2) - 2.6666666666666665*s) + 2.6666666666666665*pow(mpion,2)*s +
                   1.3333333333333333*pow(mrho,2)*s - 1.3333333333333333*pow(s,2)) +
                pow(eta1,2)*(1.*pow(ma1,4) + 2.*pow(mpion,4) + 0.3333333333333333*pow(mrho,4) +
                   pow(mpion,2)*(2.*pow(mrho,2) - 1.3333333333333333*s) - 1.3333333333333333*pow(mrho,2)*s + 0.6666666666666666*pow(s,2) +
                   pow(ma1,2)*(-2.6666666666666665*pow(mpion,2) - 1.3333333333333333*pow(mrho,2) + 1.3333333333333333*s)) +
                pow(eta2,2)*(1.*pow(ma1,4) + 2.*pow(mpion,4) + 0.3333333333333333*pow(mrho,4) +
                   pow(mpion,2)*(-2.*pow(mrho,2) - 1.3333333333333333*s) - 0.6666666666666666*pow(mrho,2)*s + 0.6666666666666666*pow(s,2) +
                   pow(ma1,2)*(-2.6666666666666665*pow(mpion,2) + 1.3333333333333333*pow(mrho,2) + 1.3333333333333333*s)))*(0. - 1.*t2) -
             0.0625*pow(eta1 - 1.*eta2,2)*(pow(eta2,2)*(pow(Gammaa1,2)*pow(ma1,2) - 1.*pow(ma1,4) - 2.*pow(mpion,4) -
                   2.*pow(mpion,2)*pow(mrho,2) + 2.*pow(mrho,4) + pow(ma1,2)*(2.*pow(mpion,2) + pow(mrho,2) - 1.*s) -
                   3.*pow(mrho,2)*s + pow(s,2)) + pow(eta1,2)*
                 (pow(Gammaa1,2)*pow(ma1,2) - 1.*pow(ma1,4) - 2.*pow(mpion,4) - 2.*pow(mpion,2)*pow(mrho,2) +
                   pow(ma1,2)*(2.*pow(mpion,2) + pow(mrho,2) - 1.*s) + pow(mrho,2)*s + pow(s,2)) +
                eta1*eta2*(-2.*pow(Gammaa1,2)*pow(ma1,2) + 2.*pow(ma1,4) + 4.*pow(mpion,4) + 4.*pow(mpion,2)*pow(mrho,2) +
                   2.*pow(mrho,4) - 2.*pow(s,2) + pow(ma1,2)*(-4.*pow(mpion,2) - 2.*pow(mrho,2) + 2.*s)))*(0. - 1.*t2) +
             (1.*(pow(eta1,2)*(0.5*pow(mrho,4) - 1.*C4*pow(mrho,6) + pow(mpion,2)*(1.*pow(mrho,2) - 2.*C4*pow(mrho,4)) +
                     pow(ma1,2)*(-0.5*pow(mrho,2) + 1.*C4*pow(mrho,4)) - 0.5*pow(mrho,2)*s + 0.25*delta*pow(mrho,2)*s -
                     0.25*delta*pow(s,2) + 1.*C4*pow(mrho,2)*pow(s,2)) +
                  pow(eta2,2)*(-0.5*pow(mrho,4) + 1.*C4*pow(mrho,6) + pow(mpion,2)*(1.*pow(mrho,2) - 2.*C4*pow(mrho,4)) +
                     pow(ma1,2)*(-0.5*pow(mrho,2) + 1.*C4*pow(mrho,4)) - 0.5*pow(mrho,2)*s + 0.75*delta*pow(mrho,2)*s -
                     2.*C4*pow(mrho,4)*s - 0.25*delta*pow(s,2) + 1.*C4*pow(mrho,2)*pow(s,2)) +
                  eta1*eta2*(pow(ma1,2)*(1.*pow(mrho,2) - 2.*C4*pow(mrho,4)) + pow(mpion,2)*(-2.*pow(mrho,2) + 4.*C4*pow(mrho,4)) +
                     s*(2.*C4*pow(mrho,4) + 0.5*delta*s + pow(mrho,2)*(1. - 1.*delta - 2.*C4*s))))*(0. - 1.*t2))/pow(mrho,2) +
             (0.03125*pow(eta1 - 1.*eta2,2)*(eta1*eta2*(-2.*pow(ma1,8) - 2.*pow(mpion,8) + 2.*pow(mpion,4)*pow(mrho,4) +
                     pow(ma1,6)*(8.*pow(mpion,2) - 4.*s) + pow(ma1,2)*pow(mpion,2)*
                      (8.*pow(mpion,4) - 8.*pow(mrho,4) - 4.*pow(mpion,2)*s + 4.*pow(mrho,2)*s) +
                     pow(ma1,4)*(-12.*pow(mpion,4) + 2.*pow(mrho,4) + 8.*pow(mpion,2)*s + 4.*pow(mrho,2)*s - 4.*pow(s,2))) +
                  pow(eta2,2)*(1.*pow(ma1,8) + 1.*pow(mpion,8) - 2.*pow(mpion,6)*pow(mrho,2) + 1.*pow(mpion,4)*pow(mrho,4) +
                     pow(ma1,6)*(-4.*pow(mpion,2) + 2.*pow(mrho,2) + 2.*s) +
                     pow(ma1,4)*(6.*pow(mpion,4) + 1.*pow(mrho,4) + pow(mpion,2)*(-6.*pow(mrho,2) - 4.*s) - 2.*pow(mrho,2)*s +
                        2.*pow(s,2)) + pow(ma1,2)*(-4.*pow(mpion,6) - 2.*pow(mpion,2)*pow(mrho,2)*s +
                        pow(mpion,4)*(6.*pow(mrho,2) + 2.*s))) +
                  pow(eta1,2)*(1.*pow(ma1,8) + pow(ma1,6)*(-4.*pow(mpion,2) - 2.*pow(mrho,2) + 2.*s) +
                     pow(ma1,4)*(6.*pow(mpion,4) + 1.*pow(mrho,4) + pow(mpion,2)*(6.*pow(mrho,2) - 4.*s) - 4.*pow(mrho,2)*s +
                        2.*pow(s,2)) + pow(ma1,2)*(-4.*pow(mpion,6) + 2.*pow(mpion,2)*pow(mrho,2)*s +
                        pow(mrho,2)*(2.*pow(mrho,2) - 2.*s)*s + pow(mpion,4)*(-6.*pow(mrho,2) + 2.*s)) +
                     pow(mpion,2)*(1.*pow(mpion,6) + 2.*pow(mpion,4)*pow(mrho,2) - 2.*pow(mrho,6) + 2.*pow(mrho,4)*s +
                        pow(mpion,2)*(1.*pow(mrho,4) - 2.*pow(mrho,2)*s)))))/(0. + 1.*pow(ma1,2) - 1.*t2) +
             (1.*pow(-2. + delta,2)*pow(mpion,2)*(1.*pow(mpion,2) - 0.25*pow(mrho,2)))/(0. + 1.*pow(mpion,2) - 1.*t2) +
             0.03125*pow(eta1 - 1.*eta2,2)*(pow(eta2,2)*(1.*pow(Gammaa1,2)*pow(ma1,2) - 3.*pow(ma1,4) - 2.*pow(mpion,4) +
                   2.*pow(mpion,2)*pow(mrho,2) - 1.*pow(mrho,4) + pow(ma1,2)*(4.*pow(mpion,2) - 4.*pow(mrho,2) - 4.*s) +
                   2.*pow(mrho,2)*s - 2.*pow(s,2)) + pow(eta1,2)*
                 (1.*pow(Gammaa1,2)*pow(ma1,2) - 3.*pow(ma1,4) - 2.*pow(mpion,4) - 2.*pow(mpion,2)*pow(mrho,2) - 1.*pow(mrho,4) +
                   pow(ma1,2)*(4.*pow(mpion,2) + 4.*pow(mrho,2) - 4.*s) + 4.*pow(mrho,2)*s - 2.*pow(s,2)) +
                eta1*eta2*(-2.*pow(Gammaa1,2)*pow(ma1,2) + 6.*pow(ma1,4) + 4.*pow(mpion,4) - 2.*pow(mrho,4) - 4.*pow(mrho,2)*s +
                   4.*pow(s,2) + pow(ma1,2)*(-8.*pow(mpion,2) + 8.*s)))*(0. + 1.*pow(mrho,2) - 1.*s - 1.*t2) -
             0.03125*pow(eta1 - 1.*eta2,3)*(eta2*(-1.*pow(ma1,2) - 1.*pow(mrho,2) - 1.*s) + eta1*(pow(ma1,2) - 1.*pow(mrho,2) + s))*
              pow(0. + 1.*pow(mrho,2) - 1.*s - 1.*t2,2) -
             0.010416666666666666*pow(eta1 - 1.*eta2,4)*pow(0. + 1.*pow(mrho,2) - 1.*s - 1.*t2,3) +
             (1.*pow(-2. + delta,2)*pow(mpion,2)*(1.*pow(mpion,2) - 0.25*pow(mrho,2)))/
              (0. + 1.*pow(mpion,2) + 1.*pow(mrho,2) - 1.*s - 1.*t2) -
             (1.*(1.*eta1 - 1.*eta2)*(eta1*(-0.5*pow(mrho,4) + 1.*C4*pow(mrho,6) + pow(ma1,2)*(1.*pow(mrho,2) - 2.*C4*pow(mrho,4)) +
                     pow(mpion,2)*(-1.*pow(mrho,2) + 2.*C4*pow(mrho,4)) + 0.25*delta*pow(s,2) - 1.*C4*pow(mrho,2)*pow(s,2)) +
                  eta2*(-0.75*pow(mrho,4) + 0.125*delta*pow(mrho,4) + 1.*C4*pow(mrho,6) +
                     pow(mpion,2)*(1.*pow(mrho,2) - 2.*C4*pow(mrho,4)) + pow(ma1,2)*(-1.*pow(mrho,2) + 2.*C4*pow(mrho,4)) +
                     0.25*pow(mrho,2)*s + 0.375*delta*pow(mrho,2)*s - 2.*C4*pow(mrho,4)*s - 0.25*delta*pow(s,2) +
                     1.*C4*pow(mrho,2)*pow(s,2)))*(0. - 1.*pow(ma1,2) + 2.*pow(mpion,2) + 1.*pow(mrho,2) - 1.*s - 1.*t2))/pow(mrho,2)\
              + 0.5*pow(1.*eta1 - 1.*eta2,2)*(-0.5 + 1.*C4*pow(mrho,2))*
              pow(0. - 1.*pow(ma1,2) + 2.*pow(mpion,2) + 1.*pow(mrho,2) - 1.*s - 1.*t2,2) +
             (0.25*(32.*pow(C4,2)*pow(mrho,8) + 2.*pow(delta,2)*pow(s,2) + 8.*C4*pow(mrho,6)*(-6. + delta - 8.*C4*s) +
                  2.*delta*pow(mrho,2)*s*(-6. + delta - 8.*C4*s) +
                  pow(mrho,4)*(12. - 1.*pow(delta,2) + 8.*C4*(6. + delta)*s + 32.*pow(C4,2)*pow(s,2)))*(0. + t2))/pow(mrho,4) -
             (0.125*(-2. + 1.*delta)*(2. + 1.*delta - 8.*C4*pow(mrho,2))*(0. + 1.*pow(t2,2)))/pow(mrho,2) -
             (1.*(0.5 - 0.125*pow(delta,2) - 2.*C4*pow(mrho,2) + 1.*C4*delta*pow(mrho,2))*(0. + 1.*pow(t2,2)))/pow(mrho,2) -
             0.5*(eta1*eta2*(1. - 2.*C4*pow(mrho,2)) + pow(eta1,2)*(-0.5 + 1.*C4*pow(mrho,2)) + pow(eta2,2)*(-0.5 + 1.*C4*pow(mrho,2)))*
              (0. + 1.*pow(t2,2)) + 0.0625*pow(1.*eta1 - 1.*eta2,4)*(1.*pow(mpion,2) + 0.5*pow(mrho,2) - 0.5*s)*(0. + 1.*pow(t2,2)) +
             0.03125*pow(eta1 - 1.*eta2,3)*(eta2*(-1.*pow(ma1,2) + 2.*pow(mpion,2) - 1.*pow(mrho,2) - 1.*s) +
                eta1*(pow(ma1,2) - 2.*pow(mpion,2) - 1.*pow(mrho,2) + s))*(0. + 1.*pow(t2,2)) +
             0.010416666666666666*pow(eta1 - 1.*eta2,4)*(0. + 1.*pow(t2,3)) -
             0.020833333333333332*pow(1.*eta1 - 1.*eta2,4)*(0. + 1.*pow(t2,3)) -
             (0.03125*pow(eta1 - 1.*eta2,2)*(eta1*eta2*(-2.*pow(ma1,8) - 2.*pow(mpion,8) + 2.*pow(mpion,4)*pow(mrho,4) +
                     pow(ma1,6)*(8.*pow(mpion,2) - 4.*s) + pow(ma1,2)*pow(mpion,2)*
                      (8.*pow(mpion,4) - 8.*pow(mrho,4) - 4.*pow(mpion,2)*s + 4.*pow(mrho,2)*s) +
                     pow(ma1,4)*(-12.*pow(mpion,4) + 2.*pow(mrho,4) + 8.*pow(mpion,2)*s + 4.*pow(mrho,2)*s - 4.*pow(s,2))) +
                  pow(eta2,2)*(1.*pow(ma1,8) + 1.*pow(mpion,8) - 2.*pow(mpion,6)*pow(mrho,2) + 1.*pow(mpion,4)*pow(mrho,4) +
                     pow(ma1,6)*(-4.*pow(mpion,2) + 2.*pow(mrho,2) + 2.*s) +
                     pow(ma1,4)*(6.*pow(mpion,4) + 1.*pow(mrho,4) + pow(mpion,2)*(-6.*pow(mrho,2) - 4.*s) - 2.*pow(mrho,2)*s +
                        2.*pow(s,2)) + pow(ma1,2)*(-4.*pow(mpion,6) - 2.*pow(mpion,2)*pow(mrho,2)*s +
                        pow(mpion,4)*(6.*pow(mrho,2) + 2.*s))) +
                  pow(eta1,2)*(1.*pow(ma1,8) + pow(ma1,6)*(-4.*pow(mpion,2) - 2.*pow(mrho,2) + 2.*s) +
                     pow(ma1,4)*(6.*pow(mpion,4) + 1.*pow(mrho,4) + pow(mpion,2)*(6.*pow(mrho,2) - 4.*s) - 4.*pow(mrho,2)*s +
                        2.*pow(s,2)) + pow(ma1,2)*(-4.*pow(mpion,6) + 2.*pow(mpion,2)*pow(mrho,2)*s +
                        pow(mrho,2)*(2.*pow(mrho,2) - 2.*s)*s + pow(mpion,4)*(-6.*pow(mrho,2) + 2.*s)) +
                     pow(mpion,2)*(1.*pow(mpion,6) + 2.*pow(mpion,4)*pow(mrho,2) - 2.*pow(mrho,6) + 2.*pow(mrho,4)*s +
                        pow(mpion,2)*(1.*pow(mrho,4) - 2.*pow(mrho,2)*s)))))/(1.*pow(ma1,2) - 1.*t1) -
             (1.*pow(-2. + delta,2)*pow(mpion,2)*(1.*pow(mpion,2) - 0.25*pow(mrho,2)))/(1.*pow(mpion,2) - 1.*t1) -
             0.03125*pow(eta1 - 1.*eta2,2)*(pow(eta2,2)*(1.*pow(Gammaa1,2)*pow(ma1,2) - 3.*pow(ma1,4) - 2.*pow(mpion,4) +
                   2.*pow(mpion,2)*pow(mrho,2) - 1.*pow(mrho,4) + pow(ma1,2)*(4.*pow(mpion,2) - 4.*pow(mrho,2) - 4.*s) +
                   2.*pow(mrho,2)*s - 2.*pow(s,2)) + pow(eta1,2)*
                 (1.*pow(Gammaa1,2)*pow(ma1,2) - 3.*pow(ma1,4) - 2.*pow(mpion,4) - 2.*pow(mpion,2)*pow(mrho,2) - 1.*pow(mrho,4) +
                   pow(ma1,2)*(4.*pow(mpion,2) + 4.*pow(mrho,2) - 4.*s) + 4.*pow(mrho,2)*s - 2.*pow(s,2)) +
                eta1*eta2*(-2.*pow(Gammaa1,2)*pow(ma1,2) + 6.*pow(ma1,4) + 4.*pow(mpion,4) - 2.*pow(mrho,4) - 4.*pow(mrho,2)*s +
                   4.*pow(s,2) + pow(ma1,2)*(-8.*pow(mpion,2) + 8.*s)))*(1.*pow(mrho,2) - 1.*s - 1.*t1) +
             0.03125*pow(eta1 - 1.*eta2,3)*(eta2*(-1.*pow(ma1,2) - 1.*pow(mrho,2) - 1.*s) + eta1*(pow(ma1,2) - 1.*pow(mrho,2) + s))*
              pow(1.*pow(mrho,2) - 1.*s - 1.*t1,2) + 0.010416666666666666*pow(eta1 - 1.*eta2,4)*pow(1.*pow(mrho,2) - 1.*s - 1.*t1,3) -
             (1.*pow(-2. + delta,2)*pow(mpion,2)*(1.*pow(mpion,2) - 0.25*pow(mrho,2)))/
              (1.*pow(mpion,2) + 1.*pow(mrho,2) - 1.*s - 1.*t1) + (0.5*pow(-2. + delta,2)*pow(mpion,2)*t1)/pow(mrho,2) +
             0.25*(-2. + delta)*(eta1 - 1.*eta2)*(-0.5*eta2*pow(ma1,2) + 1.*eta1*pow(mpion,2) - 1.*eta2*pow(mpion,2) + 0.5*eta1*s -
                0.5*eta2*s)*t1 - (0.25*(pow(mpion,2)*(12. + 1.*pow(delta,2) - 16.*C4*pow(mrho,2) + delta*(-8. + 8.*C4*pow(mrho,2))) +
                  (-4. - 3.*pow(delta,2) - 16.*C4*pow(mrho,2) + delta*(8. + 8.*C4*pow(mrho,2)))*s)*t1)/pow(mrho,2) -
             0.25*(-2. + delta)*(eta1 - 1.*eta2)*(eta1*(1.*pow(mpion,2) - 0.5*s) +
                eta2*(-0.5*pow(ma1,2) - 1.*pow(mpion,2) - 0.5*pow(mrho,2) + 1.*s))*t1 -
             (0.25*(-2. + 1.*delta)*(-8.*C4*pow(mrho,4) + pow(mpion,2)*(2. + 1.*delta - 8.*C4*pow(mrho,2)) + (-2. - 3.*delta)*s +
                  pow(mrho,2)*(2. + 1.*delta + 16.*C4*s))*t1)/pow(mrho,2) -
             (0.25*(32.*pow(C4,2)*pow(mrho,8) + 2.*pow(delta,2)*pow(s,2) + 8.*C4*pow(mrho,6)*(-6. + delta - 8.*C4*s) +
                  2.*delta*pow(mrho,2)*s*(-6. + delta - 8.*C4*s) +
                  pow(mrho,4)*(12. - 1.*pow(delta,2) + 8.*C4*(6. + delta)*s + 32.*pow(C4,2)*pow(s,2)))*t1)/pow(mrho,4) -
             0.09375*pow(eta1 - 1.*eta2,2)*(eta1*eta2*(-2.*pow(ma1,4) - 4.*pow(mpion,4) + 0.6666666666666666*pow(mrho,4) +
                   pow(ma1,2)*(5.333333333333333*pow(mpion,2) - 2.6666666666666665*s) + 2.6666666666666665*pow(mpion,2)*s +
                   1.3333333333333333*pow(mrho,2)*s - 1.3333333333333333*pow(s,2)) +
                pow(eta1,2)*(1.*pow(ma1,4) + 2.*pow(mpion,4) + 0.3333333333333333*pow(mrho,4) +
                   pow(mpion,2)*(2.*pow(mrho,2) - 1.3333333333333333*s) - 1.3333333333333333*pow(mrho,2)*s + 0.6666666666666666*pow(s,2) +
                   pow(ma1,2)*(-2.6666666666666665*pow(mpion,2) - 1.3333333333333333*pow(mrho,2) + 1.3333333333333333*s)) +
                pow(eta2,2)*(1.*pow(ma1,4) + 2.*pow(mpion,4) + 0.3333333333333333*pow(mrho,4) +
                   pow(mpion,2)*(-2.*pow(mrho,2) - 1.3333333333333333*s) - 0.6666666666666666*pow(mrho,2)*s + 0.6666666666666666*pow(s,2) +
                   pow(ma1,2)*(-2.6666666666666665*pow(mpion,2) + 1.3333333333333333*pow(mrho,2) + 1.3333333333333333*s)))*t1 -
             0.0625*pow(eta1 - 1.*eta2,2)*(pow(eta2,2)*(pow(Gammaa1,2)*pow(ma1,2) - 1.*pow(ma1,4) - 2.*pow(mpion,4) -
                   2.*pow(mpion,2)*pow(mrho,2) + 2.*pow(mrho,4) + pow(ma1,2)*(2.*pow(mpion,2) + pow(mrho,2) - 1.*s) -
                   3.*pow(mrho,2)*s + pow(s,2)) + pow(eta1,2)*
                 (pow(Gammaa1,2)*pow(ma1,2) - 1.*pow(ma1,4) - 2.*pow(mpion,4) - 2.*pow(mpion,2)*pow(mrho,2) +
                   pow(ma1,2)*(2.*pow(mpion,2) + pow(mrho,2) - 1.*s) + pow(mrho,2)*s + pow(s,2)) +
                eta1*eta2*(-2.*pow(Gammaa1,2)*pow(ma1,2) + 2.*pow(ma1,4) + 4.*pow(mpion,4) + 4.*pow(mpion,2)*pow(mrho,2) +
                   2.*pow(mrho,4) - 2.*pow(s,2) + pow(ma1,2)*(-4.*pow(mpion,2) - 2.*pow(mrho,2) + 2.*s)))*t1 +
             (1.*(pow(eta1,2)*(0.5*pow(mrho,4) - 1.*C4*pow(mrho,6) + pow(mpion,2)*(1.*pow(mrho,2) - 2.*C4*pow(mrho,4)) +
                     pow(ma1,2)*(-0.5*pow(mrho,2) + 1.*C4*pow(mrho,4)) - 0.5*pow(mrho,2)*s + 0.25*delta*pow(mrho,2)*s -
                     0.25*delta*pow(s,2) + 1.*C4*pow(mrho,2)*pow(s,2)) +
                  pow(eta2,2)*(-0.5*pow(mrho,4) + 1.*C4*pow(mrho,6) + pow(mpion,2)*(1.*pow(mrho,2) - 2.*C4*pow(mrho,4)) +
                     pow(ma1,2)*(-0.5*pow(mrho,2) + 1.*C4*pow(mrho,4)) - 0.5*pow(mrho,2)*s + 0.75*delta*pow(mrho,2)*s -
                     2.*C4*pow(mrho,4)*s - 0.25*delta*pow(s,2) + 1.*C4*pow(mrho,2)*pow(s,2)) +
                  eta1*eta2*(pow(ma1,2)*(1.*pow(mrho,2) - 2.*C4*pow(mrho,4)) + pow(mpion,2)*(-2.*pow(mrho,2) + 4.*C4*pow(mrho,4)) +
                     s*(2.*C4*pow(mrho,4) + 0.5*delta*s + pow(mrho,2)*(1. - 1.*delta - 2.*C4*s))))*t1)/pow(mrho,2) +
             (0.125*(-2. + 1.*delta)*(2. + 1.*delta - 8.*C4*pow(mrho,2))*pow(t1,2))/pow(mrho,2) +
             (1.*(0.5 - 0.125*pow(delta,2) - 2.*C4*pow(mrho,2) + 1.*C4*delta*pow(mrho,2))*pow(t1,2))/pow(mrho,2) +
             0.5*(eta1*eta2*(1. - 2.*C4*pow(mrho,2)) + pow(eta1,2)*(-0.5 + 1.*C4*pow(mrho,2)) + pow(eta2,2)*(-0.5 + 1.*C4*pow(mrho,2)))*
              pow(t1,2) - 0.0625*pow(1.*eta1 - 1.*eta2,4)*(1.*pow(mpion,2) + 0.5*pow(mrho,2) - 0.5*s)*pow(t1,2) -
             0.03125*pow(eta1 - 1.*eta2,3)*(eta2*(-1.*pow(ma1,2) + 2.*pow(mpion,2) - 1.*pow(mrho,2) - 1.*s) +
                eta1*(pow(ma1,2) - 2.*pow(mpion,2) - 1.*pow(mrho,2) + s))*pow(t1,2) -
             0.010416666666666666*pow(eta1 - 1.*eta2,4)*pow(t1,3) + 0.020833333333333332*pow(1.*eta1 - 1.*eta2,4)*pow(t1,3) +
             (2.*(1.*eta1 - 1.*eta2)*(eta2*(0.375*pow(mrho,4) - 0.0625*delta*pow(mrho,4) - 0.5*C4*pow(mrho,6) +
                     pow(ma1,2)*(0.5*pow(mrho,2) - 1.*C4*pow(mrho,4)) + pow(mpion,2)*(-0.5*pow(mrho,2) + 1.*C4*pow(mrho,4)) -
                     0.125*pow(mrho,2)*s - 0.1875*delta*pow(mrho,2)*s + 1.*C4*pow(mrho,4)*s + 0.125*delta*pow(s,2) -
                     0.5*C4*pow(mrho,2)*pow(s,2)) + eta1*(0.25*pow(mrho,4) - 0.5*C4*pow(mrho,6) +
                     pow(mpion,2)*(0.5*pow(mrho,2) - 1.*C4*pow(mrho,4)) + pow(ma1,2)*(-0.5*pow(mrho,2) + 1.*C4*pow(mrho,4)) -
                     0.125*delta*pow(s,2) + 0.5*C4*pow(mrho,2)*pow(s,2)))*
                (1.*pow(ma1,2) - 2.*pow(mpion,2) - 1.*pow(mrho,2) + 1.*s + 1.*t1))/pow(mrho,2) -
             0.5*pow(1.*eta1 - 1.*eta2,2)*(-0.5 + 1.*C4*pow(mrho,2))*
              pow(1.*pow(ma1,2) - 2.*pow(mpion,2) - 1.*pow(mrho,2) + 1.*s + 1.*t1,2) +
             (2.*(1.*eta1 - 1.*eta2)*Gammaa1*ma1*(eta2*(0.375*pow(mrho,4) - 0.0625*delta*pow(mrho,4) - 0.5*C4*pow(mrho,6) +
                     pow(ma1,2)*(0.5*pow(mrho,2) - 1.*C4*pow(mrho,4)) + pow(mpion,2)*(-0.5*pow(mrho,2) + 1.*C4*pow(mrho,4)) -
                     0.125*pow(mrho,2)*s - 0.1875*delta*pow(mrho,2)*s + 1.*C4*pow(mrho,4)*s + 0.125*delta*pow(s,2) -
                     0.5*C4*pow(mrho,2)*pow(s,2)) + eta1*(0.25*pow(mrho,4) - 0.5*C4*pow(mrho,6) +
                     pow(mpion,2)*(0.5*pow(mrho,2) - 1.*C4*pow(mrho,4)) + pow(ma1,2)*(-0.5*pow(mrho,2) + 1.*C4*pow(mrho,4)) -
                     0.125*delta*pow(s,2) + 0.5*C4*pow(mrho,2)*pow(s,2)))*
                atan((0. + pow(ma1,2) - 2.*pow(mpion,2) - 1.*pow(mrho,2) + s + t2)/(Gammaa1*ma1)))/pow(mrho,2) +
             (0.25*(-2. + delta)*(eta1 - 1.*eta2)*Gammaa1*ma1*(eta2*
                   (-1.*pow(ma1,6) + pow(Gammaa1,2)*pow(ma1,2)*(-1.*pow(ma1,2) + 0.5*pow(mrho,2) - 1.*s) +
                     pow(ma1,4)*(2.*pow(mpion,2) + 0.5*pow(mrho,2) - 1.*s) + pow(mpion,4)*(-1.5*pow(mrho,2) + 1.*s) +
                     pow(ma1,2)*pow(mpion,2)*(-1.*pow(mpion,2) - 1.*pow(mrho,2) + 2.*s)) +
                  eta1*(pow(Gammaa1,2)*pow(ma1,2)*(1.*pow(mpion,2) + 0.5*s) + pow(ma1,4)*(1.*pow(mpion,2) + 0.5*s) +
                     pow(ma1,2)*(-2.*pow(mpion,4) - 1.*pow(mpion,2)*s) +
                     pow(mpion,2)*(1.*pow(mpion,4) - 1.*pow(mrho,4) + pow(mpion,2)*(2.*pow(mrho,2) - 1.5*s) + 1.*pow(mrho,2)*s)))*
                atan((0. + pow(ma1,2) - 2.*pow(mpion,2) - 1.*pow(mrho,2) + s + t2)/(Gammaa1*ma1)))/
              (pow(Gammaa1,2)*pow(ma1,2) + pow(ma1,4) - 2.*pow(ma1,2)*pow(mpion,2) + pow(mpion,4)) -
             (0.25*(-2. + delta)*(eta1 - 1.*eta2)*Gammaa1*ma1*(eta2*
                   (-1.*pow(ma1,6) - 2.*pow(mpion,4)*pow(mrho,2) - 1.*pow(mpion,2)*pow(mrho,4) +
                     pow(ma1,4)*(2.*pow(mpion,2) + 2.*pow(mrho,2) - 1.5*s) + 2.5*pow(mpion,4)*s + 3.*pow(mpion,2)*pow(mrho,2)*s +
                     0.5*pow(mrho,4)*s - 2.*pow(mpion,2)*pow(s,2) - 1.*pow(mrho,2)*pow(s,2) + 0.5*pow(s,3) +
                     pow(Gammaa1,2)*(-1.*pow(ma1,4) + 0.5*pow(ma1,2)*s) +
                     pow(ma1,2)*(-1.*pow(mpion,4) - 1.*pow(mrho,4) + 1.*pow(mrho,2)*s + pow(mpion,2)*(-2.*pow(mrho,2) + 1.*s))) +
                  eta1*(1.*pow(mpion,6) + 4.*pow(mpion,4)*pow(mrho,2) + 1.*pow(mpion,2)*pow(mrho,4) +
                     pow(Gammaa1,2)*pow(ma1,2)*(1.*pow(mpion,2) - 0.5*s) + pow(ma1,4)*(1.*pow(mpion,2) - 0.5*s) - 4.5*pow(mpion,4)*s -
                     4.*pow(mpion,2)*pow(mrho,2)*s - 0.5*pow(mrho,4)*s + 3.*pow(mpion,2)*pow(s,2) + 1.*pow(mrho,2)*pow(s,2) -
                     0.5*pow(s,3) + pow(ma1,2)*(-2.*pow(mpion,4) + (1.*pow(mrho,2) - 1.*s)*s + pow(mpion,2)*(-2.*pow(mrho,2) + 3.*s))))*
                atan((0. + pow(ma1,2) - 2.*pow(mpion,2) - 1.*pow(mrho,2) + s + t2)/(Gammaa1*ma1)))/
              (pow(Gammaa1,2)*pow(ma1,2) + pow(ma1,4) + pow(mpion,4) + 2.*pow(mpion,2)*pow(mrho,2) + pow(mrho,4) -
                2.*pow(mpion,2)*s - 2.*pow(mrho,2)*s + pow(s,2) + pow(ma1,2)*(-2.*pow(mpion,2) - 2.*pow(mrho,2) + 2.*s)) +
             (0.03125*pow(eta1 - 1.*eta2,2)*(pow(eta2,2)*(pow(Gammaa1,4)*pow(ma1,4) + pow(ma1,8) + pow(mpion,8) -
                     2.*pow(mpion,6)*pow(mrho,2) + pow(mpion,4)*pow(mrho,4) + pow(ma1,6)*(-4.*pow(mpion,2) + 2.*pow(mrho,2) + 2.*s) +
                     pow(ma1,4)*(6.*pow(mpion,4) + pow(mrho,4) + pow(mpion,2)*(-6.*pow(mrho,2) - 4.*s) - 2.*pow(mrho,2)*s +
                        2.*pow(s,2)) + pow(ma1,2)*(-4.*pow(mpion,6) - 2.*pow(mpion,2)*pow(mrho,2)*s +
                        pow(mpion,4)*(6.*pow(mrho,2) + 2.*s)) +
                     pow(Gammaa1,2)*pow(ma1,2)*(-6.*pow(ma1,4) - 6.*pow(mpion,4) - 1.*pow(mrho,4) +
                        pow(ma1,2)*(12.*pow(mpion,2) - 6.*pow(mrho,2) - 6.*s) + 2.*pow(mrho,2)*s - 2.*pow(s,2) +
                        pow(mpion,2)*(6.*pow(mrho,2) + 4.*s))) +
                  eta1*eta2*(-2.*pow(Gammaa1,4)*pow(ma1,4) - 2.*pow(ma1,8) - 2.*pow(mpion,8) + 2.*pow(mpion,4)*pow(mrho,4) +
                     pow(ma1,6)*(8.*pow(mpion,2) - 4.*s) + pow(ma1,2)*pow(mpion,2)*
                      (8.*pow(mpion,4) - 8.*pow(mrho,4) - 4.*pow(mpion,2)*s + 4.*pow(mrho,2)*s) +
                     pow(ma1,4)*(-12.*pow(mpion,4) + 2.*pow(mrho,4) + 8.*pow(mpion,2)*s + 4.*pow(mrho,2)*s - 4.*pow(s,2)) +
                     pow(Gammaa1,2)*pow(ma1,2)*(12.*pow(ma1,4) + 12.*pow(mpion,4) - 2.*pow(mrho,4) - 8.*pow(mpion,2)*s -
                        4.*pow(mrho,2)*s + 4.*pow(s,2) + pow(ma1,2)*(-24.*pow(mpion,2) + 12.*s))) +
                  pow(eta1,2)*(pow(Gammaa1,4)*pow(ma1,4) + pow(ma1,8) + pow(ma1,6)*(-4.*pow(mpion,2) - 2.*pow(mrho,2) + 2.*s) +
                     pow(ma1,4)*(6.*pow(mpion,4) + pow(mrho,4) + pow(mpion,2)*(6.*pow(mrho,2) - 4.*s) - 4.*pow(mrho,2)*s +
                        2.*pow(s,2)) + pow(ma1,2)*(-4.*pow(mpion,6) + 2.*pow(mpion,2)*pow(mrho,2)*s +
                        pow(mrho,2)*(2.*pow(mrho,2) - 2.*s)*s + pow(mpion,4)*(-6.*pow(mrho,2) + 2.*s)) +
                     pow(Gammaa1,2)*pow(ma1,2)*(-6.*pow(ma1,4) - 6.*pow(mpion,4) - 1.*pow(mrho,4) +
                        pow(ma1,2)*(12.*pow(mpion,2) + 6.*pow(mrho,2) - 6.*s) + 4.*pow(mrho,2)*s - 2.*pow(s,2) +
                        pow(mpion,2)*(-6.*pow(mrho,2) + 4.*s)) +
                     pow(mpion,2)*(pow(mpion,6) + 2.*pow(mpion,4)*pow(mrho,2) - 2.*pow(mrho,6) + 2.*pow(mrho,4)*s +
                        pow(mpion,2)*(pow(mrho,4) - 2.*pow(mrho,2)*s))))*
                atan((0. + pow(ma1,2) - 2.*pow(mpion,2) - 1.*pow(mrho,2) + s + t2)/(Gammaa1*ma1)))/(Gammaa1*ma1) -
             (0.0625*pow(eta1 - 1.*eta2,2)*Gammaa1*ma1*(eta1*eta2*
                   (-2.*pow(Gammaa1,4)*pow(ma1,4) + 14.*pow(ma1,8) + 14.*pow(mpion,8) + 28.*pow(mpion,6)*pow(mrho,2) +
                     20.*pow(mpion,4)*pow(mrho,4) + 10.*pow(mpion,2)*pow(mrho,6) + 2.*pow(mrho,8) - 16.*pow(mpion,6)*s -
                     16.*pow(mpion,4)*pow(mrho,2)*s - 12.*pow(mpion,2)*pow(mrho,4)*s - 4.*pow(mrho,6)*s - 4.*pow(mpion,4)*pow(s,2) -
                     6.*pow(mpion,2)*pow(mrho,2)*pow(s,2) + 8.*pow(mpion,2)*pow(s,3) + 4.*pow(mrho,2)*pow(s,3) - 2.*pow(s,4) +
                     pow(ma1,6)*(-56.*pow(mpion,2) - 28.*pow(mrho,2) + 28.*s) +
                     pow(ma1,4)*(84.*pow(mpion,4) + 24.*pow(mrho,4) + pow(mpion,2)*(84.*pow(mrho,2) - 72.*s) - 36.*pow(mrho,2)*s +
                        12.*pow(s,2)) + pow(Gammaa1,2)*pow(ma1,2)*
                      (-4.*pow(ma1,4) - 4.*pow(mpion,4) + pow(ma1,2)*(8.*pow(mpion,2) + 4.*pow(mrho,2) - 4.*s) +
                        (4.*pow(mrho,2) - 4.*s)*s + pow(mpion,2)*(-4.*pow(mrho,2) + 8.*s)) +
                     pow(ma1,2)*(-56.*pow(mpion,6) - 10.*pow(mrho,6) + 18.*pow(mrho,4)*s - 6.*pow(mrho,2)*pow(s,2) - 2.*pow(s,3) +
                        pow(mpion,4)*(-84.*pow(mrho,2) + 60.*s) + pow(mpion,2)*(-48.*pow(mrho,4) + 60.*pow(mrho,2)*s - 12.*pow(s,2)))) +
                  pow(eta1,2)*(1.*pow(Gammaa1,4)*pow(ma1,4) - 7.*pow(ma1,8) - 7.*pow(mpion,8) - 14.*pow(mpion,6)*pow(mrho,2) -
                     7.*pow(mpion,4)*pow(mrho,4) - 2.*pow(mpion,2)*pow(mrho,6) +
                     pow(ma1,6)*(28.*pow(mpion,2) + 14.*pow(mrho,2) - 14.*s) + 8.*pow(mpion,6)*s + 11.*pow(mpion,4)*pow(mrho,2)*s +
                     6.*pow(mpion,2)*pow(mrho,4)*s + 1.*pow(mrho,6)*s + 2.*pow(mpion,4)*pow(s,2) - 1.*pow(mrho,4)*pow(s,2) -
                     4.*pow(mpion,2)*pow(s,3) - 1.*pow(mrho,2)*pow(s,3) + 1.*pow(s,4) +
                     pow(Gammaa1,2)*pow(ma1,2)*(2.*pow(ma1,4) + 2.*pow(mpion,4) + 1.*pow(mrho,4) +
                        pow(mpion,2)*(2.*pow(mrho,2) - 4.*s) - 1.*pow(mrho,2)*s + 2.*pow(s,2) +
                        pow(ma1,2)*(-4.*pow(mpion,2) - 2.*pow(mrho,2) + 2.*s)) +
                     pow(ma1,4)*(-42.*pow(mpion,4) - 9.*pow(mrho,4) + 21.*pow(mrho,2)*s - 6.*pow(s,2) +
                        pow(mpion,2)*(-42.*pow(mrho,2) + 36.*s)) +
                     pow(ma1,2)*(28.*pow(mpion,6) + 2.*pow(mrho,6) + pow(mpion,4)*(42.*pow(mrho,2) - 30.*s) - 9.*pow(mrho,4)*s +
                        6.*pow(mrho,2)*pow(s,2) + 1.*pow(s,3) + pow(mpion,2)*(18.*pow(mrho,4) - 36.*pow(mrho,2)*s + 6.*pow(s,2)))) +
                  pow(eta2,2)*(1.*pow(Gammaa1,4)*pow(ma1,4) - 7.*pow(ma1,8) - 7.*pow(mpion,8) - 14.*pow(mpion,6)*pow(mrho,2) -
                     1.*pow(mpion,4)*pow(mrho,4) + 6.*pow(mpion,2)*pow(mrho,6) + 2.*pow(mrho,8) +
                     pow(ma1,6)*(28.*pow(mpion,2) + 14.*pow(mrho,2) - 14.*s) + 8.*pow(mpion,6)*s - 1.*pow(mpion,4)*pow(mrho,2)*s -
                     16.*pow(mpion,2)*pow(mrho,4)*s - 7.*pow(mrho,6)*s + 2.*pow(mpion,4)*pow(s,2) +
                     14.*pow(mpion,2)*pow(mrho,2)*pow(s,2) + 9.*pow(mrho,4)*pow(s,2) - 4.*pow(mpion,2)*pow(s,3) -
                     5.*pow(mrho,2)*pow(s,3) + 1.*pow(s,4) +
                     pow(Gammaa1,2)*pow(ma1,2)*(2.*pow(ma1,4) + 2.*pow(mpion,4) + 3.*pow(mrho,4) +
                        pow(mpion,2)*(2.*pow(mrho,2) - 4.*s) - 5.*pow(mrho,2)*s + 2.*pow(s,2) +
                        pow(ma1,2)*(-4.*pow(mpion,2) - 2.*pow(mrho,2) + 2.*s)) +
                     pow(ma1,4)*(-42.*pow(mpion,4) - 3.*pow(mrho,4) + 9.*pow(mrho,2)*s - 6.*pow(s,2) +
                        pow(mpion,2)*(-42.*pow(mrho,2) + 36.*s)) +
                     pow(ma1,2)*(28.*pow(mpion,6) - 4.*pow(mrho,6) + pow(mpion,4)*(42.*pow(mrho,2) - 30.*s) + 9.*pow(mrho,4)*s -
                        6.*pow(mrho,2)*pow(s,2) + 1.*pow(s,3) + pow(mpion,2)*(6.*pow(mrho,4) - 12.*pow(mrho,2)*s + 6.*pow(s,2)))))*
                atan((0. + pow(ma1,2) - 2.*pow(mpion,2) - 1.*pow(mrho,2) + s + t2)/(Gammaa1*ma1)))/
              (pow(Gammaa1,2)*pow(ma1,2) + 4.*pow(ma1,4) + 4.*pow(mpion,4) + 4.*pow(mpion,2)*pow(mrho,2) + pow(mrho,4) -
                4.*pow(mpion,2)*s - 2.*pow(mrho,2)*s + pow(s,2) + pow(ma1,2)*(-8.*pow(mpion,2) - 4.*pow(mrho,2) + 4.*s)) -
             (2.*(1.*eta1 - 1.*eta2)*Gammaa1*ma1*(eta2*(0.375*pow(mrho,4) - 0.0625*delta*pow(mrho,4) - 0.5*C4*pow(mrho,6) +
                     pow(ma1,2)*(0.5*pow(mrho,2) - 1.*C4*pow(mrho,4)) + pow(mpion,2)*(-0.5*pow(mrho,2) + 1.*C4*pow(mrho,4)) -
                     0.125*pow(mrho,2)*s - 0.1875*delta*pow(mrho,2)*s + 1.*C4*pow(mrho,4)*s + 0.125*delta*pow(s,2) -
                     0.5*C4*pow(mrho,2)*pow(s,2)) + eta1*(0.25*pow(mrho,4) - 0.5*C4*pow(mrho,6) +
                     pow(mpion,2)*(0.5*pow(mrho,2) - 1.*C4*pow(mrho,4)) + pow(ma1,2)*(-0.5*pow(mrho,2) + 1.*C4*pow(mrho,4)) -
                     0.125*delta*pow(s,2) + 0.5*C4*pow(mrho,2)*pow(s,2)))*
                atan((pow(ma1,2) - 2.*pow(mpion,2) - 1.*pow(mrho,2) + s + t1)/(Gammaa1*ma1)))/pow(mrho,2) -
             (0.25*(-2. + delta)*(eta1 - 1.*eta2)*Gammaa1*ma1*(eta2*
                   (-1.*pow(ma1,6) + pow(Gammaa1,2)*pow(ma1,2)*(-1.*pow(ma1,2) + 0.5*pow(mrho,2) - 1.*s) +
                     pow(ma1,4)*(2.*pow(mpion,2) + 0.5*pow(mrho,2) - 1.*s) + pow(mpion,4)*(-1.5*pow(mrho,2) + 1.*s) +
                     pow(ma1,2)*pow(mpion,2)*(-1.*pow(mpion,2) - 1.*pow(mrho,2) + 2.*s)) +
                  eta1*(pow(Gammaa1,2)*pow(ma1,2)*(1.*pow(mpion,2) + 0.5*s) + pow(ma1,4)*(1.*pow(mpion,2) + 0.5*s) +
                     pow(ma1,2)*(-2.*pow(mpion,4) - 1.*pow(mpion,2)*s) +
                     pow(mpion,2)*(1.*pow(mpion,4) - 1.*pow(mrho,4) + pow(mpion,2)*(2.*pow(mrho,2) - 1.5*s) + 1.*pow(mrho,2)*s)))*
                atan((pow(ma1,2) - 2.*pow(mpion,2) - 1.*pow(mrho,2) + s + t1)/(Gammaa1*ma1)))/
              (pow(Gammaa1,2)*pow(ma1,2) + pow(ma1,4) - 2.*pow(ma1,2)*pow(mpion,2) + pow(mpion,4)) +
             (0.25*(-2. + delta)*(eta1 - 1.*eta2)*Gammaa1*ma1*(eta2*
                   (-1.*pow(ma1,6) - 2.*pow(mpion,4)*pow(mrho,2) - 1.*pow(mpion,2)*pow(mrho,4) +
                     pow(ma1,4)*(2.*pow(mpion,2) + 2.*pow(mrho,2) - 1.5*s) + 2.5*pow(mpion,4)*s + 3.*pow(mpion,2)*pow(mrho,2)*s +
                     0.5*pow(mrho,4)*s - 2.*pow(mpion,2)*pow(s,2) - 1.*pow(mrho,2)*pow(s,2) + 0.5*pow(s,3) +
                     pow(Gammaa1,2)*(-1.*pow(ma1,4) + 0.5*pow(ma1,2)*s) +
                     pow(ma1,2)*(-1.*pow(mpion,4) - 1.*pow(mrho,4) + 1.*pow(mrho,2)*s + pow(mpion,2)*(-2.*pow(mrho,2) + 1.*s))) +
                  eta1*(1.*pow(mpion,6) + 4.*pow(mpion,4)*pow(mrho,2) + 1.*pow(mpion,2)*pow(mrho,4) +
                     pow(Gammaa1,2)*pow(ma1,2)*(1.*pow(mpion,2) - 0.5*s) + pow(ma1,4)*(1.*pow(mpion,2) - 0.5*s) - 4.5*pow(mpion,4)*s -
                     4.*pow(mpion,2)*pow(mrho,2)*s - 0.5*pow(mrho,4)*s + 3.*pow(mpion,2)*pow(s,2) + 1.*pow(mrho,2)*pow(s,2) -
                     0.5*pow(s,3) + pow(ma1,2)*(-2.*pow(mpion,4) + (1.*pow(mrho,2) - 1.*s)*s + pow(mpion,2)*(-2.*pow(mrho,2) + 3.*s))))*
                atan((pow(ma1,2) - 2.*pow(mpion,2) - 1.*pow(mrho,2) + s + t1)/(Gammaa1*ma1)))/
              (pow(Gammaa1,2)*pow(ma1,2) + pow(ma1,4) + pow(mpion,4) + 2.*pow(mpion,2)*pow(mrho,2) + pow(mrho,4) -
                2.*pow(mpion,2)*s - 2.*pow(mrho,2)*s + pow(s,2) + pow(ma1,2)*(-2.*pow(mpion,2) - 2.*pow(mrho,2) + 2.*s)) -
             (0.03125*pow(eta1 - 1.*eta2,2)*(pow(eta2,2)*(pow(Gammaa1,4)*pow(ma1,4) + pow(ma1,8) + pow(mpion,8) -
                     2.*pow(mpion,6)*pow(mrho,2) + pow(mpion,4)*pow(mrho,4) + pow(ma1,6)*(-4.*pow(mpion,2) + 2.*pow(mrho,2) + 2.*s) +
                     pow(ma1,4)*(6.*pow(mpion,4) + pow(mrho,4) + pow(mpion,2)*(-6.*pow(mrho,2) - 4.*s) - 2.*pow(mrho,2)*s +
                        2.*pow(s,2)) + pow(ma1,2)*(-4.*pow(mpion,6) - 2.*pow(mpion,2)*pow(mrho,2)*s +
                        pow(mpion,4)*(6.*pow(mrho,2) + 2.*s)) +
                     pow(Gammaa1,2)*pow(ma1,2)*(-6.*pow(ma1,4) - 6.*pow(mpion,4) - 1.*pow(mrho,4) +
                        pow(ma1,2)*(12.*pow(mpion,2) - 6.*pow(mrho,2) - 6.*s) + 2.*pow(mrho,2)*s - 2.*pow(s,2) +
                        pow(mpion,2)*(6.*pow(mrho,2) + 4.*s))) +
                  eta1*eta2*(-2.*pow(Gammaa1,4)*pow(ma1,4) - 2.*pow(ma1,8) - 2.*pow(mpion,8) + 2.*pow(mpion,4)*pow(mrho,4) +
                     pow(ma1,6)*(8.*pow(mpion,2) - 4.*s) + pow(ma1,2)*pow(mpion,2)*
                      (8.*pow(mpion,4) - 8.*pow(mrho,4) - 4.*pow(mpion,2)*s + 4.*pow(mrho,2)*s) +
                     pow(ma1,4)*(-12.*pow(mpion,4) + 2.*pow(mrho,4) + 8.*pow(mpion,2)*s + 4.*pow(mrho,2)*s - 4.*pow(s,2)) +
                     pow(Gammaa1,2)*pow(ma1,2)*(12.*pow(ma1,4) + 12.*pow(mpion,4) - 2.*pow(mrho,4) - 8.*pow(mpion,2)*s -
                        4.*pow(mrho,2)*s + 4.*pow(s,2) + pow(ma1,2)*(-24.*pow(mpion,2) + 12.*s))) +
                  pow(eta1,2)*(pow(Gammaa1,4)*pow(ma1,4) + pow(ma1,8) + pow(ma1,6)*(-4.*pow(mpion,2) - 2.*pow(mrho,2) + 2.*s) +
                     pow(ma1,4)*(6.*pow(mpion,4) + pow(mrho,4) + pow(mpion,2)*(6.*pow(mrho,2) - 4.*s) - 4.*pow(mrho,2)*s +
                        2.*pow(s,2)) + pow(ma1,2)*(-4.*pow(mpion,6) + 2.*pow(mpion,2)*pow(mrho,2)*s +
                        pow(mrho,2)*(2.*pow(mrho,2) - 2.*s)*s + pow(mpion,4)*(-6.*pow(mrho,2) + 2.*s)) +
                     pow(Gammaa1,2)*pow(ma1,2)*(-6.*pow(ma1,4) - 6.*pow(mpion,4) - 1.*pow(mrho,4) +
                        pow(ma1,2)*(12.*pow(mpion,2) + 6.*pow(mrho,2) - 6.*s) + 4.*pow(mrho,2)*s - 2.*pow(s,2) +
                        pow(mpion,2)*(-6.*pow(mrho,2) + 4.*s)) +
                     pow(mpion,2)*(pow(mpion,6) + 2.*pow(mpion,4)*pow(mrho,2) - 2.*pow(mrho,6) + 2.*pow(mrho,4)*s +
                        pow(mpion,2)*(pow(mrho,4) - 2.*pow(mrho,2)*s))))*
                atan((pow(ma1,2) - 2.*pow(mpion,2) - 1.*pow(mrho,2) + s + t1)/(Gammaa1*ma1)))/(Gammaa1*ma1) +
             (0.0625*pow(eta1 - 1.*eta2,2)*Gammaa1*ma1*(eta1*eta2*
                   (-2.*pow(Gammaa1,4)*pow(ma1,4) + 14.*pow(ma1,8) + 14.*pow(mpion,8) + 28.*pow(mpion,6)*pow(mrho,2) +
                     20.*pow(mpion,4)*pow(mrho,4) + 10.*pow(mpion,2)*pow(mrho,6) + 2.*pow(mrho,8) - 16.*pow(mpion,6)*s -
                     16.*pow(mpion,4)*pow(mrho,2)*s - 12.*pow(mpion,2)*pow(mrho,4)*s - 4.*pow(mrho,6)*s - 4.*pow(mpion,4)*pow(s,2) -
                     6.*pow(mpion,2)*pow(mrho,2)*pow(s,2) + 8.*pow(mpion,2)*pow(s,3) + 4.*pow(mrho,2)*pow(s,3) - 2.*pow(s,4) +
                     pow(ma1,6)*(-56.*pow(mpion,2) - 28.*pow(mrho,2) + 28.*s) +
                     pow(ma1,4)*(84.*pow(mpion,4) + 24.*pow(mrho,4) + pow(mpion,2)*(84.*pow(mrho,2) - 72.*s) - 36.*pow(mrho,2)*s +
                        12.*pow(s,2)) + pow(Gammaa1,2)*pow(ma1,2)*
                      (-4.*pow(ma1,4) - 4.*pow(mpion,4) + pow(ma1,2)*(8.*pow(mpion,2) + 4.*pow(mrho,2) - 4.*s) +
                        (4.*pow(mrho,2) - 4.*s)*s + pow(mpion,2)*(-4.*pow(mrho,2) + 8.*s)) +
                     pow(ma1,2)*(-56.*pow(mpion,6) - 10.*pow(mrho,6) + 18.*pow(mrho,4)*s - 6.*pow(mrho,2)*pow(s,2) - 2.*pow(s,3) +
                        pow(mpion,4)*(-84.*pow(mrho,2) + 60.*s) + pow(mpion,2)*(-48.*pow(mrho,4) + 60.*pow(mrho,2)*s - 12.*pow(s,2)))) +
                  pow(eta1,2)*(1.*pow(Gammaa1,4)*pow(ma1,4) - 7.*pow(ma1,8) - 7.*pow(mpion,8) - 14.*pow(mpion,6)*pow(mrho,2) -
                     7.*pow(mpion,4)*pow(mrho,4) - 2.*pow(mpion,2)*pow(mrho,6) +
                     pow(ma1,6)*(28.*pow(mpion,2) + 14.*pow(mrho,2) - 14.*s) + 8.*pow(mpion,6)*s + 11.*pow(mpion,4)*pow(mrho,2)*s +
                     6.*pow(mpion,2)*pow(mrho,4)*s + 1.*pow(mrho,6)*s + 2.*pow(mpion,4)*pow(s,2) - 1.*pow(mrho,4)*pow(s,2) -
                     4.*pow(mpion,2)*pow(s,3) - 1.*pow(mrho,2)*pow(s,3) + 1.*pow(s,4) +
                     pow(Gammaa1,2)*pow(ma1,2)*(2.*pow(ma1,4) + 2.*pow(mpion,4) + 1.*pow(mrho,4) +
                        pow(mpion,2)*(2.*pow(mrho,2) - 4.*s) - 1.*pow(mrho,2)*s + 2.*pow(s,2) +
                        pow(ma1,2)*(-4.*pow(mpion,2) - 2.*pow(mrho,2) + 2.*s)) +
                     pow(ma1,4)*(-42.*pow(mpion,4) - 9.*pow(mrho,4) + 21.*pow(mrho,2)*s - 6.*pow(s,2) +
                        pow(mpion,2)*(-42.*pow(mrho,2) + 36.*s)) +
                     pow(ma1,2)*(28.*pow(mpion,6) + 2.*pow(mrho,6) + pow(mpion,4)*(42.*pow(mrho,2) - 30.*s) - 9.*pow(mrho,4)*s +
                        6.*pow(mrho,2)*pow(s,2) + 1.*pow(s,3) + pow(mpion,2)*(18.*pow(mrho,4) - 36.*pow(mrho,2)*s + 6.*pow(s,2)))) +
                  pow(eta2,2)*(1.*pow(Gammaa1,4)*pow(ma1,4) - 7.*pow(ma1,8) - 7.*pow(mpion,8) - 14.*pow(mpion,6)*pow(mrho,2) -
                     1.*pow(mpion,4)*pow(mrho,4) + 6.*pow(mpion,2)*pow(mrho,6) + 2.*pow(mrho,8) +
                     pow(ma1,6)*(28.*pow(mpion,2) + 14.*pow(mrho,2) - 14.*s) + 8.*pow(mpion,6)*s - 1.*pow(mpion,4)*pow(mrho,2)*s -
                     16.*pow(mpion,2)*pow(mrho,4)*s - 7.*pow(mrho,6)*s + 2.*pow(mpion,4)*pow(s,2) +
                     14.*pow(mpion,2)*pow(mrho,2)*pow(s,2) + 9.*pow(mrho,4)*pow(s,2) - 4.*pow(mpion,2)*pow(s,3) -
                     5.*pow(mrho,2)*pow(s,3) + 1.*pow(s,4) +
                     pow(Gammaa1,2)*pow(ma1,2)*(2.*pow(ma1,4) + 2.*pow(mpion,4) + 3.*pow(mrho,4) +
                        pow(mpion,2)*(2.*pow(mrho,2) - 4.*s) - 5.*pow(mrho,2)*s + 2.*pow(s,2) +
                        pow(ma1,2)*(-4.*pow(mpion,2) - 2.*pow(mrho,2) + 2.*s)) +
                     pow(ma1,4)*(-42.*pow(mpion,4) - 3.*pow(mrho,4) + 9.*pow(mrho,2)*s - 6.*pow(s,2) +
                        pow(mpion,2)*(-42.*pow(mrho,2) + 36.*s)) +
                     pow(ma1,2)*(28.*pow(mpion,6) - 4.*pow(mrho,6) + pow(mpion,4)*(42.*pow(mrho,2) - 30.*s) + 9.*pow(mrho,4)*s -
                        6.*pow(mrho,2)*pow(s,2) + 1.*pow(s,3) + pow(mpion,2)*(6.*pow(mrho,4) - 12.*pow(mrho,2)*s + 6.*pow(s,2)))))*
                atan((pow(ma1,2) - 2.*pow(mpion,2) - 1.*pow(mrho,2) + s + t1)/(Gammaa1*ma1)))/
              (pow(Gammaa1,2)*pow(ma1,2) + 4.*pow(ma1,4) + 4.*pow(mpion,4) + 4.*pow(mpion,2)*pow(mrho,2) + pow(mrho,4) -
                4.*pow(mpion,2)*s - 2.*pow(mrho,2)*s + pow(s,2) + pow(ma1,2)*(-8.*pow(mpion,2) - 4.*pow(mrho,2) + 4.*s)) +
             0.0625*pow(eta1 - 1.*eta2,2)*(eta1*eta2*(-4.*pow(ma1,6) + pow(ma1,4)*(12.*pow(mpion,2) - 6.*s) +
                   pow(mpion,2)*(4.*pow(mpion,4) - 4.*pow(mrho,4) - 2.*pow(mpion,2)*s + 2.*pow(mrho,2)*s) +
                   pow(ma1,2)*(-12.*pow(mpion,4) + 2.*pow(mrho,4) + 8.*pow(mpion,2)*s + 4.*pow(mrho,2)*s - 4.*pow(s,2))) +
                pow(eta1,2)*(2.*pow(ma1,6) - 2.*pow(mpion,6) + pow(mpion,2)*pow(mrho,2)*s + pow(mrho,2)*(pow(mrho,2) - 1.*s)*s +
                   pow(mpion,4)*(-3.*pow(mrho,2) + s) + pow(ma1,4)*(-6.*pow(mpion,2) - 3.*pow(mrho,2) + 3.*s) +
                   pow(ma1,2)*(6.*pow(mpion,4) + pow(mrho,4) + pow(mpion,2)*(6.*pow(mrho,2) - 4.*s) - 4.*pow(mrho,2)*s + 2.*pow(s,2)))\
                 + pow(eta2,2)*(2.*pow(ma1,6) - 2.*pow(mpion,6) - 1.*pow(mpion,2)*pow(mrho,2)*s + pow(mpion,4)*(3.*pow(mrho,2) + s) +
                   pow(ma1,4)*(-6.*pow(mpion,2) + 3.*pow(mrho,2) + 3.*s) +
                   pow(ma1,2)*(6.*pow(mpion,4) + pow(mrho,4) + pow(mpion,2)*(-6.*pow(mrho,2) - 4.*s) - 2.*pow(mrho,2)*s + 2.*pow(s,2)))
                )*log(fabs(-pow(ma1,2) + t2)) - (0.03125*pow(eta1 - 1.*eta2,2)*(1.*pow(ma1,2) - 1.*pow(mpion,2) - 0.5*pow(mrho,2) + 0.5*s)*
                (eta1*eta2*(-2.*pow(ma1,8) + pow(ma1,6)*(8.*pow(mpion,2) + 4.*pow(mrho,2) - 4.*s) +
                     pow(ma1,4)*(-12.*pow(mpion,4) - 4.*pow(mrho,4) + 4.*pow(mrho,2)*s + pow(mpion,2)*(-12.*pow(mrho,2) + 8.*s)) +
                     pow(mpion,2)*(-2.*pow(mpion,6) - 4.*pow(mpion,4)*pow(mrho,2) - 2.*pow(mrho,6) + 4.*pow(mrho,4)*s -
                        2.*pow(mrho,2)*pow(s,2) + pow(mpion,2)*(-8.*pow(mrho,4) + 8.*pow(mrho,2)*s)) +
                     pow(ma1,2)*(8.*pow(mpion,6) + 2.*pow(mrho,6) + pow(mpion,4)*(12.*pow(mrho,2) - 4.*s) - 2.*pow(mrho,4)*s -
                        2.*pow(mrho,2)*pow(s,2) + 2.*pow(s,3) + pow(mpion,2)*(8.*pow(mrho,4) - 4.*pow(mrho,2)*s - 4.*pow(s,2)))) +
                  pow(eta2,2)*(pow(ma1,8) + pow(ma1,6)*(-4.*pow(mpion,2) - 2.*pow(mrho,2) + 2.*s) +
                     pow(mpion,4)*(pow(mpion,4) + 2.*pow(mpion,2)*pow(mrho,2) + pow(mrho,4) - 1.*pow(mrho,2)*s) +
                     pow(ma1,4)*(6.*pow(mpion,4) - 1.*pow(mrho,4) + pow(mpion,2)*(6.*pow(mrho,2) - 4.*s) + pow(mrho,2)*s) +
                     pow(ma1,2)*(-4.*pow(mpion,6) + 2.*pow(mrho,6) - 5.*pow(mrho,4)*s + 4.*pow(mrho,2)*pow(s,2) - 1.*pow(s,3) +
                        pow(mpion,4)*(-6.*pow(mrho,2) + 2.*s) + pow(mpion,2)*(2.*pow(mrho,4) - 4.*pow(mrho,2)*s + 2.*pow(s,2)))) +
                  pow(eta1,2)*(pow(ma1,8) + pow(ma1,6)*(-4.*pow(mpion,2) - 2.*pow(mrho,2) + 2.*s) +
                     pow(ma1,4)*(6.*pow(mpion,4) + pow(mrho,4) + pow(mpion,2)*(6.*pow(mrho,2) - 4.*s) - 3.*pow(mrho,2)*s) +
                     pow(mpion,2)*(pow(mpion,6) + 2.*pow(mpion,4)*pow(mrho,2) + pow(mrho,2)*s*(-2.*pow(mrho,2) + 2.*s) +
                        pow(mpion,2)*(3.*pow(mrho,4) - 5.*pow(mrho,2)*s)) +
                     pow(ma1,2)*(-4.*pow(mpion,6) + pow(mrho,4)*s - 1.*pow(s,3) + pow(mpion,4)*(-6.*pow(mrho,2) + 2.*s) +
                        pow(mpion,2)*(-2.*pow(mrho,4) + 4.*pow(mrho,2)*s + 2.*pow(s,2)))))*log(fabs(-pow(ma1,2) + t2)))/
              (0.25*pow(Gammaa1,2)*pow(ma1,2) + 1.*pow(ma1,4) + 1.*pow(mpion,4) + 1.*pow(mpion,2)*pow(mrho,2) + 0.25*pow(mrho,4) -
                1.*pow(mpion,2)*s - 0.5*pow(mrho,2)*s + 0.25*pow(s,2) + pow(ma1,2)*(-2.*pow(mpion,2) - 1.*pow(mrho,2) + 1.*s)) -
             (1.*(eta1*eta2*(pow(ma1,8)*(1.*pow(mrho,2) - 2.*C4*pow(mrho,4)) +
                     pow(ma1,6)*(-1.*pow(mrho,4) + 2.*C4*pow(mrho,6) + pow(mpion,2)*(-4.*pow(mrho,2) + 8.*C4*pow(mrho,4)) +
                        0.5*delta*pow(s,2) + pow(mrho,2)*s*(2. - 1.*delta - 2.*C4*s)) +
                     pow(ma1,2)*(pow(mpion,6)*(-4.*pow(mrho,2) + 8.*C4*pow(mrho,4)) +
                        pow(mrho,4)*s*((0.5 - 0.25*delta)*pow(mrho,2) + (-0.5 + 0.25*delta)*s) +
                        pow(mpion,4)*(10.*C4*pow(mrho,6) + 0.5*delta*pow(s,2) + pow(mrho,4)*(-3. - 1.*delta - 8.*C4*s) +
                           pow(mrho,2)*s*(2. + 1.*delta - 2.*C4*s)) +
                        pow(mpion,2)*(2.*C4*pow(mrho,8) - 0.5*delta*pow(s,3) + pow(mrho,6)*(1. - 1.*delta - 2.*C4*s) +
                           pow(mrho,4)*s*(-1. + 1.*delta - 2.*C4*s) + pow(mrho,2)*pow(s,2)*(1. + 2.*C4*s))) +
                     pow(mpion,2)*pow(mrho,2)*(pow(mpion,6)*(1. - 2.*C4*pow(mrho,2)) +
                        pow(mrho,4)*((-0.5 + 0.25*delta)*pow(mrho,2) + (0.5 - 0.25*delta)*s) +
                        pow(mpion,2)*(-2.*C4*pow(mrho,6) + 0.5*delta*pow(s,2) + pow(mrho,2)*s*(-1.5 - 0.25*delta - 2.*C4*s) +
                           pow(mrho,4)*(1. + 4.*C4*s)) + pow(mpion,4)*
                         (-4.*C4*pow(mrho,4) - 1.*delta*s + pow(mrho,2)*(1. + 0.5*delta + 4.*C4*s))) +
                     pow(ma1,4)*(pow(mpion,4)*(6.*pow(mrho,2) - 12.*C4*pow(mrho,4)) +
                        pow(mpion,2)*(-8.*C4*pow(mrho,6) - 1.*delta*pow(s,2) + pow(mrho,4)*(3. + 0.5*delta + 4.*C4*s) +
                           pow(mrho,2)*s*(-4. + 1.*delta + 4.*C4*s)) +
                        s*(-2.*C4*pow(mrho,6) + 0.5*delta*pow(s,2) + pow(mrho,2)*s*(1. - 1.5*delta - 2.*C4*s) +
                           pow(mrho,4)*(-1.5 + 1.25*delta + 4.*C4*s)))) +
                  pow(eta1,2)*(pow(ma1,8)*(-0.5*pow(mrho,2) + 1.*C4*pow(mrho,4)) +
                     pow(ma1,6)*(-2.*C4*pow(mrho,6) + pow(mpion,2)*(2.*pow(mrho,2) - 4.*C4*pow(mrho,4)) - 0.25*delta*pow(s,2) +
                        pow(mrho,4)*(1. + 1.*C4*s) + pow(mrho,2)*s*(-1. + 0.25*delta + 1.*C4*s)) +
                     pow(ma1,4)*(1.*C4*pow(mrho,8) + pow(mpion,4)*(-3.*pow(mrho,2) + 6.*C4*pow(mrho,4)) - 0.25*delta*pow(s,3) +
                        pow(mrho,6)*(-0.5 - 1.*C4*s) + pow(mrho,4)*s*(1.5 - 0.5*delta - 1.*C4*s) +
                        pow(mrho,2)*pow(s,2)*(-0.5 + 0.5*delta + 1.*C4*s) +
                        pow(mpion,2)*(7.*C4*pow(mrho,6) + 0.5*delta*pow(s,2) + pow(mrho,4)*(-3. - 0.25*delta - 5.*C4*s) +
                           pow(mrho,2)*s*(2. + 0.25*delta - 2.*C4*s))) +
                     pow(mpion,2)*pow(mrho,2)*(pow(mpion,6)*(-0.5 + 1.*C4*pow(mrho,2)) +
                        pow(mrho,4)*((0.5 - 0.25*delta)*pow(mrho,2) + (-0.5 + 0.25*delta)*s) +
                        pow(mpion,4)*(3.*C4*pow(mrho,4) + 0.75*delta*s + pow(mrho,2)*(-1. - 0.25*delta - 3.*C4*s)) +
                        pow(mpion,2)*(2.*C4*pow(mrho,6) - 0.5*delta*pow(s,2) + pow(mrho,4)*(-1. - 4.*C4*s) +
                           pow(mrho,2)*s*(1.5 + 0.25*delta + 2.*C4*s))) +
                     pow(ma1,2)*(pow(mpion,6)*(2.*pow(mrho,2) - 4.*C4*pow(mrho,4)) +
                        pow(mrho,4)*s*((-0.5 + 0.25*delta)*pow(mrho,2) + (0.5 - 0.25*delta)*s) +
                        pow(mpion,2)*(-3.*C4*pow(mrho,8) + 0.25*delta*pow(s,3) + pow(mrho,4)*s*(-1. - 0.75*delta - 1.*C4*s) +
                           pow(mrho,2)*pow(s,2)*(-0.5 + 0.5*delta - 1.*C4*s) + pow(mrho,6)*(0.5 + 0.5*delta + 5.*C4*s)) +
                        pow(mpion,4)*(-8.*C4*pow(mrho,6) - 0.25*delta*pow(s,2) + pow(mrho,2)*s*(-1. - 1.25*delta + 1.*C4*s) +
                           pow(mrho,4)*(3. + 0.5*delta + 7.*C4*s)))) +
                  pow(eta2,2)*(pow(ma1,8)*(-0.5*pow(mrho,2) + 1.*C4*pow(mrho,4)) +
                     pow(mpion,6)*pow(mrho,2)*(-0.25*delta*pow(mrho,2) + 1.*C4*pow(mrho,4) + pow(mpion,2)*(-0.5 + 1.*C4*pow(mrho,2)) +
                        0.25*delta*s - 1.*C4*pow(mrho,2)*s) +
                     pow(ma1,6)*(pow(mpion,2)*(2.*pow(mrho,2) - 4.*C4*pow(mrho,4)) +
                        s*(-1.*C4*pow(mrho,4) - 0.25*delta*s + pow(mrho,2)*(-1. + 0.75*delta + 1.*C4*s))) +
                     pow(ma1,4)*(-1.*C4*pow(mrho,8) + pow(mpion,4)*(-3.*pow(mrho,2) + 6.*C4*pow(mrho,4)) - 0.25*delta*pow(s,3) +
                        pow(mrho,4)*s*(-0.75*delta - 3.*C4*s) + pow(mrho,2)*pow(s,2)*(-0.5 + 1.*delta + 1.*C4*s) +
                        pow(mrho,6)*(0.5 + 3.*C4*s) + pow(mpion,2)*
                         (delta*(-0.25*pow(mrho,4) - 1.25*pow(mrho,2)*s + 0.5*pow(s,2)) +
                           pow(mrho,2)*(1.*C4*pow(mrho,4) + 2.*s + 1.*C4*pow(mrho,2)*s - 2.*C4*pow(s,2)))) +
                     pow(ma1,2)*pow(mpion,2)*(1.*C4*pow(mrho,8) + pow(mpion,4)*(2.*pow(mrho,2) - 4.*C4*pow(mrho,4)) +
                        0.25*delta*pow(s,3) + pow(mrho,6)*(-1.5 + 0.5*delta - 3.*C4*s) + pow(mrho,2)*pow(s,2)*(-0.5 - 0.5*delta - 1.*C4*s) +
                        pow(mrho,4)*s*(2. - 0.25*delta + 3.*C4*s) +
                        pow(mpion,2)*(delta*(0.5*pow(mrho,4) + 0.25*pow(mrho,2)*s - 0.25*pow(s,2)) +
                           pow(mrho,2)*(-2.*C4*pow(mrho,4) - 1.*s + 1.*C4*pow(mrho,2)*s + 1.*C4*pow(s,2))))))*log(fabs(-pow(ma1,2) + t2)))/
              ((pow(ma1,2) - 1.*pow(mpion,2))*pow(mrho,2)*(1.*pow(ma1,2) - 1.*pow(mpion,2) - 1.*pow(mrho,2) + 1.*s)) +
             (0.5*pow(mpion,2)*(pow(eta2,2)*pow(mpion,2)*((-2. + 1.*delta)*pow(mrho,4) + (4. - 2.*delta)*pow(mrho,2)*s +
                     (-2. + 1.*delta)*pow(s,2)) + eta1*eta2*(pow(mpion,2)*
                      ((4. - 2.*delta)*pow(mrho,4) + (-8. + 4.*delta)*pow(mrho,2)*s + (4. - 2.*delta)*pow(s,2)) +
                     pow(mrho,2)*((-1. + 0.5*delta)*pow(mrho,4) + (2. - 1.*delta)*pow(mrho,2)*s + (-1. + 0.5*delta)*pow(s,2))) +
                  pow(eta1,2)*(pow(mrho,2)*((1. - 0.5*delta)*pow(mrho,4) + (-2. + 1.*delta)*pow(mrho,2)*s + (1. - 0.5*delta)*pow(s,2)) +
                     pow(mpion,2)*((-2. + 1.*delta)*pow(mrho,4) + (4. - 2.*delta)*pow(mrho,2)*s + (-2. + 1.*delta)*pow(s,2))))*
                log(fabs(-pow(mpion,2) + t2)))/((-1.*pow(ma1,2) + 1.*pow(mpion,2))*(pow(mrho,2) - 1.*s)) -
             (0.5*(-2. + delta)*(eta1 - 1.*eta2)*pow(mpion,2)*
                (eta1*(pow(mpion,4)*(-1.*pow(mrho,2) + 1.*s) +
                     pow(ma1,2)*(pow(mpion,2)*(1.*pow(mrho,2) - 1.*s) + (-0.5*pow(mrho,2) + 0.5*s)*s) +
                     pow(mpion,2)*(-1.*pow(mrho,4) + 2.5*pow(mrho,2)*s - 1.5*pow(s,2)) +
                     s*(0.5*pow(mrho,4) - 1.*pow(mrho,2)*s + 0.5*pow(s,2))) +
                  eta2*(0.5*pow(mrho,6) + pow(mpion,4)*(1.*pow(mrho,2) - 1.*s) - 1.5*pow(mrho,4)*s + 1.5*pow(mrho,2)*pow(s,2) -
                     0.5*pow(s,3) + pow(mpion,2)*(1.5*pow(mrho,4) - 3.*pow(mrho,2)*s + 1.5*pow(s,2)) +
                     pow(ma1,2)*(-0.5*pow(mrho,4) + 1.*pow(mrho,2)*s - 0.5*pow(s,2) + pow(mpion,2)*(-1.*pow(mrho,2) + 1.*s))))*
                log(fabs(-pow(mpion,2) + t2)))/
              (pow(Gammaa1,2)*pow(ma1,2) + pow(ma1,4) + pow(mpion,4) + 2.*pow(mpion,2)*pow(mrho,2) + pow(mrho,4) -
                2.*pow(mpion,2)*s - 2.*pow(mrho,2)*s + pow(s,2) + pow(ma1,2)*(-2.*pow(mpion,2) - 2.*pow(mrho,2) + 2.*s)) -
             (0.5*pow(mpion,2)*(eta1*eta2*((1. - 0.5*delta)*pow(mrho,6) + (-4. + 2.*delta)*pow(mrho,4)*s +
                     (5. - 2.5*delta)*pow(mrho,2)*pow(s,2) + (-2. + 1.*delta)*pow(s,3) +
                     pow(mpion,2)*((4. - 2.*delta)*pow(mrho,4) + (-8. + 4.*delta)*pow(mrho,2)*s + (4. - 2.*delta)*pow(s,2))) +
                  pow(eta2,2)*((-1. + 0.5*delta)*pow(mrho,6) + (3. - 1.5*delta)*pow(mrho,4)*s + (-3. + 1.5*delta)*pow(mrho,2)*pow(s,2) +
                     (1. - 0.5*delta)*pow(s,3) + pow(mpion,2)*
                      ((-2. + 1.*delta)*pow(mrho,4) + (4. - 2.*delta)*pow(mrho,2)*s + (-2. + 1.*delta)*pow(s,2))) +
                  pow(eta1,2)*(s*((1. - 0.5*delta)*pow(mrho,4) + (-2. + 1.*delta)*pow(mrho,2)*s + (1. - 0.5*delta)*pow(s,2)) +
                     pow(mpion,2)*((-2. + 1.*delta)*pow(mrho,4) + (4. - 2.*delta)*pow(mrho,2)*s + (-2. + 1.*delta)*pow(s,2))))*
                log(fabs(-pow(mpion,2) - pow(mrho,2) + s + t2)))/
              ((pow(mrho,2) - 1.*s)*(-1.*pow(ma1,2) + pow(mpion,2) + pow(mrho,2) - 1.*s)) +
             0.5*pow(-2. + delta,2)*pow(mpion,2)*log(fabs(-pow(mpion,2) - pow(mrho,2) + s + t2)) +
             (0.25000000000000006*pow(2. - 1.*delta,2)*(7.999999999999998*pow(mpion,4) - 5.999999999999998*pow(mpion,2)*s + 1.*pow(s,2))*
                log(fabs(-pow(mpion,2) - pow(mrho,2) + s + t2)))/(pow(mrho,2) - 1.*s) -
             (1.*(-2. + 1.*delta)*((0.5 - 0.25*delta)*pow(mrho,2)*s +
                  pow(mpion,2)*(4.*C4*pow(mrho,4) + 1.*delta*s + pow(mrho,2)*(-2. - 4.*C4*s)))*log(fabs(-pow(mpion,2) - pow(mrho,2) + s + t2)))/pow(mrho,2)
               - 0.5*pow(-2. + delta,2)*pow(mpion,2)*log(fabs(-pow(mpion,2) - pow(mrho,2) + s + t2)) -
             (2.*(1.*pow(2. - 1.*delta,2)*pow(mpion,4)*pow(mrho,2) + 0.12500000000000003*pow(2. - 1.*delta,2)*pow(mrho,4)*s +
                  pow(mpion,2)*(C4*(4. - 2.*delta)*pow(mrho,6) + (-1. + 0.5*delta)*delta*pow(s,2) +
                     pow(mrho,2)*s*(-1. + 3.*delta - 1.25*pow(delta,2) + 4.*C4*s - 2.*C4*delta*s) +
                     pow(mrho,4)*(-2. + 1.*delta - 8.*C4*s + 4.*C4*delta*s)))*log(fabs(-pow(mpion,2) - pow(mrho,2) + s + t2)))/
              (pow(mrho,4) - 1.*pow(mrho,2)*s) + (0.5*(-2. + delta)*(eta1 - 1.*eta2)*pow(mpion,2)*
                (eta2*pow(mpion,2)*(pow(mpion,2)*(1.*pow(mrho,2) - 1.*s) + pow(ma1,2)*(-1.*pow(mrho,2) + 1.*s)) +
                  eta1*(pow(ma1,2)*(-0.5*pow(mrho,4) + pow(mpion,2)*(1.*pow(mrho,2) - 1.*s) + 0.5*pow(mrho,2)*s) +
                     pow(mpion,2)*(0.5*pow(mrho,4) - 0.5*pow(mrho,2)*s + pow(mpion,2)*(-1.*pow(mrho,2) + 1.*s))))*
                log(fabs(-pow(mpion,2) - pow(mrho,2) + s + t2)))/
              (pow(Gammaa1,2)*pow(ma1,2) + pow(ma1,4) - 2.*pow(ma1,2)*pow(mpion,2) + pow(mpion,4)) +
             (0.125*(-2. + delta)*(eta1 - 1.*eta2)*(eta2*(0.5*pow(Gammaa1,4)*pow(ma1,4) - 0.5*pow(ma1,8) + 0.5*pow(mpion,8) +
                     0.5*pow(ma1,4)*pow(mpion,2)*pow(mrho,2) - 0.5*pow(mpion,6)*pow(mrho,2) +
                     pow(Gammaa1,2)*pow(ma1,2)*(pow(mpion,2)*(1.*pow(mpion,2) + 1.5*pow(mrho,2) - 2.*s) +
                        pow(ma1,2)*(-1.*pow(mpion,2) + 0.5*pow(mrho,2) - 1.*s)) +
                     pow(ma1,6)*(1.*pow(mpion,2) + 0.5*pow(mrho,2) - 1.*s) +
                     pow(ma1,2)*pow(mpion,4)*(-1.*pow(mpion,2) - 0.5*pow(mrho,2) + 1.*s)) +
                  eta1*(pow(ma1,6)*(1.*pow(mpion,2) + 0.5*s) +
                     pow(ma1,2)*(3.*pow(mpion,6) + 1.*pow(mpion,2)*pow(mrho,4) - 0.5*pow(mpion,4)*s) +
                     pow(ma1,4)*(-3.*pow(mpion,4) + pow(mpion,2)*(-1.*pow(mrho,2) + 0.5*s) - 0.5*pow(mrho,2)*s) +
                     pow(mpion,4)*(-1.*pow(mpion,4) - 1.*pow(mrho,4) + pow(mpion,2)*(1.*pow(mrho,2) - 0.5*s) + 0.5*pow(mrho,2)*s) +
                     pow(Gammaa1,2)*pow(ma1,2)*(-1.*pow(mpion,4) + pow(ma1,2)*(1.*pow(mpion,2) + 0.5*s) - 0.5*pow(mrho,2)*s +
                        pow(mpion,2)*(-1.*pow(mrho,2) + 1.5*s))))*
                log(fabs(pow(Gammaa1,2)*pow(ma1,2) + pow(ma1,4) + 4.*pow(mpion,4) + 4.*pow(mpion,2)*pow(mrho,2) + pow(mrho,4) - 4.*pow(mpion,2)*s - 2.*pow(mrho,2)*s + pow(s,2) - 4.*pow(mpion,2)*t2 - 2.*pow(mrho,2)*t2 + 2.*s*t2 + pow(t2,2) + pow(ma1,2)*(-4.*pow(mpion,2) - 2.*pow(mrho,2) + 2.*s + 2.*t2))))/
              (pow(Gammaa1,2)*pow(ma1,2) + pow(ma1,4) - 2.*pow(ma1,2)*pow(mpion,2) + pow(mpion,4)) -
             (0.125*(-2. + delta)*(eta1 - 1.*eta2)*(eta1*(-1.*pow(mpion,8) + 1.*pow(mpion,4)*pow(mrho,4) +
                     pow(ma1,6)*(1.*pow(mpion,2) - 0.5*s) - 0.5*pow(mpion,6)*s - 4.*pow(mpion,4)*pow(mrho,2)*s -
                     1.5*pow(mpion,2)*pow(mrho,4)*s + 3.5*pow(mpion,4)*pow(s,2) + 4.*pow(mpion,2)*pow(mrho,2)*pow(s,2) +
                     0.5*pow(mrho,4)*pow(s,2) - 2.5*pow(mpion,2)*pow(s,3) - 1.*pow(mrho,2)*pow(s,3) + 0.5*pow(s,4) +
                     pow(Gammaa1,2)*pow(ma1,2)*(-1.*pow(mpion,4) + pow(ma1,2)*(1.*pow(mpion,2) - 0.5*s) - 0.5*pow(mpion,2)*s +
                        0.5*pow(s,2)) + pow(ma1,4)*(-3.*pow(mpion,4) + (1.*pow(mrho,2) - 0.5*s)*s +
                        pow(mpion,2)*(-2.*pow(mrho,2) + 2.5*s)) +
                     pow(ma1,2)*(3.*pow(mpion,6) + pow(mpion,4)*(2.*pow(mrho,2) - 1.5*s) - 0.5*pow(mrho,4)*s + 0.5*pow(s,3) +
                        pow(mpion,2)*(1.*pow(mrho,4) - 1.*pow(mrho,2)*s - 1.*pow(s,2)))) +
                  eta2*(0.5*pow(Gammaa1,4)*pow(ma1,4) - 0.5*pow(ma1,8) + pow(ma1,6)*(1.*pow(mpion,2) + 1.*pow(mrho,2) - 0.5*s) +
                     pow(ma1,4)*(-0.5*pow(mrho,4) + (-0.5*pow(mpion,2) + 0.5*s)*s) +
                     pow(Gammaa1,2)*pow(ma1,2)*(1.*pow(mpion,4) + 0.5*pow(mrho,4) + pow(mpion,2)*(2.*pow(mrho,2) - 1.5*s) -
                        1.*pow(mrho,2)*s + 0.5*pow(s,2) + pow(ma1,2)*(-1.*pow(mpion,2) - 1.*pow(mrho,2) + 1.5*s)) +
                     pow(mpion,2)*(0.5*pow(mpion,6) + 0.5*pow(mpion,4)*s +
                        pow(mpion,2)*(-0.5*pow(mrho,4) + 2.*pow(mrho,2)*s - 1.5*pow(s,2)) +
                        s*(0.5*pow(mrho,4) - 1.*pow(mrho,2)*s + 0.5*pow(s,2))) +
                     pow(ma1,2)*(-1.*pow(mpion,6) + pow(mpion,4)*(-1.*pow(mrho,2) + 0.5*s) +
                        pow(mpion,2)*(-1.*pow(mrho,4) + 2.*pow(mrho,2)*s - 1.*pow(s,2)) +
                        s*(0.5*pow(mrho,4) - 1.*pow(mrho,2)*s + 0.5*pow(s,2)))))*
                log(fabs(pow(Gammaa1,2)*pow(ma1,2) + pow(ma1,4) + 4.*pow(mpion,4) + 4.*pow(mpion,2)*pow(mrho,2) + pow(mrho,4) - 4.*pow(mpion,2)*s - 2.*pow(mrho,2)*s + pow(s,2) - 4.*pow(mpion,2)*t2 - 2.*pow(mrho,2)*t2 + 2.*s*t2 + pow(t2,2) + pow(ma1,2)*(-4.*pow(mpion,2) - 2.*pow(mrho,2) + 2.*s + 2.*t2))))/
              (pow(Gammaa1,2)*pow(ma1,2) + pow(ma1,4) + pow(mpion,4) + 2.*pow(mpion,2)*pow(mrho,2) + pow(mrho,4) -
                2.*pow(mpion,2)*s - 2.*pow(mrho,2)*s + pow(s,2) + pow(ma1,2)*(-2.*pow(mpion,2) - 2.*pow(mrho,2) + 2.*s)) -
             (0.0625*pow(eta1 - 1.*eta2,2)*(pow(eta2,2)*(-1.*pow(ma1,10) + pow(ma1,8)*(5.*pow(mpion,2) + 2.5*pow(mrho,2) - 2.5*s) +
                     pow(Gammaa1,4)*pow(ma1,4)*(1.*pow(ma1,2) - 1.*pow(mpion,2) - 0.5*pow(mrho,2) + 0.5*s) +
                     pow(ma1,4)*(10.*pow(mpion,6) - 2.5*pow(mrho,6) + pow(mpion,4)*(15.*pow(mrho,2) - 9.*s) + 6.*pow(mrho,4)*s -
                        4.5*pow(mrho,2)*pow(s,2) + 1.*pow(s,3)) +
                     pow(ma1,6)*(-10.*pow(mpion,4) + (1.*pow(mrho,2) - 1.*s)*s + pow(mpion,2)*(-10.*pow(mrho,2) + 8.*s)) +
                     pow(mpion,4)*(1.*pow(mpion,6) + 0.5*pow(mrho,6) + pow(mpion,4)*(2.5*pow(mrho,2) - 0.5*s) - 1.*pow(mrho,4)*s +
                        0.5*pow(mrho,2)*pow(s,2) + pow(mpion,2)*(2.*pow(mrho,4) - 2.*pow(mrho,2)*s)) +
                     pow(Gammaa1,2)*pow(ma1,2)*(4.*pow(ma1,6) - 4.*pow(mpion,6) - 0.5*pow(mrho,6) + 1.5*pow(mrho,4)*s -
                        1.5*pow(mrho,2)*pow(s,2) + 0.5*pow(s,3) + pow(mpion,4)*(-6.*pow(mrho,2) + 6.*s) +
                        pow(ma1,4)*(-12.*pow(mpion,2) - 6.*pow(mrho,2) + 6.*s) +
                        pow(mpion,2)*(-3.*pow(mrho,4) + 6.*pow(mrho,2)*s - 3.*pow(s,2)) +
                        pow(ma1,2)*(12.*pow(mpion,4) + 3.*pow(mrho,4) + pow(mpion,2)*(12.*pow(mrho,2) - 12.*s) - 6.*pow(mrho,2)*s +
                           3.*pow(s,2))) + pow(ma1,2)*(-5.*pow(mpion,8) + 1.*pow(mrho,8) - 3.5*pow(mrho,6)*s +
                        4.5*pow(mrho,4)*pow(s,2) - 2.5*pow(mrho,2)*pow(s,3) + 0.5*pow(s,4) + pow(mpion,6)*(-10.*pow(mrho,2) + 4.*s) +
                        pow(mpion,4)*(-2.*pow(mrho,4) + 1.*pow(mrho,2)*s + 1.*pow(s,2)) +
                        pow(mpion,2)*(3.*pow(mrho,6) - 8.*pow(mrho,4)*s + 7.*pow(mrho,2)*pow(s,2) - 2.*pow(s,3)))) +
                  pow(eta1,2)*(-1.*pow(ma1,10) + pow(ma1,8)*(5.*pow(mpion,2) + 2.5*pow(mrho,2) - 2.5*s) +
                     pow(Gammaa1,4)*pow(ma1,4)*(1.*pow(ma1,2) - 1.*pow(mpion,2) - 0.5*pow(mrho,2) + 0.5*s) +
                     pow(ma1,6)*(-10.*pow(mpion,4) - 2.*pow(mrho,4) + 5.*pow(mrho,2)*s - 1.*pow(s,2) +
                        pow(mpion,2)*(-10.*pow(mrho,2) + 8.*s)) +
                     pow(ma1,4)*(10.*pow(mpion,6) + 0.5*pow(mrho,6) + pow(mpion,4)*(15.*pow(mrho,2) - 9.*s) - 3.*pow(mrho,4)*s +
                        1.5*pow(mrho,2)*pow(s,2) + 1.*pow(s,3) + pow(mpion,2)*(6.*pow(mrho,4) - 12.*pow(mrho,2)*s)) +
                     pow(Gammaa1,2)*pow(ma1,2)*(4.*pow(ma1,6) - 4.*pow(mpion,6) - 0.5*pow(mrho,6) + 1.5*pow(mrho,4)*s -
                        1.5*pow(mrho,2)*pow(s,2) + 0.5*pow(s,3) + pow(mpion,4)*(-6.*pow(mrho,2) + 6.*s) +
                        pow(ma1,4)*(-12.*pow(mpion,2) - 6.*pow(mrho,2) + 6.*s) +
                        pow(mpion,2)*(-3.*pow(mrho,4) + 6.*pow(mrho,2)*s - 3.*pow(s,2)) +
                        pow(ma1,2)*(12.*pow(mpion,4) + 3.*pow(mrho,4) + pow(mpion,2)*(12.*pow(mrho,2) - 12.*s) - 6.*pow(mrho,2)*s +
                           3.*pow(s,2))) + pow(mpion,2)*(1.*pow(mpion,8) + pow(mpion,6)*(2.5*pow(mrho,2) - 0.5*s) +
                        pow(mpion,4)*(4.*pow(mrho,4) - 6.*pow(mrho,2)*s) +
                        pow(mrho,2)*s*(-1.*pow(mrho,4) + 2.*pow(mrho,2)*s - 1.*pow(s,2)) +
                        pow(mpion,2)*(1.5*pow(mrho,6) - 6.*pow(mrho,4)*s + 4.5*pow(mrho,2)*pow(s,2))) +
                     pow(ma1,2)*(-5.*pow(mpion,8) + pow(mpion,6)*(-10.*pow(mrho,2) + 4.*s) +
                        pow(mpion,4)*(-8.*pow(mrho,4) + 13.*pow(mrho,2)*s + 1.*pow(s,2)) +
                        pow(mpion,2)*(-1.*pow(mrho,6) + 6.*pow(mrho,4)*s - 3.*pow(mrho,2)*pow(s,2) - 2.*pow(s,3)) +
                        s*(0.5*pow(mrho,6) - 0.5*pow(mrho,4)*s - 0.5*pow(mrho,2)*pow(s,2) + 0.5*pow(s,3)))) +
                  eta1*eta2*(2.*pow(ma1,10) + pow(Gammaa1,4)*pow(ma1,4)*(-2.*pow(ma1,2) + 2.*pow(mpion,2) + 1.*pow(mrho,2) - 1.*s) +
                     pow(ma1,8)*(-10.*pow(mpion,2) - 5.*pow(mrho,2) + 5.*s) +
                     pow(ma1,6)*(20.*pow(mpion,4) + 6.*pow(mrho,4) + pow(mpion,2)*(20.*pow(mrho,2) - 16.*s) - 8.*pow(mrho,2)*s +
                        2.*pow(s,2)) + pow(ma1,4)*(-20.*pow(mpion,6) - 4.*pow(mrho,6) + 6.*pow(mrho,4)*s - 2.*pow(s,3) +
                        pow(mpion,4)*(-30.*pow(mrho,2) + 18.*s) + pow(mpion,2)*(-18.*pow(mrho,4) + 18.*pow(mrho,2)*s)) +
                     pow(mpion,2)*(-2.*pow(mpion,8) - 1.*pow(mrho,8) + 3.*pow(mrho,6)*s - 3.*pow(mrho,4)*pow(s,2) +
                        1.*pow(mrho,2)*pow(s,3) + pow(mpion,6)*(-5.*pow(mrho,2) + 1.*s) +
                        pow(mpion,4)*(-10.*pow(mrho,4) + 10.*pow(mrho,2)*s) +
                        pow(mpion,2)*(-6.*pow(mrho,6) + 12.*pow(mrho,4)*s - 6.*pow(mrho,2)*pow(s,2))) +
                     pow(ma1,2)*(10.*pow(mpion,8) + 1.*pow(mrho,8) + pow(mpion,6)*(20.*pow(mrho,2) - 8.*s) - 2.*pow(mrho,6)*s +
                        2.*pow(mrho,2)*pow(s,3) - 1.*pow(s,4) + pow(mpion,4)*(22.*pow(mrho,4) - 20.*pow(mrho,2)*s - 2.*pow(s,2)) +
                        pow(mpion,2)*(8.*pow(mrho,6) - 12.*pow(mrho,4)*s + 4.*pow(s,3))) +
                     pow(Gammaa1,2)*pow(ma1,2)*(-8.*pow(ma1,6) + 8.*pow(mpion,6) + 1.*pow(mrho,6) +
                        pow(mpion,4)*(12.*pow(mrho,2) - 12.*s) + pow(ma1,4)*(24.*pow(mpion,2) + 12.*pow(mrho,2) - 12.*s) -
                        3.*pow(mrho,4)*s + 3.*pow(mrho,2)*pow(s,2) - 1.*pow(s,3) +
                        pow(mpion,2)*(6.*pow(mrho,4) - 12.*pow(mrho,2)*s + 6.*pow(s,2)) +
                        pow(ma1,2)*(-24.*pow(mpion,4) - 6.*pow(mrho,4) + 12.*pow(mrho,2)*s - 6.*pow(s,2) +
                           pow(mpion,2)*(-24.*pow(mrho,2) + 24.*s)))))*
                log(fabs(pow(Gammaa1,2)*pow(ma1,2) + pow(ma1,4) + 4.*pow(mpion,4) + 4.*pow(mpion,2)*pow(mrho,2) + pow(mrho,4) - 4.*pow(mpion,2)*s - 2.*pow(mrho,2)*s + pow(s,2) - 4.*pow(mpion,2)*t2 - 2.*pow(mrho,2)*t2 + 2.*s*t2 + pow(t2,2) + pow(ma1,2)*(-4.*pow(mpion,2) - 2.*pow(mrho,2) + 2.*s + 2.*t2))))/
              (pow(Gammaa1,2)*pow(ma1,2) + 4.*pow(ma1,4) + 4.*pow(mpion,4) + 4.*pow(mpion,2)*pow(mrho,2) + pow(mrho,4) -
                4.*pow(mpion,2)*s - 2.*pow(mrho,2)*s + pow(s,2) + pow(ma1,2)*(-8.*pow(mpion,2) - 4.*pow(mrho,2) + 4.*s)) +
             0.03125*pow(eta1 - 1.*eta2,2)*(eta1*eta2*(4.*pow(ma1,6) +
                   pow(Gammaa1,2)*pow(ma1,2)*(-4.*pow(ma1,2) + 4.*pow(mpion,2) - 2.*s) + pow(ma1,4)*(-12.*pow(mpion,2) + 6.*s) +
                   pow(mpion,2)*(-4.*pow(mpion,4) + 4.*pow(mrho,4) + 2.*pow(mpion,2)*s - 2.*pow(mrho,2)*s) +
                   pow(ma1,2)*(12.*pow(mpion,4) - 2.*pow(mrho,4) - 8.*pow(mpion,2)*s - 4.*pow(mrho,2)*s + 4.*pow(s,2))) +
                pow(eta1,2)*(-2.*pow(ma1,6) + 2.*pow(mpion,6) + 3.*pow(mpion,4)*pow(mrho,2) +
                   pow(ma1,4)*(6.*pow(mpion,2) + 3.*pow(mrho,2) - 3.*s) - 1.*pow(mpion,4)*s - 1.*pow(mpion,2)*pow(mrho,2)*s -
                   1.*pow(mrho,4)*s + pow(mrho,2)*pow(s,2) +
                   pow(Gammaa1,2)*pow(ma1,2)*(2.*pow(ma1,2) - 2.*pow(mpion,2) - 1.*pow(mrho,2) + s) +
                   pow(ma1,2)*(-6.*pow(mpion,4) - 1.*pow(mrho,4) + 4.*pow(mrho,2)*s - 2.*pow(s,2) +
                      pow(mpion,2)*(-6.*pow(mrho,2) + 4.*s))) +
                pow(eta2,2)*(-2.*pow(ma1,6) + 2.*pow(mpion,6) - 3.*pow(mpion,4)*pow(mrho,2) +
                   pow(ma1,4)*(6.*pow(mpion,2) - 3.*pow(mrho,2) - 3.*s) - 1.*pow(mpion,4)*s + pow(mpion,2)*pow(mrho,2)*s +
                   pow(Gammaa1,2)*pow(ma1,2)*(2.*pow(ma1,2) - 2.*pow(mpion,2) + pow(mrho,2) + s) +
                   pow(ma1,2)*(-6.*pow(mpion,4) - 1.*pow(mrho,4) + 2.*pow(mrho,2)*s - 2.*pow(s,2) +
                      pow(mpion,2)*(6.*pow(mrho,2) + 4.*s))))*
              log(fabs(pow(Gammaa1,2)*pow(ma1,2) + pow(ma1,4) + 4.*pow(mpion,4) + 4.*pow(mpion,2)*pow(mrho,2) + 1.*pow(mrho,4) - 4.*pow(mpion,2)*s - 2.*pow(mrho,2)*s + pow(s,2) - 4.*pow(mpion,2)*t2 - 2.*pow(mrho,2)*t2 + 2.*s*t2 + pow(t2,2) + pow(ma1,2)*(-4.*pow(mpion,2) - 2.*pow(mrho,2) + 2.*s + 2.*t2))) -
             (0.5*(1.*eta1 - 1.*eta2)*(eta2*(pow(Gammaa1,2)*pow(ma1,2)*pow(mrho,2)*(0.5 - 1.*C4*pow(mrho,2)) +
                     pow(ma1,4)*(-0.5*pow(mrho,2) + 1.*C4*pow(mrho,4)) +
                     pow(mpion,2)*pow(mrho,2)*(pow(mpion,2)*(-0.5 + 1.*C4*pow(mrho,2)) + (0.25 - 0.125*delta)*(pow(mrho,2) + s)) +
                     pow(ma1,2)*(1.*C4*pow(mrho,6) + pow(mpion,2)*(1.*pow(mrho,2) - 2.*C4*pow(mrho,4)) - 0.25*delta*pow(s,2) +
                        pow(mrho,4)*(-0.75 + 0.125*delta - 2.*C4*s) + pow(mrho,2)*s*(0.25 + 0.375*delta + 1.*C4*s))) +
                  eta1*(pow(Gammaa1,2)*pow(ma1,2)*pow(mrho,2)*(-0.5 + 1.*C4*pow(mrho,2)) +
                     pow(ma1,4)*(0.5*pow(mrho,2) - 1.*C4*pow(mrho,4)) +
                     pow(ma1,2)*(-0.5*pow(mrho,4) + 1.*C4*pow(mrho,6) + pow(mpion,2)*(-1.*pow(mrho,2) + 2.*C4*pow(mrho,4)) +
                        0.25*delta*pow(s,2) - 1.*C4*pow(mrho,2)*pow(s,2)) +
                     pow(mrho,2)*(pow(mpion,4)*(0.5 - 1.*C4*pow(mrho,2)) + s*((-0.25 + 0.125*delta)*pow(mrho,2) + (0.25 - 0.125*delta)*s) +
                        pow(mpion,2)*(-2.*C4*pow(mrho,4) + (-0.5 - 0.25*delta)*s + pow(mrho,2)*(1. + 2.*C4*s)))))*
                log(fabs(pow(Gammaa1,2)*pow(ma1,2) + pow(ma1,4) + 4.*pow(mpion,4) + 4.*pow(mpion,2)*pow(mrho,2) + 1.*pow(mrho,4) - 4.*pow(mpion,2)*s - 2.*pow(mrho,2)*s + pow(s,2) - 4.*pow(mpion,2)*t2 - 2.*pow(mrho,2)*t2 + 2.*s*t2 + pow(t2,2) + pow(ma1,2)*(-4.*pow(mpion,2) - 2.*pow(mrho,2) + 2.*s + 2.*t2))))/pow(mrho,2) -
             0.0625*pow(eta1 - 1.*eta2,2)*(eta1*eta2*(-4.*pow(ma1,6) + pow(ma1,4)*(12.*pow(mpion,2) - 6.*s) +
                   pow(mpion,2)*(4.*pow(mpion,4) - 4.*pow(mrho,4) - 2.*pow(mpion,2)*s + 2.*pow(mrho,2)*s) +
                   pow(ma1,2)*(-12.*pow(mpion,4) + 2.*pow(mrho,4) + 8.*pow(mpion,2)*s + 4.*pow(mrho,2)*s - 4.*pow(s,2))) +
                pow(eta1,2)*(2.*pow(ma1,6) - 2.*pow(mpion,6) + pow(mpion,2)*pow(mrho,2)*s + pow(mrho,2)*(pow(mrho,2) - 1.*s)*s +
                   pow(mpion,4)*(-3.*pow(mrho,2) + s) + pow(ma1,4)*(-6.*pow(mpion,2) - 3.*pow(mrho,2) + 3.*s) +
                   pow(ma1,2)*(6.*pow(mpion,4) + pow(mrho,4) + pow(mpion,2)*(6.*pow(mrho,2) - 4.*s) - 4.*pow(mrho,2)*s + 2.*pow(s,2)))\
                 + pow(eta2,2)*(2.*pow(ma1,6) - 2.*pow(mpion,6) - 1.*pow(mpion,2)*pow(mrho,2)*s + pow(mpion,4)*(3.*pow(mrho,2) + s) +
                   pow(ma1,4)*(-6.*pow(mpion,2) + 3.*pow(mrho,2) + 3.*s) +
                   pow(ma1,2)*(6.*pow(mpion,4) + pow(mrho,4) + pow(mpion,2)*(-6.*pow(mrho,2) - 4.*s) - 2.*pow(mrho,2)*s + 2.*pow(s,2)))
                )*log(fabs(-pow(ma1,2) + t1)) + (0.03125*pow(eta1 - 1.*eta2,2)*(1.*pow(ma1,2) - 1.*pow(mpion,2) - 0.5*pow(mrho,2) + 0.5*s)*
                (eta1*eta2*(-2.*pow(ma1,8) + pow(ma1,6)*(8.*pow(mpion,2) + 4.*pow(mrho,2) - 4.*s) +
                     pow(ma1,4)*(-12.*pow(mpion,4) - 4.*pow(mrho,4) + 4.*pow(mrho,2)*s + pow(mpion,2)*(-12.*pow(mrho,2) + 8.*s)) +
                     pow(mpion,2)*(-2.*pow(mpion,6) - 4.*pow(mpion,4)*pow(mrho,2) - 2.*pow(mrho,6) + 4.*pow(mrho,4)*s -
                        2.*pow(mrho,2)*pow(s,2) + pow(mpion,2)*(-8.*pow(mrho,4) + 8.*pow(mrho,2)*s)) +
                     pow(ma1,2)*(8.*pow(mpion,6) + 2.*pow(mrho,6) + pow(mpion,4)*(12.*pow(mrho,2) - 4.*s) - 2.*pow(mrho,4)*s -
                        2.*pow(mrho,2)*pow(s,2) + 2.*pow(s,3) + pow(mpion,2)*(8.*pow(mrho,4) - 4.*pow(mrho,2)*s - 4.*pow(s,2)))) +
                  pow(eta2,2)*(pow(ma1,8) + pow(ma1,6)*(-4.*pow(mpion,2) - 2.*pow(mrho,2) + 2.*s) +
                     pow(mpion,4)*(pow(mpion,4) + 2.*pow(mpion,2)*pow(mrho,2) + pow(mrho,4) - 1.*pow(mrho,2)*s) +
                     pow(ma1,4)*(6.*pow(mpion,4) - 1.*pow(mrho,4) + pow(mpion,2)*(6.*pow(mrho,2) - 4.*s) + pow(mrho,2)*s) +
                     pow(ma1,2)*(-4.*pow(mpion,6) + 2.*pow(mrho,6) - 5.*pow(mrho,4)*s + 4.*pow(mrho,2)*pow(s,2) - 1.*pow(s,3) +
                        pow(mpion,4)*(-6.*pow(mrho,2) + 2.*s) + pow(mpion,2)*(2.*pow(mrho,4) - 4.*pow(mrho,2)*s + 2.*pow(s,2)))) +
                  pow(eta1,2)*(pow(ma1,8) + pow(ma1,6)*(-4.*pow(mpion,2) - 2.*pow(mrho,2) + 2.*s) +
                     pow(ma1,4)*(6.*pow(mpion,4) + pow(mrho,4) + pow(mpion,2)*(6.*pow(mrho,2) - 4.*s) - 3.*pow(mrho,2)*s) +
                     pow(mpion,2)*(pow(mpion,6) + 2.*pow(mpion,4)*pow(mrho,2) + pow(mrho,2)*s*(-2.*pow(mrho,2) + 2.*s) +
                        pow(mpion,2)*(3.*pow(mrho,4) - 5.*pow(mrho,2)*s)) +
                     pow(ma1,2)*(-4.*pow(mpion,6) + pow(mrho,4)*s - 1.*pow(s,3) + pow(mpion,4)*(-6.*pow(mrho,2) + 2.*s) +
                        pow(mpion,2)*(-2.*pow(mrho,4) + 4.*pow(mrho,2)*s + 2.*pow(s,2)))))*log(fabs(-pow(ma1,2) + t1)))/
              (0.25*pow(Gammaa1,2)*pow(ma1,2) + 1.*pow(ma1,4) + 1.*pow(mpion,4) + 1.*pow(mpion,2)*pow(mrho,2) + 0.25*pow(mrho,4) -
                1.*pow(mpion,2)*s - 0.5*pow(mrho,2)*s + 0.25*pow(s,2) + pow(ma1,2)*(-2.*pow(mpion,2) - 1.*pow(mrho,2) + 1.*s)) +
             (1.*(eta1*eta2*(pow(ma1,8)*(1.*pow(mrho,2) - 2.*C4*pow(mrho,4)) +
                     pow(ma1,6)*(-1.*pow(mrho,4) + 2.*C4*pow(mrho,6) + pow(mpion,2)*(-4.*pow(mrho,2) + 8.*C4*pow(mrho,4)) +
                        0.5*delta*pow(s,2) + pow(mrho,2)*s*(2. - 1.*delta - 2.*C4*s)) +
                     pow(ma1,2)*(pow(mpion,6)*(-4.*pow(mrho,2) + 8.*C4*pow(mrho,4)) +
                        pow(mrho,4)*s*((0.5 - 0.25*delta)*pow(mrho,2) + (-0.5 + 0.25*delta)*s) +
                        pow(mpion,4)*(10.*C4*pow(mrho,6) + 0.5*delta*pow(s,2) + pow(mrho,4)*(-3. - 1.*delta - 8.*C4*s) +
                           pow(mrho,2)*s*(2. + 1.*delta - 2.*C4*s)) +
                        pow(mpion,2)*(2.*C4*pow(mrho,8) - 0.5*delta*pow(s,3) + pow(mrho,6)*(1. - 1.*delta - 2.*C4*s) +
                           pow(mrho,4)*s*(-1. + 1.*delta - 2.*C4*s) + pow(mrho,2)*pow(s,2)*(1. + 2.*C4*s))) +
                     pow(mpion,2)*pow(mrho,2)*(pow(mpion,6)*(1. - 2.*C4*pow(mrho,2)) +
                        pow(mrho,4)*((-0.5 + 0.25*delta)*pow(mrho,2) + (0.5 - 0.25*delta)*s) +
                        pow(mpion,2)*(-2.*C4*pow(mrho,6) + 0.5*delta*pow(s,2) + pow(mrho,2)*s*(-1.5 - 0.25*delta - 2.*C4*s) +
                           pow(mrho,4)*(1. + 4.*C4*s)) + pow(mpion,4)*
                         (-4.*C4*pow(mrho,4) - 1.*delta*s + pow(mrho,2)*(1. + 0.5*delta + 4.*C4*s))) +
                     pow(ma1,4)*(pow(mpion,4)*(6.*pow(mrho,2) - 12.*C4*pow(mrho,4)) +
                        pow(mpion,2)*(-8.*C4*pow(mrho,6) - 1.*delta*pow(s,2) + pow(mrho,4)*(3. + 0.5*delta + 4.*C4*s) +
                           pow(mrho,2)*s*(-4. + 1.*delta + 4.*C4*s)) +
                        s*(-2.*C4*pow(mrho,6) + 0.5*delta*pow(s,2) + pow(mrho,2)*s*(1. - 1.5*delta - 2.*C4*s) +
                           pow(mrho,4)*(-1.5 + 1.25*delta + 4.*C4*s)))) +
                  pow(eta1,2)*(pow(ma1,8)*(-0.5*pow(mrho,2) + 1.*C4*pow(mrho,4)) +
                     pow(ma1,6)*(-2.*C4*pow(mrho,6) + pow(mpion,2)*(2.*pow(mrho,2) - 4.*C4*pow(mrho,4)) - 0.25*delta*pow(s,2) +
                        pow(mrho,4)*(1. + 1.*C4*s) + pow(mrho,2)*s*(-1. + 0.25*delta + 1.*C4*s)) +
                     pow(ma1,4)*(1.*C4*pow(mrho,8) + pow(mpion,4)*(-3.*pow(mrho,2) + 6.*C4*pow(mrho,4)) - 0.25*delta*pow(s,3) +
                        pow(mrho,6)*(-0.5 - 1.*C4*s) + pow(mrho,4)*s*(1.5 - 0.5*delta - 1.*C4*s) +
                        pow(mrho,2)*pow(s,2)*(-0.5 + 0.5*delta + 1.*C4*s) +
                        pow(mpion,2)*(7.*C4*pow(mrho,6) + 0.5*delta*pow(s,2) + pow(mrho,4)*(-3. - 0.25*delta - 5.*C4*s) +
                           pow(mrho,2)*s*(2. + 0.25*delta - 2.*C4*s))) +
                     pow(mpion,2)*pow(mrho,2)*(pow(mpion,6)*(-0.5 + 1.*C4*pow(mrho,2)) +
                        pow(mrho,4)*((0.5 - 0.25*delta)*pow(mrho,2) + (-0.5 + 0.25*delta)*s) +
                        pow(mpion,4)*(3.*C4*pow(mrho,4) + 0.75*delta*s + pow(mrho,2)*(-1. - 0.25*delta - 3.*C4*s)) +
                        pow(mpion,2)*(2.*C4*pow(mrho,6) - 0.5*delta*pow(s,2) + pow(mrho,4)*(-1. - 4.*C4*s) +
                           pow(mrho,2)*s*(1.5 + 0.25*delta + 2.*C4*s))) +
                     pow(ma1,2)*(pow(mpion,6)*(2.*pow(mrho,2) - 4.*C4*pow(mrho,4)) +
                        pow(mrho,4)*s*((-0.5 + 0.25*delta)*pow(mrho,2) + (0.5 - 0.25*delta)*s) +
                        pow(mpion,2)*(-3.*C4*pow(mrho,8) + 0.25*delta*pow(s,3) + pow(mrho,4)*s*(-1. - 0.75*delta - 1.*C4*s) +
                           pow(mrho,2)*pow(s,2)*(-0.5 + 0.5*delta - 1.*C4*s) + pow(mrho,6)*(0.5 + 0.5*delta + 5.*C4*s)) +
                        pow(mpion,4)*(-8.*C4*pow(mrho,6) - 0.25*delta*pow(s,2) + pow(mrho,2)*s*(-1. - 1.25*delta + 1.*C4*s) +
                           pow(mrho,4)*(3. + 0.5*delta + 7.*C4*s)))) +
                  pow(eta2,2)*(pow(ma1,8)*(-0.5*pow(mrho,2) + 1.*C4*pow(mrho,4)) +
                     pow(mpion,6)*pow(mrho,2)*(-0.25*delta*pow(mrho,2) + 1.*C4*pow(mrho,4) + pow(mpion,2)*(-0.5 + 1.*C4*pow(mrho,2)) +
                        0.25*delta*s - 1.*C4*pow(mrho,2)*s) +
                     pow(ma1,6)*(pow(mpion,2)*(2.*pow(mrho,2) - 4.*C4*pow(mrho,4)) +
                        s*(-1.*C4*pow(mrho,4) - 0.25*delta*s + pow(mrho,2)*(-1. + 0.75*delta + 1.*C4*s))) +
                     pow(ma1,4)*(-1.*C4*pow(mrho,8) + pow(mpion,4)*(-3.*pow(mrho,2) + 6.*C4*pow(mrho,4)) - 0.25*delta*pow(s,3) +
                        pow(mrho,4)*s*(-0.75*delta - 3.*C4*s) + pow(mrho,2)*pow(s,2)*(-0.5 + 1.*delta + 1.*C4*s) +
                        pow(mrho,6)*(0.5 + 3.*C4*s) + pow(mpion,2)*
                         (delta*(-0.25*pow(mrho,4) - 1.25*pow(mrho,2)*s + 0.5*pow(s,2)) +
                           pow(mrho,2)*(1.*C4*pow(mrho,4) + 2.*s + 1.*C4*pow(mrho,2)*s - 2.*C4*pow(s,2)))) +
                     pow(ma1,2)*pow(mpion,2)*(1.*C4*pow(mrho,8) + pow(mpion,4)*(2.*pow(mrho,2) - 4.*C4*pow(mrho,4)) +
                        0.25*delta*pow(s,3) + pow(mrho,6)*(-1.5 + 0.5*delta - 3.*C4*s) + pow(mrho,2)*pow(s,2)*(-0.5 - 0.5*delta - 1.*C4*s) +
                        pow(mrho,4)*s*(2. - 0.25*delta + 3.*C4*s) +
                        pow(mpion,2)*(delta*(0.5*pow(mrho,4) + 0.25*pow(mrho,2)*s - 0.25*pow(s,2)) +
                           pow(mrho,2)*(-2.*C4*pow(mrho,4) - 1.*s + 1.*C4*pow(mrho,2)*s + 1.*C4*pow(s,2))))))*log(fabs(-pow(ma1,2) + t1)))/
              ((pow(ma1,2) - 1.*pow(mpion,2))*pow(mrho,2)*(1.*pow(ma1,2) - 1.*pow(mpion,2) - 1.*pow(mrho,2) + 1.*s)) -
             (0.5*pow(mpion,2)*(pow(eta2,2)*pow(mpion,2)*((-2. + 1.*delta)*pow(mrho,4) + (4. - 2.*delta)*pow(mrho,2)*s +
                     (-2. + 1.*delta)*pow(s,2)) + eta1*eta2*(pow(mpion,2)*
                      ((4. - 2.*delta)*pow(mrho,4) + (-8. + 4.*delta)*pow(mrho,2)*s + (4. - 2.*delta)*pow(s,2)) +
                     pow(mrho,2)*((-1. + 0.5*delta)*pow(mrho,4) + (2. - 1.*delta)*pow(mrho,2)*s + (-1. + 0.5*delta)*pow(s,2))) +
                  pow(eta1,2)*(pow(mrho,2)*((1. - 0.5*delta)*pow(mrho,4) + (-2. + 1.*delta)*pow(mrho,2)*s + (1. - 0.5*delta)*pow(s,2)) +
                     pow(mpion,2)*((-2. + 1.*delta)*pow(mrho,4) + (4. - 2.*delta)*pow(mrho,2)*s + (-2. + 1.*delta)*pow(s,2))))*
                log(fabs(-pow(mpion,2) + t1)))/((-1.*pow(ma1,2) + 1.*pow(mpion,2))*(pow(mrho,2) - 1.*s)) +
             (0.5*(-2. + delta)*(eta1 - 1.*eta2)*pow(mpion,2)*
                (eta1*(pow(mpion,4)*(-1.*pow(mrho,2) + 1.*s) +
                     pow(ma1,2)*(pow(mpion,2)*(1.*pow(mrho,2) - 1.*s) + (-0.5*pow(mrho,2) + 0.5*s)*s) +
                     pow(mpion,2)*(-1.*pow(mrho,4) + 2.5*pow(mrho,2)*s - 1.5*pow(s,2)) +
                     s*(0.5*pow(mrho,4) - 1.*pow(mrho,2)*s + 0.5*pow(s,2))) +
                  eta2*(0.5*pow(mrho,6) + pow(mpion,4)*(1.*pow(mrho,2) - 1.*s) - 1.5*pow(mrho,4)*s + 1.5*pow(mrho,2)*pow(s,2) -
                     0.5*pow(s,3) + pow(mpion,2)*(1.5*pow(mrho,4) - 3.*pow(mrho,2)*s + 1.5*pow(s,2)) +
                     pow(ma1,2)*(-0.5*pow(mrho,4) + 1.*pow(mrho,2)*s - 0.5*pow(s,2) + pow(mpion,2)*(-1.*pow(mrho,2) + 1.*s))))*
                log(fabs(-pow(mpion,2) + t1)))/
              (pow(Gammaa1,2)*pow(ma1,2) + pow(ma1,4) + pow(mpion,4) + 2.*pow(mpion,2)*pow(mrho,2) + pow(mrho,4) -
                2.*pow(mpion,2)*s - 2.*pow(mrho,2)*s + pow(s,2) + pow(ma1,2)*(-2.*pow(mpion,2) - 2.*pow(mrho,2) + 2.*s)) +
             (0.5*pow(mpion,2)*(eta1*eta2*((1. - 0.5*delta)*pow(mrho,6) + (-4. + 2.*delta)*pow(mrho,4)*s +
                     (5. - 2.5*delta)*pow(mrho,2)*pow(s,2) + (-2. + 1.*delta)*pow(s,3) +
                     pow(mpion,2)*((4. - 2.*delta)*pow(mrho,4) + (-8. + 4.*delta)*pow(mrho,2)*s + (4. - 2.*delta)*pow(s,2))) +
                  pow(eta2,2)*((-1. + 0.5*delta)*pow(mrho,6) + (3. - 1.5*delta)*pow(mrho,4)*s + (-3. + 1.5*delta)*pow(mrho,2)*pow(s,2) +
                     (1. - 0.5*delta)*pow(s,3) + pow(mpion,2)*
                      ((-2. + 1.*delta)*pow(mrho,4) + (4. - 2.*delta)*pow(mrho,2)*s + (-2. + 1.*delta)*pow(s,2))) +
                  pow(eta1,2)*(s*((1. - 0.5*delta)*pow(mrho,4) + (-2. + 1.*delta)*pow(mrho,2)*s + (1. - 0.5*delta)*pow(s,2)) +
                     pow(mpion,2)*((-2. + 1.*delta)*pow(mrho,4) + (4. - 2.*delta)*pow(mrho,2)*s + (-2. + 1.*delta)*pow(s,2))))*
                log(fabs(-pow(mpion,2) - pow(mrho,2) + s + t1)))/
              ((pow(mrho,2) - 1.*s)*(-1.*pow(ma1,2) + pow(mpion,2) + pow(mrho,2) - 1.*s)) -
             0.5*pow(-2. + delta,2)*pow(mpion,2)*log(fabs(-pow(mpion,2) + t1)) -
             (0.25000000000000006*pow(2. - 1.*delta,2)*(7.999999999999998*pow(mpion,4) - 5.999999999999998*pow(mpion,2)*s + 1.*pow(s,2))*
                log(fabs(-pow(mpion,2) + t1)))/(pow(mrho,2) - 1.*s) +
             (1.*(-2. + 1.*delta)*((0.5 - 0.25*delta)*pow(mrho,2)*s +
                  pow(mpion,2)*(4.*C4*pow(mrho,4) + 1.*delta*s + pow(mrho,2)*(-2. - 4.*C4*s)))*log(fabs(-pow(mpion,2) + t1)))/pow(mrho,2)
               + 0.5*pow(-2. + delta,2)*pow(mpion,2)*log(fabs(-pow(mpion,2) - pow(mrho,2) + s + t1)) +
             (2.*(1.*pow(2. - 1.*delta,2)*pow(mpion,4)*pow(mrho,2) + 0.12500000000000003*pow(2. - 1.*delta,2)*pow(mrho,4)*s +
                  pow(mpion,2)*(C4*(4. - 2.*delta)*pow(mrho,6) + (-1. + 0.5*delta)*delta*pow(s,2) +
                     pow(mrho,2)*s*(-1. + 3.*delta - 1.25*pow(delta,2) + 4.*C4*s - 2.*C4*delta*s) +
                     pow(mrho,4)*(-2. + 1.*delta - 8.*C4*s + 4.*C4*delta*s)))*log(fabs(-pow(mpion,2) - pow(mrho,2) + s + t1)))/
              (pow(mrho,4) - 1.*pow(mrho,2)*s) - (0.5*(-2. + delta)*(eta1 - 1.*eta2)*pow(mpion,2)*
                (eta2*pow(mpion,2)*(pow(mpion,2)*(1.*pow(mrho,2) - 1.*s) + pow(ma1,2)*(-1.*pow(mrho,2) + 1.*s)) +
                  eta1*(pow(ma1,2)*(-0.5*pow(mrho,4) + pow(mpion,2)*(1.*pow(mrho,2) - 1.*s) + 0.5*pow(mrho,2)*s) +
                     pow(mpion,2)*(0.5*pow(mrho,4) - 0.5*pow(mrho,2)*s + pow(mpion,2)*(-1.*pow(mrho,2) + 1.*s))))*
                log(fabs(-pow(mpion,2) - pow(mrho,2) + s + t1)))/
              (pow(Gammaa1,2)*pow(ma1,2) + pow(ma1,4) - 2.*pow(ma1,2)*pow(mpion,2) + pow(mpion,4)) -
             (0.125*(-2. + delta)*(eta1 - 1.*eta2)*(eta2*(0.5*pow(Gammaa1,4)*pow(ma1,4) - 0.5*pow(ma1,8) + 0.5*pow(mpion,8) +
                     0.5*pow(ma1,4)*pow(mpion,2)*pow(mrho,2) - 0.5*pow(mpion,6)*pow(mrho,2) +
                     pow(Gammaa1,2)*pow(ma1,2)*(pow(mpion,2)*(1.*pow(mpion,2) + 1.5*pow(mrho,2) - 2.*s) +
                        pow(ma1,2)*(-1.*pow(mpion,2) + 0.5*pow(mrho,2) - 1.*s)) +
                     pow(ma1,6)*(1.*pow(mpion,2) + 0.5*pow(mrho,2) - 1.*s) +
                     pow(ma1,2)*pow(mpion,4)*(-1.*pow(mpion,2) - 0.5*pow(mrho,2) + 1.*s)) +
                  eta1*(pow(ma1,6)*(1.*pow(mpion,2) + 0.5*s) +
                     pow(ma1,2)*(3.*pow(mpion,6) + 1.*pow(mpion,2)*pow(mrho,4) - 0.5*pow(mpion,4)*s) +
                     pow(ma1,4)*(-3.*pow(mpion,4) + pow(mpion,2)*(-1.*pow(mrho,2) + 0.5*s) - 0.5*pow(mrho,2)*s) +
                     pow(mpion,4)*(-1.*pow(mpion,4) - 1.*pow(mrho,4) + pow(mpion,2)*(1.*pow(mrho,2) - 0.5*s) + 0.5*pow(mrho,2)*s) +
                     pow(Gammaa1,2)*pow(ma1,2)*(-1.*pow(mpion,4) + pow(ma1,2)*(1.*pow(mpion,2) + 0.5*s) - 0.5*pow(mrho,2)*s +
                        pow(mpion,2)*(-1.*pow(mrho,2) + 1.5*s))))*
                log(fabs(pow(Gammaa1,2)*pow(ma1,2) + pow(ma1,4) + 4.*pow(mpion,4) + 4.*pow(mpion,2)*pow(mrho,2) + pow(mrho,4) - 4.*pow(mpion,2)*s - 2.*pow(mrho,2)*s + pow(s,2) - 4.*pow(mpion,2)*t1 - 2.*pow(mrho,2)*t1 + 2.*s*t1 + pow(t1,2) + pow(ma1,2)*(-4.*pow(mpion,2) - 2.*pow(mrho,2) + 2.*s + 2.*t1))))/
              (pow(Gammaa1,2)*pow(ma1,2) + pow(ma1,4) - 2.*pow(ma1,2)*pow(mpion,2) + pow(mpion,4)) +
             (0.125*(-2. + delta)*(eta1 - 1.*eta2)*(eta1*(-1.*pow(mpion,8) + 1.*pow(mpion,4)*pow(mrho,4) +
                     pow(ma1,6)*(1.*pow(mpion,2) - 0.5*s) - 0.5*pow(mpion,6)*s - 4.*pow(mpion,4)*pow(mrho,2)*s -
                     1.5*pow(mpion,2)*pow(mrho,4)*s + 3.5*pow(mpion,4)*pow(s,2) + 4.*pow(mpion,2)*pow(mrho,2)*pow(s,2) +
                     0.5*pow(mrho,4)*pow(s,2) - 2.5*pow(mpion,2)*pow(s,3) - 1.*pow(mrho,2)*pow(s,3) + 0.5*pow(s,4) +
                     pow(Gammaa1,2)*pow(ma1,2)*(-1.*pow(mpion,4) + pow(ma1,2)*(1.*pow(mpion,2) - 0.5*s) - 0.5*pow(mpion,2)*s +
                        0.5*pow(s,2)) + pow(ma1,4)*(-3.*pow(mpion,4) + (1.*pow(mrho,2) - 0.5*s)*s +
                        pow(mpion,2)*(-2.*pow(mrho,2) + 2.5*s)) +
                     pow(ma1,2)*(3.*pow(mpion,6) + pow(mpion,4)*(2.*pow(mrho,2) - 1.5*s) - 0.5*pow(mrho,4)*s + 0.5*pow(s,3) +
                        pow(mpion,2)*(1.*pow(mrho,4) - 1.*pow(mrho,2)*s - 1.*pow(s,2)))) +
                  eta2*(0.5*pow(Gammaa1,4)*pow(ma1,4) - 0.5*pow(ma1,8) + pow(ma1,6)*(1.*pow(mpion,2) + 1.*pow(mrho,2) - 0.5*s) +
                     pow(ma1,4)*(-0.5*pow(mrho,4) + (-0.5*pow(mpion,2) + 0.5*s)*s) +
                     pow(Gammaa1,2)*pow(ma1,2)*(1.*pow(mpion,4) + 0.5*pow(mrho,4) + pow(mpion,2)*(2.*pow(mrho,2) - 1.5*s) -
                        1.*pow(mrho,2)*s + 0.5*pow(s,2) + pow(ma1,2)*(-1.*pow(mpion,2) - 1.*pow(mrho,2) + 1.5*s)) +
                     pow(mpion,2)*(0.5*pow(mpion,6) + 0.5*pow(mpion,4)*s +
                        pow(mpion,2)*(-0.5*pow(mrho,4) + 2.*pow(mrho,2)*s - 1.5*pow(s,2)) +
                        s*(0.5*pow(mrho,4) - 1.*pow(mrho,2)*s + 0.5*pow(s,2))) +
                     pow(ma1,2)*(-1.*pow(mpion,6) + pow(mpion,4)*(-1.*pow(mrho,2) + 0.5*s) +
                        pow(mpion,2)*(-1.*pow(mrho,4) + 2.*pow(mrho,2)*s - 1.*pow(s,2)) +
                        s*(0.5*pow(mrho,4) - 1.*pow(mrho,2)*s + 0.5*pow(s,2)))))*
                log(fabs(pow(Gammaa1,2)*pow(ma1,2) + pow(ma1,4) + 4.*pow(mpion,4) + 4.*pow(mpion,2)*pow(mrho,2) + pow(mrho,4) - 4.*pow(mpion,2)*s - 2.*pow(mrho,2)*s + pow(s,2) - 4.*pow(mpion,2)*t1 - 2.*pow(mrho,2)*t1 + 2.*s*t1 + pow(t1,2) + pow(ma1,2)*(-4.*pow(mpion,2) - 2.*pow(mrho,2) + 2.*s + 2.*t1))))/
              (pow(Gammaa1,2)*pow(ma1,2) + pow(ma1,4) + pow(mpion,4) + 2.*pow(mpion,2)*pow(mrho,2) + pow(mrho,4) -
                2.*pow(mpion,2)*s - 2.*pow(mrho,2)*s + pow(s,2) + pow(ma1,2)*(-2.*pow(mpion,2) - 2.*pow(mrho,2) + 2.*s)) +
             (0.0625*pow(eta1 - 1.*eta2,2)*(pow(eta2,2)*(-1.*pow(ma1,10) + pow(ma1,8)*(5.*pow(mpion,2) + 2.5*pow(mrho,2) - 2.5*s) +
                     pow(Gammaa1,4)*pow(ma1,4)*(1.*pow(ma1,2) - 1.*pow(mpion,2) - 0.5*pow(mrho,2) + 0.5*s) +
                     pow(ma1,4)*(10.*pow(mpion,6) - 2.5*pow(mrho,6) + pow(mpion,4)*(15.*pow(mrho,2) - 9.*s) + 6.*pow(mrho,4)*s -
                        4.5*pow(mrho,2)*pow(s,2) + 1.*pow(s,3)) +
                     pow(ma1,6)*(-10.*pow(mpion,4) + (1.*pow(mrho,2) - 1.*s)*s + pow(mpion,2)*(-10.*pow(mrho,2) + 8.*s)) +
                     pow(mpion,4)*(1.*pow(mpion,6) + 0.5*pow(mrho,6) + pow(mpion,4)*(2.5*pow(mrho,2) - 0.5*s) - 1.*pow(mrho,4)*s +
                        0.5*pow(mrho,2)*pow(s,2) + pow(mpion,2)*(2.*pow(mrho,4) - 2.*pow(mrho,2)*s)) +
                     pow(Gammaa1,2)*pow(ma1,2)*(4.*pow(ma1,6) - 4.*pow(mpion,6) - 0.5*pow(mrho,6) + 1.5*pow(mrho,4)*s -
                        1.5*pow(mrho,2)*pow(s,2) + 0.5*pow(s,3) + pow(mpion,4)*(-6.*pow(mrho,2) + 6.*s) +
                        pow(ma1,4)*(-12.*pow(mpion,2) - 6.*pow(mrho,2) + 6.*s) +
                        pow(mpion,2)*(-3.*pow(mrho,4) + 6.*pow(mrho,2)*s - 3.*pow(s,2)) +
                        pow(ma1,2)*(12.*pow(mpion,4) + 3.*pow(mrho,4) + pow(mpion,2)*(12.*pow(mrho,2) - 12.*s) - 6.*pow(mrho,2)*s +
                           3.*pow(s,2))) + pow(ma1,2)*(-5.*pow(mpion,8) + 1.*pow(mrho,8) - 3.5*pow(mrho,6)*s +
                        4.5*pow(mrho,4)*pow(s,2) - 2.5*pow(mrho,2)*pow(s,3) + 0.5*pow(s,4) + pow(mpion,6)*(-10.*pow(mrho,2) + 4.*s) +
                        pow(mpion,4)*(-2.*pow(mrho,4) + 1.*pow(mrho,2)*s + 1.*pow(s,2)) +
                        pow(mpion,2)*(3.*pow(mrho,6) - 8.*pow(mrho,4)*s + 7.*pow(mrho,2)*pow(s,2) - 2.*pow(s,3)))) +
                  pow(eta1,2)*(-1.*pow(ma1,10) + pow(ma1,8)*(5.*pow(mpion,2) + 2.5*pow(mrho,2) - 2.5*s) +
                     pow(Gammaa1,4)*pow(ma1,4)*(1.*pow(ma1,2) - 1.*pow(mpion,2) - 0.5*pow(mrho,2) + 0.5*s) +
                     pow(ma1,6)*(-10.*pow(mpion,4) - 2.*pow(mrho,4) + 5.*pow(mrho,2)*s - 1.*pow(s,2) +
                        pow(mpion,2)*(-10.*pow(mrho,2) + 8.*s)) +
                     pow(ma1,4)*(10.*pow(mpion,6) + 0.5*pow(mrho,6) + pow(mpion,4)*(15.*pow(mrho,2) - 9.*s) - 3.*pow(mrho,4)*s +
                        1.5*pow(mrho,2)*pow(s,2) + 1.*pow(s,3) + pow(mpion,2)*(6.*pow(mrho,4) - 12.*pow(mrho,2)*s)) +
                     pow(Gammaa1,2)*pow(ma1,2)*(4.*pow(ma1,6) - 4.*pow(mpion,6) - 0.5*pow(mrho,6) + 1.5*pow(mrho,4)*s -
                        1.5*pow(mrho,2)*pow(s,2) + 0.5*pow(s,3) + pow(mpion,4)*(-6.*pow(mrho,2) + 6.*s) +
                        pow(ma1,4)*(-12.*pow(mpion,2) - 6.*pow(mrho,2) + 6.*s) +
                        pow(mpion,2)*(-3.*pow(mrho,4) + 6.*pow(mrho,2)*s - 3.*pow(s,2)) +
                        pow(ma1,2)*(12.*pow(mpion,4) + 3.*pow(mrho,4) + pow(mpion,2)*(12.*pow(mrho,2) - 12.*s) - 6.*pow(mrho,2)*s +
                           3.*pow(s,2))) + pow(mpion,2)*(1.*pow(mpion,8) + pow(mpion,6)*(2.5*pow(mrho,2) - 0.5*s) +
                        pow(mpion,4)*(4.*pow(mrho,4) - 6.*pow(mrho,2)*s) +
                        pow(mrho,2)*s*(-1.*pow(mrho,4) + 2.*pow(mrho,2)*s - 1.*pow(s,2)) +
                        pow(mpion,2)*(1.5*pow(mrho,6) - 6.*pow(mrho,4)*s + 4.5*pow(mrho,2)*pow(s,2))) +
                     pow(ma1,2)*(-5.*pow(mpion,8) + pow(mpion,6)*(-10.*pow(mrho,2) + 4.*s) +
                        pow(mpion,4)*(-8.*pow(mrho,4) + 13.*pow(mrho,2)*s + 1.*pow(s,2)) +
                        pow(mpion,2)*(-1.*pow(mrho,6) + 6.*pow(mrho,4)*s - 3.*pow(mrho,2)*pow(s,2) - 2.*pow(s,3)) +
                        s*(0.5*pow(mrho,6) - 0.5*pow(mrho,4)*s - 0.5*pow(mrho,2)*pow(s,2) + 0.5*pow(s,3)))) +
                  eta1*eta2*(2.*pow(ma1,10) + pow(Gammaa1,4)*pow(ma1,4)*(-2.*pow(ma1,2) + 2.*pow(mpion,2) + 1.*pow(mrho,2) - 1.*s) +
                     pow(ma1,8)*(-10.*pow(mpion,2) - 5.*pow(mrho,2) + 5.*s) +
                     pow(ma1,6)*(20.*pow(mpion,4) + 6.*pow(mrho,4) + pow(mpion,2)*(20.*pow(mrho,2) - 16.*s) - 8.*pow(mrho,2)*s +
                        2.*pow(s,2)) + pow(ma1,4)*(-20.*pow(mpion,6) - 4.*pow(mrho,6) + 6.*pow(mrho,4)*s - 2.*pow(s,3) +
                        pow(mpion,4)*(-30.*pow(mrho,2) + 18.*s) + pow(mpion,2)*(-18.*pow(mrho,4) + 18.*pow(mrho,2)*s)) +
                     pow(mpion,2)*(-2.*pow(mpion,8) - 1.*pow(mrho,8) + 3.*pow(mrho,6)*s - 3.*pow(mrho,4)*pow(s,2) +
                        1.*pow(mrho,2)*pow(s,3) + pow(mpion,6)*(-5.*pow(mrho,2) + 1.*s) +
                        pow(mpion,4)*(-10.*pow(mrho,4) + 10.*pow(mrho,2)*s) +
                        pow(mpion,2)*(-6.*pow(mrho,6) + 12.*pow(mrho,4)*s - 6.*pow(mrho,2)*pow(s,2))) +
                     pow(ma1,2)*(10.*pow(mpion,8) + 1.*pow(mrho,8) + pow(mpion,6)*(20.*pow(mrho,2) - 8.*s) - 2.*pow(mrho,6)*s +
                        2.*pow(mrho,2)*pow(s,3) - 1.*pow(s,4) + pow(mpion,4)*(22.*pow(mrho,4) - 20.*pow(mrho,2)*s - 2.*pow(s,2)) +
                        pow(mpion,2)*(8.*pow(mrho,6) - 12.*pow(mrho,4)*s + 4.*pow(s,3))) +
                     pow(Gammaa1,2)*pow(ma1,2)*(-8.*pow(ma1,6) + 8.*pow(mpion,6) + 1.*pow(mrho,6) +
                        pow(mpion,4)*(12.*pow(mrho,2) - 12.*s) + pow(ma1,4)*(24.*pow(mpion,2) + 12.*pow(mrho,2) - 12.*s) -
                        3.*pow(mrho,4)*s + 3.*pow(mrho,2)*pow(s,2) - 1.*pow(s,3) +
                        pow(mpion,2)*(6.*pow(mrho,4) - 12.*pow(mrho,2)*s + 6.*pow(s,2)) +
                        pow(ma1,2)*(-24.*pow(mpion,4) - 6.*pow(mrho,4) + 12.*pow(mrho,2)*s - 6.*pow(s,2) +
                           pow(mpion,2)*(-24.*pow(mrho,2) + 24.*s)))))*
                log(fabs(pow(Gammaa1,2)*pow(ma1,2) + pow(ma1,4) + 4.*pow(mpion,4) + 4.*pow(mpion,2)*pow(mrho,2) + pow(mrho,4) - 4.*pow(mpion,2)*s - 2.*pow(mrho,2)*s + pow(s,2) - 4.*pow(mpion,2)*t1 - 2.*pow(mrho,2)*t1 + 2.*s*t1 + pow(t1,2) + pow(ma1,2)*(-4.*pow(mpion,2) - 2.*pow(mrho,2) + 2.*s + 2.*t1))))/
              (pow(Gammaa1,2)*pow(ma1,2) + 4.*pow(ma1,4) + 4.*pow(mpion,4) + 4.*pow(mpion,2)*pow(mrho,2) + pow(mrho,4) -
                4.*pow(mpion,2)*s - 2.*pow(mrho,2)*s + pow(s,2) + pow(ma1,2)*(-8.*pow(mpion,2) - 4.*pow(mrho,2) + 4.*s)) -
             0.03125*pow(eta1 - 1.*eta2,2)*(eta1*eta2*(4.*pow(ma1,6) +
                   pow(Gammaa1,2)*pow(ma1,2)*(-4.*pow(ma1,2) + 4.*pow(mpion,2) - 2.*s) + pow(ma1,4)*(-12.*pow(mpion,2) + 6.*s) +
                   pow(mpion,2)*(-4.*pow(mpion,4) + 4.*pow(mrho,4) + 2.*pow(mpion,2)*s - 2.*pow(mrho,2)*s) +
                   pow(ma1,2)*(12.*pow(mpion,4) - 2.*pow(mrho,4) - 8.*pow(mpion,2)*s - 4.*pow(mrho,2)*s + 4.*pow(s,2))) +
                pow(eta1,2)*(-2.*pow(ma1,6) + 2.*pow(mpion,6) + 3.*pow(mpion,4)*pow(mrho,2) +
                   pow(ma1,4)*(6.*pow(mpion,2) + 3.*pow(mrho,2) - 3.*s) - 1.*pow(mpion,4)*s - 1.*pow(mpion,2)*pow(mrho,2)*s -
                   1.*pow(mrho,4)*s + pow(mrho,2)*pow(s,2) +
                   pow(Gammaa1,2)*pow(ma1,2)*(2.*pow(ma1,2) - 2.*pow(mpion,2) - 1.*pow(mrho,2) + s) +
                   pow(ma1,2)*(-6.*pow(mpion,4) - 1.*pow(mrho,4) + 4.*pow(mrho,2)*s - 2.*pow(s,2) +
                      pow(mpion,2)*(-6.*pow(mrho,2) + 4.*s))) +
                pow(eta2,2)*(-2.*pow(ma1,6) + 2.*pow(mpion,6) - 3.*pow(mpion,4)*pow(mrho,2) +
                   pow(ma1,4)*(6.*pow(mpion,2) - 3.*pow(mrho,2) - 3.*s) - 1.*pow(mpion,4)*s + pow(mpion,2)*pow(mrho,2)*s +
                   pow(Gammaa1,2)*pow(ma1,2)*(2.*pow(ma1,2) - 2.*pow(mpion,2) + pow(mrho,2) + s) +
                   pow(ma1,2)*(-6.*pow(mpion,4) - 1.*pow(mrho,4) + 2.*pow(mrho,2)*s - 2.*pow(s,2) +
                      pow(mpion,2)*(6.*pow(mrho,2) + 4.*s))))*
              log(fabs(pow(Gammaa1,2)*pow(ma1,2) + pow(ma1,4) + 4.*pow(mpion,4) + 4.*pow(mpion,2)*pow(mrho,2) + 1.*pow(mrho,4) - 4.*pow(mpion,2)*s - 2.*pow(mrho,2)*s + pow(s,2) - 4.*pow(mpion,2)*t1 - 2.*pow(mrho,2)*t1 + 2.*s*t1 + pow(t1,2) + pow(ma1,2)*(-4.*pow(mpion,2) - 2.*pow(mrho,2) + 2.*s + 2.*t1))) +
             (0.5*(1.*eta1 - 1.*eta2)*(eta2*(pow(Gammaa1,2)*pow(ma1,2)*pow(mrho,2)*(0.5 - 1.*C4*pow(mrho,2)) +
                     pow(ma1,4)*(-0.5*pow(mrho,2) + 1.*C4*pow(mrho,4)) +
                     pow(mpion,2)*pow(mrho,2)*(pow(mpion,2)*(-0.5 + 1.*C4*pow(mrho,2)) + (0.25 - 0.125*delta)*(pow(mrho,2) + s)) +
                     pow(ma1,2)*(1.*C4*pow(mrho,6) + pow(mpion,2)*(1.*pow(mrho,2) - 2.*C4*pow(mrho,4)) - 0.25*delta*pow(s,2) +
                        pow(mrho,4)*(-0.75 + 0.125*delta - 2.*C4*s) + pow(mrho,2)*s*(0.25 + 0.375*delta + 1.*C4*s))) +
                  eta1*(pow(Gammaa1,2)*pow(ma1,2)*pow(mrho,2)*(-0.5 + 1.*C4*pow(mrho,2)) +
                     pow(ma1,4)*(0.5*pow(mrho,2) - 1.*C4*pow(mrho,4)) +
                     pow(ma1,2)*(-0.5*pow(mrho,4) + 1.*C4*pow(mrho,6) + pow(mpion,2)*(-1.*pow(mrho,2) + 2.*C4*pow(mrho,4)) +
                        0.25*delta*pow(s,2) - 1.*C4*pow(mrho,2)*pow(s,2)) +
                     pow(mrho,2)*(pow(mpion,4)*(0.5 - 1.*C4*pow(mrho,2)) + s*((-0.25 + 0.125*delta)*pow(mrho,2) + (0.25 - 0.125*delta)*s) +
                        pow(mpion,2)*(-2.*C4*pow(mrho,4) + (-0.5 - 0.25*delta)*s + pow(mrho,2)*(1. + 2.*C4*s)))))*
                log(fabs(pow(Gammaa1,2)*pow(ma1,2) + pow(ma1,4) + 4.*pow(mpion,4) + 4.*pow(mpion,2)*pow(mrho,2) + 1.*pow(mrho,4) - 4.*pow(mpion,2)*s - 2.*pow(mrho,2)*s + pow(s,2) - 4.*pow(mpion,2)*t1 - 2.*pow(mrho,2)*t1 + 2.*s*t1 + pow(t1,2) + pow(ma1,2)*(-4.*pow(mpion,2) - 2.*pow(mrho,2) + 2.*s + 2.*t1))))/pow(mrho,2))))/
                  (16.*M_PI*s*(-4*pow(mpion,2) + s));
            process_list.push_back(make_unique<CollisionBranch>(
                *part_out, *photon_out, xsection, ProcessType::TwoToTwo));
          }

          // the third possible reaction (produces photon)
          part_out = photon_particle;
          m3 = 0.0;

          mandelstam_t = get_t_range(sqrts, m1, m2, m3, 0.0);
          t1 = mandelstam_t[1];
          t2 = mandelstam_t[0];

          xsection = 0.0000000000001 * to_mb;
          process_list.push_back(make_unique<CollisionBranch>(
              *part_out, *photon_out, xsection, ProcessType::TwoToTwo));
          break;

        case ReactionType::pi0_pi:
          if (part_a.type().pdgcode() == pdg::pi_p ||
              part_b.type().pdgcode() == pdg::pi_p) {
            part_out = rho_plus_particle;
          } else {
            part_out = rho_minus_particle;
          }
          m3 = part_out->mass();

          if (sqrts > m3) {
           mandelstam_t = get_t_range(sqrts, m1, m2, m3, 0.0);
           t1 = mandelstam_t[1];
           t2 = mandelstam_t[0];

           xsection = to_mb*(-(pow(Const,2)*pow(ghat,4)*((0.03125*pow(eta1 - 1.*eta2,2)*
        				   (eta1*eta2*(-2.*pow(ma1,8) - 2.*pow(mpion,8) + 2.*pow(mpion,4)*pow(mrho,4) + pow(ma1,6)*(8.*pow(mpion,2) - 4.*s) +
        						pow(ma1,2)*pow(mpion,2)*(8.*pow(mpion,4) - 8.*pow(mrho,4) - 4.*pow(mpion,2)*s + 4.*pow(mrho,2)*s) +
        						pow(ma1,4)*(-12.*pow(mpion,4) + 2.*pow(mrho,4) + 8.*pow(mpion,2)*s + 4.*pow(mrho,2)*s - 4.*pow(s,2))) +
        					 pow(eta2,2)*(1.*pow(ma1,8) + 1.*pow(mpion,8) - 2.*pow(mpion,6)*pow(mrho,2) + 1.*pow(mpion,4)*pow(mrho,4) +
        						pow(ma1,6)*(-4.*pow(mpion,2) + 2.*pow(mrho,2) + 2.*s) +
        						pow(ma1,4)*(6.*pow(mpion,4) + 1.*pow(mrho,4) + pow(mpion,2)*(-6.*pow(mrho,2) - 4.*s) - 2.*pow(mrho,2)*s +
        						   2.*pow(s,2)) + pow(ma1,2)*(-4.*pow(mpion,6) - 2.*pow(mpion,2)*pow(mrho,2)*s + pow(mpion,4)*(6.*pow(mrho,2) + 2.*s)))
        					   + pow(eta1,2)*(1.*pow(ma1,8) + pow(ma1,6)*(-4.*pow(mpion,2) - 2.*pow(mrho,2) + 2.*s) +
        						pow(ma1,4)*(6.*pow(mpion,4) + 1.*pow(mrho,4) + pow(mpion,2)*(6.*pow(mrho,2) - 4.*s) - 4.*pow(mrho,2)*s +
        						   2.*pow(s,2)) + pow(ma1,2)*(-4.*pow(mpion,6) + 2.*pow(mpion,2)*pow(mrho,2)*s +
        						   pow(mrho,2)*(2.*pow(mrho,2) - 2.*s)*s + pow(mpion,4)*(-6.*pow(mrho,2) + 2.*s)) +
        						pow(mpion,2)*(1.*pow(mpion,6) + 2.*pow(mpion,4)*pow(mrho,2) - 2.*pow(mrho,6) + 2.*pow(mrho,4)*s +
        						   pow(mpion,2)*(1.*pow(mrho,4) - 2.*pow(mrho,2)*s)))))/(1.*pow(ma1,2) - 1.*t2) +
        				(1.*pow(-2. + delta,2)*pow(mpion,2)*(1.*pow(mpion,2) - 0.25*pow(mrho,2)))/(1.*pow(mpion,2) - 1.*t2) -
        				(0.25*pow(-2. + delta,2)*pow(mpion,2)*t2)/pow(mrho,2) -
        				0.125*(-2. + delta)*(eta1 - 1.*eta2)*(eta2*(-1.*pow(ma1,2) + pow(mrho,2) - 2.*s) + eta1*(2.*pow(mpion,2) + s))*t2 +
        				(0.5*pow(1.*pow(mrho,2) - 0.5*delta*s,2)*(4.*pow(mpion,4)*pow(mrho,2) + 1.*pow(mrho,6) - 3.5*pow(mrho,4)*s + 0.5*pow(s,3) +
        					 pow(mpion,2)*(10.*pow(mrho,4) - 2.*pow(s,2)))*t2)/(pow(mrho,6)*pow(pow(mrho,2) - 1.*s,2)) -
        				(0.25*(eta1 - 1.*eta2)*(1.*pow(mrho,2) - 0.5*delta*s)*
        				   (eta2*(-2.*pow(ma1,4) - 6.*pow(mpion,4) + 1.5*pow(mrho,4) + pow(ma1,2)*(6.*pow(mpion,2) - 2.*pow(mrho,2) - 2.*s) -
        						1.*pow(mrho,2)*s - 0.5*pow(s,2) + pow(mpion,2)*(2.*pow(mrho,2) + 2.*s)) +
        					 eta1*(2.*pow(ma1,4) + 6.*pow(mpion,4) + 1.*pow(mrho,4) + pow(mpion,2)*(8.*pow(mrho,2) - 4.*s) - 4.*pow(mrho,2)*s +
        						1.*pow(s,2) + pow(ma1,2)*(-6.*pow(mpion,2) - 3.*pow(mrho,2) + 3.*s)))*t2)/(pow(mrho,4) - 1.*pow(mrho,2)*s) +
        				0.03125*pow(eta1 - 1.*eta2,2)*(eta1*eta2*(-6.*pow(ma1,4) - 12.*pow(mpion,4) + 2.*pow(mrho,4) +
        					  pow(ma1,2)*(16.*pow(mpion,2) - 8.*s) + 8.*pow(mpion,2)*s + 4.*pow(mrho,2)*s - 4.*pow(s,2)) +
        				   pow(eta1,2)*(3.*pow(ma1,4) + 6.*pow(mpion,4) + pow(mrho,4) + pow(mpion,2)*(6.*pow(mrho,2) - 4.*s) - 4.*pow(mrho,2)*s +
        					  2.*pow(s,2) + pow(ma1,2)*(-8.*pow(mpion,2) - 4.*pow(mrho,2) + 4.*s)) +
        				   pow(eta2,2)*(3.*pow(ma1,4) + 6.*pow(mpion,4) + pow(mrho,4) + pow(mpion,2)*(-6.*pow(mrho,2) - 4.*s) - 2.*pow(mrho,2)*s +
        					  2.*pow(s,2) + pow(ma1,2)*(-8.*pow(mpion,2) + 4.*pow(mrho,2) + 4.*s)))*t2 -
        				(1.*(pow(mpion,2)*(C4*(-2. + 1.*delta)*pow(mrho,6) + (1.5 - 2.*delta + 0.625*pow(delta,2))*pow(mrho,2)*s +
        						(0.25 - 0.125*delta)*delta*pow(s,2) + pow(mrho,4)*(2.5 - 2.25*delta + 0.5*pow(delta,2) + 2.*C4*s - 1.*C4*delta*s)) +
        					 pow(mrho,2)*(C4*(-2. + 1.*delta)*pow(mrho,6) + (0.75 - 0.375*delta)*delta*pow(s,2) +
        						pow(mrho,4)*(0.5 - 0.25*delta + 6.*C4*s - 3.*C4*delta*s) +
        						pow(mrho,2)*s*(-0.5 - 0.5*delta + 0.375*pow(delta,2) - 4.*C4*s + 2.*C4*delta*s)))*t2)/(pow(mrho,6) - 1.*pow(mrho,4)*s) +
        				(0.25*(1.*eta1 - 1.*eta2)*(pow(mrho,2)*(eta1*(-1.*pow(mrho,2) + 2.*C4*pow(mrho,4) + pow(ma1,2)*(1. - 2.*C4*pow(mrho,2)) +
        						   pow(mpion,2)*(-2. + 4.*C4*pow(mrho,2)) - 2.*C4*pow(s,2)) +
        						eta2*(-1.5*pow(mrho,2) + 2.*C4*pow(mrho,4) + pow(mpion,2)*(2. - 4.*C4*pow(mrho,2)) +
        						   pow(ma1,2)*(-1. + 2.*C4*pow(mrho,2)) + 0.5*s - 4.*C4*pow(mrho,2)*s + 2.*C4*pow(s,2))) +
        					 delta*(eta2*(-1.*pow(ma1,4) - 3.*pow(mpion,4) + 1.*pow(mrho,4) + pow(ma1,2)*(3.*pow(mpion,2) - 1.*pow(mrho,2) - 1.*s) +
        						   0.25*pow(mrho,2)*s - 0.75*pow(s,2) + pow(mpion,2)*(1.*pow(mrho,2) + 1.*s)) +
        						eta1*(1.*pow(ma1,4) + 3.*pow(mpion,4) + 0.5*pow(mrho,4) + pow(mpion,2)*(4.*pow(mrho,2) - 2.*s) - 2.*pow(mrho,2)*s +
        						   1.*pow(s,2) + pow(ma1,2)*(-3.*pow(mpion,2) - 1.5*pow(mrho,2) + 1.5*s))))*t2)/pow(mrho,2) +
        				(0.5*(pow(delta,2)*(1.*pow(mpion,4)*pow(mrho,2) + 0.25*pow(mrho,6) - 0.75*pow(mrho,4)*s + 0.125*pow(mrho,2)*pow(s,2) +
        						0.25*pow(s,3) + pow(mpion,2)*(2.5*pow(mrho,4) + 0.25*pow(mrho,2)*s - 0.75*pow(s,2))) +
        					 pow(mrho,6)*(1.5 + C4*(-6.*pow(mrho,2) + 6.*s) + pow(C4,2)*(4.*pow(mrho,4) - 8.*pow(mrho,2)*s + 4.*pow(s,2))) +
        					 delta*pow(mrho,2)*(4.*C4*pow(mrho,6) - 0.5*pow(s,2) + pow(mrho,4)*(-1.5 - 3.*C4*s) + pow(mrho,2)*s*(0.5 - 1.*C4*s) +
        						pow(mpion,2)*(6.*C4*pow(mrho,4) + 0.5*s + pow(mrho,2)*(-2.5 - 2.*C4*s))))*t2)/pow(mrho,6) -
        				(3.*(1.*pow(mrho,2) - 0.5*delta*s)*(delta*(0.666667*pow(mpion,4)*pow(mrho,2) + 0.166667*pow(mrho,6) - 0.541667*pow(mrho,4)*s -
        						0.0833333*pow(mrho,2)*pow(s,2) + 0.125*pow(s,3) +
        						pow(mpion,2)*(1.66667*pow(mrho,4) + 0.0833333*pow(mrho,2)*s - 0.416667*pow(s,2))) +
        					 pow(mrho,2)*(1.*C4*pow(mrho,6) - 0.0833333*pow(s,2) + pow(mrho,4)*(-0.416667 - 1.33333*C4*s) +
        						pow(mrho,2)*s*(0.5 + 0.333333*C4*s) + pow(mpion,2)*(2.*C4*pow(mrho,4) + 0.166667*s + pow(mrho,2)*(-0.833333 - 0.666667*C4*s))
        						))*t2)/(pow(mrho,8) - 1.*pow(mrho,6)*s) - 1.*C4*pow(t2,2) - 1.*C4*delta*pow(t2,2) +
        				0.0625*(-2. + delta)*(eta1 - 1.*eta2)*eta2*pow(t2,2) - (0.5*pow(delta,2)*pow(mpion,2)*pow(t2,2))/pow(mrho,4) +
        				(0.25*pow(t2,2))/pow(mrho,2) + (0.5*delta*pow(t2,2))/pow(mrho,2) - (0.25*pow(delta,2)*pow(t2,2))/pow(mrho,2) -
        				(0.25*delta*s*pow(t2,2))/pow(mrho,4) + (0.25*pow(delta,2)*s*pow(t2,2))/pow(mrho,4) +
        				(0.5*C4*delta*s*pow(t2,2))/pow(mrho,2) + (0.0625*pow(delta,2)*pow(s,2)*pow(t2,2))/pow(mrho,6) -
        				(1.*(2.*pow(mpion,2) + pow(mrho,2) - 1.*s)*pow(1.*pow(mrho,2) - 0.5*delta*s,2)*pow(t2,2))/
        				 (pow(mrho,4)*pow(pow(mrho,2) - 1.*s,2)) + (0.375*(eta1 - 1.*eta2)*
        				   (eta1*(-0.6666666666666666*pow(ma1,2) + 2.*pow(mpion,2) + 1.*pow(mrho,2) - 1.*s) +
        					 eta2*(0.6666666666666666*pow(ma1,2) - 2.*pow(mpion,2) + 0.6666666666666666*pow(mrho,2) + 0.6666666666666666*s))*
        				   (1.*pow(mrho,2) - 0.5*delta*s)*pow(t2,2))/(pow(mrho,4) - 1.*pow(mrho,2)*s) +
        				0.03125*pow(eta1 - 1.*eta2,3)*(eta2*(-1.*pow(ma1,2) + 2.*pow(mpion,2) - 1.*pow(mrho,2) - 1.*s) +
        				   eta1*(pow(ma1,2) - 2.*pow(mpion,2) - 1.*pow(mrho,2) + s))*pow(t2,2) +
        				(3.*(1.*pow(mrho,2) - 0.5*delta*s)*(1.*C4*pow(mrho,6) + 0.0833335*pow(mrho,2)*s + pow(mrho,4)*(-0.416667 - 0.333334*C4*s) +
        					 delta*(0.666665*pow(mpion,2)*pow(mrho,2) + 0.333334*pow(mrho,4) - 0.291667*pow(mrho,2)*s - 0.0416667*pow(s,2)))*pow(t2,2))
        				  /(pow(mrho,8) - 1.*pow(mrho,6)*s) + (0.125*(1.*eta1 - 1.*eta2)*
        				   (pow(mrho,2)*(eta1*(1. - 2.*C4*pow(mrho,2)) + eta2*(-1. + 2.*C4*pow(mrho,2))) +
        					 delta*(eta2*(-1.*pow(ma1,2) + 3.*pow(mpion,2) - 1.*pow(mrho,2) - 1.*s) +
        						eta1*(1.*pow(ma1,2) - 3.*pow(mpion,2) - 1.5*pow(mrho,2) + 1.5*s)))*pow(t2,2))/pow(mrho,2) +
        				0.0104167*pow(eta1 - 1.*eta2,4)*pow(t2,3) + (0.166667*pow(delta,2)*pow(t2,3))/pow(mrho,4) +
        				(0.0833333*delta*pow(1.*eta1 - 1.*eta2,2)*pow(t2,3))/pow(mrho,2) +
        				(0.666667*pow(1.*pow(mrho,2) - 0.5*delta*s,2)*pow(t2,3))/(pow(mrho,4)*pow(pow(mrho,2) - 1.*s,2)) -
        				(0.166667*pow(1.*eta1 - 1.*eta2,2)*(1.*pow(mrho,2) - 0.5*delta*s)*pow(t2,3))/(pow(mrho,4) - 1.*pow(mrho,2)*s) +
        				(0.333334*delta*(-2.*pow(mrho,2) + 1.*delta*s)*pow(t2,3))/(pow(mrho,6) - 1.*pow(mrho,4)*s) -
        				(0.03125*pow(eta1 - 1.*eta2,2)*(eta1*eta2*(-2.*pow(ma1,8) - 2.*pow(mpion,8) + 2.*pow(mpion,4)*pow(mrho,4) +
        						pow(ma1,6)*(8.*pow(mpion,2) - 4.*s) + pow(ma1,2)*pow(mpion,2)*
        						 (8.*pow(mpion,4) - 8.*pow(mrho,4) - 4.*pow(mpion,2)*s + 4.*pow(mrho,2)*s) +
        						pow(ma1,4)*(-12.*pow(mpion,4) + 2.*pow(mrho,4) + 8.*pow(mpion,2)*s + 4.*pow(mrho,2)*s - 4.*pow(s,2))) +
        					 pow(eta2,2)*(1.*pow(ma1,8) + 1.*pow(mpion,8) - 2.*pow(mpion,6)*pow(mrho,2) + 1.*pow(mpion,4)*pow(mrho,4) +
        						pow(ma1,6)*(-4.*pow(mpion,2) + 2.*pow(mrho,2) + 2.*s) +
        						pow(ma1,4)*(6.*pow(mpion,4) + 1.*pow(mrho,4) + pow(mpion,2)*(-6.*pow(mrho,2) - 4.*s) - 2.*pow(mrho,2)*s +
        						   2.*pow(s,2)) + pow(ma1,2)*(-4.*pow(mpion,6) - 2.*pow(mpion,2)*pow(mrho,2)*s + pow(mpion,4)*(6.*pow(mrho,2) + 2.*s)))
        					   + pow(eta1,2)*(1.*pow(ma1,8) + pow(ma1,6)*(-4.*pow(mpion,2) - 2.*pow(mrho,2) + 2.*s) +
        						pow(ma1,4)*(6.*pow(mpion,4) + 1.*pow(mrho,4) + pow(mpion,2)*(6.*pow(mrho,2) - 4.*s) - 4.*pow(mrho,2)*s +
        						   2.*pow(s,2)) + pow(ma1,2)*(-4.*pow(mpion,6) + 2.*pow(mpion,2)*pow(mrho,2)*s +
        						   pow(mrho,2)*(2.*pow(mrho,2) - 2.*s)*s + pow(mpion,4)*(-6.*pow(mrho,2) + 2.*s)) +
        						pow(mpion,2)*(1.*pow(mpion,6) + 2.*pow(mpion,4)*pow(mrho,2) - 2.*pow(mrho,6) + 2.*pow(mrho,4)*s +
        						   pow(mpion,2)*(1.*pow(mrho,4) - 2.*pow(mrho,2)*s)))))/(1.*pow(ma1,2) - 1.*t1) -
        				(1.*pow(-2. + delta,2)*pow(mpion,2)*(1.*pow(mpion,2) - 0.25*pow(mrho,2)))/(1.*pow(mpion,2) - 1.*t1) +
        				(0.25*pow(-2. + delta,2)*pow(mpion,2)*t1)/pow(mrho,2) +
        				0.125*(-2. + delta)*(eta1 - 1.*eta2)*(eta2*(-1.*pow(ma1,2) + pow(mrho,2) - 2.*s) + eta1*(2.*pow(mpion,2) + s))*t1 -
        				(0.5*pow(1.*pow(mrho,2) - 0.5*delta*s,2)*(4.*pow(mpion,4)*pow(mrho,2) + 1.*pow(mrho,6) - 3.5*pow(mrho,4)*s + 0.5*pow(s,3) +
        					 pow(mpion,2)*(10.*pow(mrho,4) - 2.*pow(s,2)))*t1)/(pow(mrho,6)*pow(pow(mrho,2) - 1.*s,2)) +
        				(0.25*(eta1 - 1.*eta2)*(1.*pow(mrho,2) - 0.5*delta*s)*
        				   (eta2*(-2.*pow(ma1,4) - 6.*pow(mpion,4) + 1.5*pow(mrho,4) + pow(ma1,2)*(6.*pow(mpion,2) - 2.*pow(mrho,2) - 2.*s) -
        						1.*pow(mrho,2)*s - 0.5*pow(s,2) + pow(mpion,2)*(2.*pow(mrho,2) + 2.*s)) +
        					 eta1*(2.*pow(ma1,4) + 6.*pow(mpion,4) + 1.*pow(mrho,4) + pow(mpion,2)*(8.*pow(mrho,2) - 4.*s) - 4.*pow(mrho,2)*s +
        						1.*pow(s,2) + pow(ma1,2)*(-6.*pow(mpion,2) - 3.*pow(mrho,2) + 3.*s)))*t1)/(pow(mrho,4) - 1.*pow(mrho,2)*s) -
        				0.03125*pow(eta1 - 1.*eta2,2)*(eta1*eta2*(-6.*pow(ma1,4) - 12.*pow(mpion,4) + 2.*pow(mrho,4) +
        					  pow(ma1,2)*(16.*pow(mpion,2) - 8.*s) + 8.*pow(mpion,2)*s + 4.*pow(mrho,2)*s - 4.*pow(s,2)) +
        				   pow(eta1,2)*(3.*pow(ma1,4) + 6.*pow(mpion,4) + pow(mrho,4) + pow(mpion,2)*(6.*pow(mrho,2) - 4.*s) - 4.*pow(mrho,2)*s +
        					  2.*pow(s,2) + pow(ma1,2)*(-8.*pow(mpion,2) - 4.*pow(mrho,2) + 4.*s)) +
        				   pow(eta2,2)*(3.*pow(ma1,4) + 6.*pow(mpion,4) + pow(mrho,4) + pow(mpion,2)*(-6.*pow(mrho,2) - 4.*s) - 2.*pow(mrho,2)*s +
        					  2.*pow(s,2) + pow(ma1,2)*(-8.*pow(mpion,2) + 4.*pow(mrho,2) + 4.*s)))*t1 +
        				(1.*(pow(mpion,2)*(C4*(-2. + 1.*delta)*pow(mrho,6) + (1.5 - 2.*delta + 0.625*pow(delta,2))*pow(mrho,2)*s +
        						(0.25 - 0.125*delta)*delta*pow(s,2) + pow(mrho,4)*(2.5 - 2.25*delta + 0.5*pow(delta,2) + 2.*C4*s - 1.*C4*delta*s)) +
        					 pow(mrho,2)*(C4*(-2. + 1.*delta)*pow(mrho,6) + (0.75 - 0.375*delta)*delta*pow(s,2) +
        						pow(mrho,4)*(0.5 - 0.25*delta + 6.*C4*s - 3.*C4*delta*s) +
        						pow(mrho,2)*s*(-0.5 - 0.5*delta + 0.375*pow(delta,2) - 4.*C4*s + 2.*C4*delta*s)))*t1)/(pow(mrho,6) - 1.*pow(mrho,4)*s) -
        				(0.25*(1.*eta1 - 1.*eta2)*(pow(mrho,2)*(eta1*(-1.*pow(mrho,2) + 2.*C4*pow(mrho,4) + pow(ma1,2)*(1. - 2.*C4*pow(mrho,2)) +
        						   pow(mpion,2)*(-2. + 4.*C4*pow(mrho,2)) - 2.*C4*pow(s,2)) +
        						eta2*(-1.5*pow(mrho,2) + 2.*C4*pow(mrho,4) + pow(mpion,2)*(2. - 4.*C4*pow(mrho,2)) +
        						   pow(ma1,2)*(-1. + 2.*C4*pow(mrho,2)) + 0.5*s - 4.*C4*pow(mrho,2)*s + 2.*C4*pow(s,2))) +
        					 delta*(eta2*(-1.*pow(ma1,4) - 3.*pow(mpion,4) + 1.*pow(mrho,4) + pow(ma1,2)*(3.*pow(mpion,2) - 1.*pow(mrho,2) - 1.*s) +
        						   0.25*pow(mrho,2)*s - 0.75*pow(s,2) + pow(mpion,2)*(1.*pow(mrho,2) + 1.*s)) +
        						eta1*(1.*pow(ma1,4) + 3.*pow(mpion,4) + 0.5*pow(mrho,4) + pow(mpion,2)*(4.*pow(mrho,2) - 2.*s) - 2.*pow(mrho,2)*s +
        						   1.*pow(s,2) + pow(ma1,2)*(-3.*pow(mpion,2) - 1.5*pow(mrho,2) + 1.5*s))))*t1)/pow(mrho,2) -
        				(0.5*(pow(delta,2)*(1.*pow(mpion,4)*pow(mrho,2) + 0.25*pow(mrho,6) - 0.75*pow(mrho,4)*s + 0.125*pow(mrho,2)*pow(s,2) +
        						0.25*pow(s,3) + pow(mpion,2)*(2.5*pow(mrho,4) + 0.25*pow(mrho,2)*s - 0.75*pow(s,2))) +
        					 pow(mrho,6)*(1.5 + C4*(-6.*pow(mrho,2) + 6.*s) + pow(C4,2)*(4.*pow(mrho,4) - 8.*pow(mrho,2)*s + 4.*pow(s,2))) +
        					 delta*pow(mrho,2)*(4.*C4*pow(mrho,6) - 0.5*pow(s,2) + pow(mrho,4)*(-1.5 - 3.*C4*s) + pow(mrho,2)*s*(0.5 - 1.*C4*s) +
        						pow(mpion,2)*(6.*C4*pow(mrho,4) + 0.5*s + pow(mrho,2)*(-2.5 - 2.*C4*s))))*t1)/pow(mrho,6) +
        				(3.*(1.*pow(mrho,2) - 0.5*delta*s)*(delta*(0.666667*pow(mpion,4)*pow(mrho,2) + 0.166667*pow(mrho,6) - 0.541667*pow(mrho,4)*s -
        						0.0833333*pow(mrho,2)*pow(s,2) + 0.125*pow(s,3) +
        						pow(mpion,2)*(1.66667*pow(mrho,4) + 0.0833333*pow(mrho,2)*s - 0.416667*pow(s,2))) +
        					 pow(mrho,2)*(1.*C4*pow(mrho,6) - 0.0833333*pow(s,2) + pow(mrho,4)*(-0.416667 - 1.33333*C4*s) +
        						pow(mrho,2)*s*(0.5 + 0.333333*C4*s) + pow(mpion,2)*(2.*C4*pow(mrho,4) + 0.166667*s + pow(mrho,2)*(-0.833333 - 0.666667*C4*s))
        						))*t1)/(pow(mrho,8) - 1.*pow(mrho,6)*s) + 1.*C4*pow(t1,2) + 1.*C4*delta*pow(t1,2) -
        				0.0625*(-2. + delta)*(eta1 - 1.*eta2)*eta2*pow(t1,2) + (0.5*pow(delta,2)*pow(mpion,2)*pow(t1,2))/pow(mrho,4) -
        				(0.25*pow(t1,2))/pow(mrho,2) - (0.5*delta*pow(t1,2))/pow(mrho,2) + (0.25*pow(delta,2)*pow(t1,2))/pow(mrho,2) +
        				(0.25*delta*s*pow(t1,2))/pow(mrho,4) - (0.25*pow(delta,2)*s*pow(t1,2))/pow(mrho,4) -
        				(0.5*C4*delta*s*pow(t1,2))/pow(mrho,2) - (0.0625*pow(delta,2)*pow(s,2)*pow(t1,2))/pow(mrho,6) +
        				(1.*(2.*pow(mpion,2) + pow(mrho,2) - 1.*s)*pow(1.*pow(mrho,2) - 0.5*delta*s,2)*pow(t1,2))/
        				 (pow(mrho,4)*pow(pow(mrho,2) - 1.*s,2)) - (0.375*(eta1 - 1.*eta2)*
        				   (eta1*(-0.6666666666666666*pow(ma1,2) + 2.*pow(mpion,2) + 1.*pow(mrho,2) - 1.*s) +
        					 eta2*(0.6666666666666666*pow(ma1,2) - 2.*pow(mpion,2) + 0.6666666666666666*pow(mrho,2) + 0.6666666666666666*s))*
        				   (1.*pow(mrho,2) - 0.5*delta*s)*pow(t1,2))/(pow(mrho,4) - 1.*pow(mrho,2)*s) -
        				0.03125*pow(eta1 - 1.*eta2,3)*(eta2*(-1.*pow(ma1,2) + 2.*pow(mpion,2) - 1.*pow(mrho,2) - 1.*s) +
        				   eta1*(pow(ma1,2) - 2.*pow(mpion,2) - 1.*pow(mrho,2) + s))*pow(t1,2) -
        				(3.*(1.*pow(mrho,2) - 0.5*delta*s)*(1.*C4*pow(mrho,6) + 0.0833335*pow(mrho,2)*s + pow(mrho,4)*(-0.416667 - 0.333334*C4*s) +
        					 delta*(0.666665*pow(mpion,2)*pow(mrho,2) + 0.333334*pow(mrho,4) - 0.291667*pow(mrho,2)*s - 0.0416667*pow(s,2)))*pow(t1,2))
        				  /(pow(mrho,8) - 1.*pow(mrho,6)*s) - (0.125*(1.*eta1 - 1.*eta2)*
        				   (pow(mrho,2)*(eta1*(1. - 2.*C4*pow(mrho,2)) + eta2*(-1. + 2.*C4*pow(mrho,2))) +
        					 delta*(eta2*(-1.*pow(ma1,2) + 3.*pow(mpion,2) - 1.*pow(mrho,2) - 1.*s) +
        						eta1*(1.*pow(ma1,2) - 3.*pow(mpion,2) - 1.5*pow(mrho,2) + 1.5*s)))*pow(t1,2))/pow(mrho,2) -
        				0.0104167*pow(eta1 - 1.*eta2,4)*pow(t1,3) - (0.166667*pow(delta,2)*pow(t1,3))/pow(mrho,4) -
        				(0.0833333*delta*pow(1.*eta1 - 1.*eta2,2)*pow(t1,3))/pow(mrho,2) -
        				(0.666667*pow(1.*pow(mrho,2) - 0.5*delta*s,2)*pow(t1,3))/(pow(mrho,4)*pow(pow(mrho,2) - 1.*s,2)) +
        				(0.166667*pow(1.*eta1 - 1.*eta2,2)*(1.*pow(mrho,2) - 0.5*delta*s)*pow(t1,3))/(pow(mrho,4) - 1.*pow(mrho,2)*s) -
        				(0.333334*delta*(-2.*pow(mrho,2) + 1.*delta*s)*pow(t1,3))/(pow(mrho,6) - 1.*pow(mrho,4)*s) +
        				0.0625*pow(eta1 - 1.*eta2,2)*(eta1*eta2*(-4.*pow(ma1,6) + pow(ma1,4)*(12.*pow(mpion,2) - 6.*s) +
        					  pow(mpion,2)*(4.*pow(mpion,4) - 4.*pow(mrho,4) - 2.*pow(mpion,2)*s + 2.*pow(mrho,2)*s) +
        					  pow(ma1,2)*(-12.*pow(mpion,4) + 2.*pow(mrho,4) + 8.*pow(mpion,2)*s + 4.*pow(mrho,2)*s - 4.*pow(s,2))) +
        				   pow(eta1,2)*(2.*pow(ma1,6) - 2.*pow(mpion,6) + pow(mpion,2)*pow(mrho,2)*s + pow(mrho,2)*(pow(mrho,2) - 1.*s)*s +
        					  pow(mpion,4)*(-3.*pow(mrho,2) + s) + pow(ma1,4)*(-6.*pow(mpion,2) - 3.*pow(mrho,2) + 3.*s) +
        					  pow(ma1,2)*(6.*pow(mpion,4) + pow(mrho,4) + pow(mpion,2)*(6.*pow(mrho,2) - 4.*s) - 4.*pow(mrho,2)*s + 2.*pow(s,2))) +
        				   pow(eta2,2)*(2.*pow(ma1,6) - 2.*pow(mpion,6) - 1.*pow(mpion,2)*pow(mrho,2)*s + pow(mpion,4)*(3.*pow(mrho,2) + s) +
        					  pow(ma1,4)*(-6.*pow(mpion,2) + 3.*pow(mrho,2) + 3.*s) +
        					  pow(ma1,2)*(6.*pow(mpion,4) + pow(mrho,4) + pow(mpion,2)*(-6.*pow(mrho,2) - 4.*s) - 2.*pow(mrho,2)*s + 2.*pow(s,2))))*
        				 log(fabs(-pow(ma1,2) + t2)) - (0.25*(-2. + delta)*(eta1 - 1.*eta2)*
        				   (eta2*(-0.5*pow(ma1,6) - 0.5*pow(mpion,6) + 0.5*pow(mpion,4)*pow(mrho,2) +
        						pow(ma1,4)*(0.5*pow(mpion,2) + 0.5*pow(mrho,2) - 1.*s) +
        						pow(ma1,2)*pow(mpion,2)*(0.5*pow(mpion,2) + 1.*pow(mrho,2) - 1.*s)) +
        					 eta1*(pow(ma1,4)*(1.*pow(mpion,2) + 0.5*s) +
        						pow(mpion,2)*(1.*pow(mpion,4) + 1.*pow(mrho,4) + pow(mpion,2)*(-1.*pow(mrho,2) + 0.5*s) - 0.5*pow(mrho,2)*s) +
        						pow(ma1,2)*(-2.*pow(mpion,4) - 0.5*pow(mrho,2)*s + pow(mpion,2)*(-1.*pow(mrho,2) + 1.*s))))*log(fabs(-pow(ma1,2) + t2)))/
        				 (pow(ma1,2) - 1.*pow(mpion,2)) - (0.125*(eta1 - 1.*eta2)*(1.*pow(mrho,2) - 0.5*delta*s)*
        				   (eta1*(4.*pow(ma1,6) - 4.*pow(mpion,6) + pow(mrho,4)*s + 4.*pow(mpion,2)*pow(s,2) - 1.*pow(s,3) +
        						pow(mpion,4)*(-10.*pow(mrho,2) + 2.*s) + pow(ma1,4)*(-12.*pow(mpion,2) - 6.*pow(mrho,2) + 6.*s) +
        						pow(ma1,2)*(12.*pow(mpion,4) + 2.*pow(mrho,4) + pow(mpion,2)*(16.*pow(mrho,2) - 8.*s) - 8.*pow(mrho,2)*s + 2.*pow(s,2))
        						) + eta2*(-4.*pow(ma1,6) + pow(ma1,4)*(12.*pow(mpion,2) - 4.*pow(mrho,2) - 4.*s) +
        						pow(mpion,2)*(4.*pow(mpion,4) - 1.*pow(mrho,4) + 2.*pow(mrho,2)*s - 1.*pow(s,2)) +
        						pow(ma1,2)*(-12.*pow(mpion,4) + 3.*pow(mrho,4) - 2.*pow(mrho,2)*s - 1.*pow(s,2) + pow(mpion,2)*(4.*pow(mrho,2) + 4.*s))
        						))*log(fabs(-pow(ma1,2) + t2)))/(pow(mrho,4) - 1.*pow(mrho,2)*s) +
        				(0.25*(1.*eta1 - 1.*eta2)*(delta*(eta1*(1.*pow(ma1,6) - 1.*pow(mpion,6) + pow(mpion,4)*(-2.5*pow(mrho,2) + 0.5*s) +
        						   pow(mpion,2)*s*(-0.5*pow(mrho,2) + 1.*s) + pow(ma1,4)*(-3.*pow(mpion,2) - 1.5*pow(mrho,2) + 1.5*s) +
        						   s*(0.5*pow(mrho,4) - 0.25*pow(mrho,2)*s - 0.25*pow(s,2)) +
        						   pow(ma1,2)*(3.*pow(mpion,4) + 0.5*pow(mrho,4) + pow(mpion,2)*(4.*pow(mrho,2) - 2.*s) - 2.*pow(mrho,2)*s +
        							  1.*pow(s,2))) + eta2*(-1.*pow(ma1,6) + pow(ma1,4)*(3.*pow(mpion,2) - 1.*pow(mrho,2) - 1.*s) +
        						   pow(mpion,2)*(1.*pow(mpion,4) - 0.5*pow(mrho,4) + 0.25*pow(mrho,2)*s - 0.25*pow(s,2)) +
        						   pow(ma1,2)*(-3.*pow(mpion,4) + 1.*pow(mrho,4) + 0.25*pow(mrho,2)*s - 0.75*pow(s,2) +
        							  pow(mpion,2)*(1.*pow(mrho,2) + 1.*s)))) +
        					 pow(mrho,2)*(eta2*(pow(ma1,4)*(-1. + 2.*C4*pow(mrho,2)) +
        						   pow(mpion,2)*(0.5*pow(mrho,2) + pow(mpion,2)*(-1. + 2.*C4*pow(mrho,2)) + 0.5*s) +
        						   pow(ma1,2)*(2.*C4*pow(mrho,4) + pow(mpion,2)*(2. - 4.*C4*pow(mrho,2)) + pow(mrho,2)*(-1.5 - 4.*C4*s) +
        							  s*(0.5 + 2.*C4*s))) + eta1*(pow(ma1,4)*(1. - 2.*C4*pow(mrho,2)) + pow(mpion,4)*(1. - 2.*C4*pow(mrho,2)) +
        						   (-0.5*pow(mrho,2) + 0.5*s)*s + pow(ma1,2)*
        							(-1.*pow(mrho,2) + 2.*C4*pow(mrho,4) + pow(mpion,2)*(-2. + 4.*C4*pow(mrho,2)) - 2.*C4*pow(s,2)) +
        						   pow(mpion,2)*(-4.*C4*pow(mrho,4) - 1.*s + pow(mrho,2)*(2. + 4.*C4*s)))))*log(fabs(-pow(ma1,2) + t2)))/pow(mrho,2) +
        				0.5*pow(-2. + delta,2)*pow(mpion,2)*log(fabs(-pow(mpion,2) + t2)) +
        				(0.5*(-2. + delta)*(eta1 - 1.*eta2)*pow(mpion,2)*(eta2*pow(mpion,2)*(-1.*pow(mrho,2) + 1.*s) +
        					 eta1*(-0.5*pow(mrho,4) + pow(mpion,2)*(1.*pow(mrho,2) - 1.*s) + 0.5*pow(mrho,2)*s))*log(fabs(-pow(mpion,2) + t2)))/
        				 (-1.*pow(ma1,2) + 1.*pow(mpion,2)) - (2.*(-0.12500000000000003*pow(2. - 1.*delta,2)*pow(mrho,4)*s +
        					 pow(mpion,2)*(C4*(-2. + 1.*delta)*pow(mrho,6) + (0.5 - 0.25*delta)*delta*pow(s,2) +
        						pow(mrho,4)*(1. - 0.5*delta + 4.*C4*s - 2.*C4*delta*s) +
        						pow(mrho,2)*s*(1. - 2.*delta + 0.75*pow(delta,2) - 2.*C4*s + 1.*C4*delta*s)))*log(fabs(-pow(mpion,2) + t2)))/
        				 (pow(mrho,4) - 1.*pow(mrho,2)*s) - 0.0625*pow(eta1 - 1.*eta2,2)*
        				 (eta1*eta2*(-4.*pow(ma1,6) + pow(ma1,4)*(12.*pow(mpion,2) - 6.*s) +
        					  pow(mpion,2)*(4.*pow(mpion,4) - 4.*pow(mrho,4) - 2.*pow(mpion,2)*s + 2.*pow(mrho,2)*s) +
        					  pow(ma1,2)*(-12.*pow(mpion,4) + 2.*pow(mrho,4) + 8.*pow(mpion,2)*s + 4.*pow(mrho,2)*s - 4.*pow(s,2))) +
        				   pow(eta1,2)*(2.*pow(ma1,6) - 2.*pow(mpion,6) + pow(mpion,2)*pow(mrho,2)*s + pow(mrho,2)*(pow(mrho,2) - 1.*s)*s +
        					  pow(mpion,4)*(-3.*pow(mrho,2) + s) + pow(ma1,4)*(-6.*pow(mpion,2) - 3.*pow(mrho,2) + 3.*s) +
        					  pow(ma1,2)*(6.*pow(mpion,4) + pow(mrho,4) + pow(mpion,2)*(6.*pow(mrho,2) - 4.*s) - 4.*pow(mrho,2)*s + 2.*pow(s,2))) +
        				   pow(eta2,2)*(2.*pow(ma1,6) - 2.*pow(mpion,6) - 1.*pow(mpion,2)*pow(mrho,2)*s + pow(mpion,4)*(3.*pow(mrho,2) + s) +
        					  pow(ma1,4)*(-6.*pow(mpion,2) + 3.*pow(mrho,2) + 3.*s) +
        					  pow(ma1,2)*(6.*pow(mpion,4) + pow(mrho,4) + pow(mpion,2)*(-6.*pow(mrho,2) - 4.*s) - 2.*pow(mrho,2)*s + 2.*pow(s,2))))*
        				 log(fabs(-pow(ma1,2) + t1)) + (0.25*(-2. + delta)*(eta1 - 1.*eta2)*
        				   (eta2*(-0.5*pow(ma1,6) - 0.5*pow(mpion,6) + 0.5*pow(mpion,4)*pow(mrho,2) +
        						pow(ma1,4)*(0.5*pow(mpion,2) + 0.5*pow(mrho,2) - 1.*s) +
        						pow(ma1,2)*pow(mpion,2)*(0.5*pow(mpion,2) + 1.*pow(mrho,2) - 1.*s)) +
        					 eta1*(pow(ma1,4)*(1.*pow(mpion,2) + 0.5*s) +
        						pow(mpion,2)*(1.*pow(mpion,4) + 1.*pow(mrho,4) + pow(mpion,2)*(-1.*pow(mrho,2) + 0.5*s) - 0.5*pow(mrho,2)*s) +
        						pow(ma1,2)*(-2.*pow(mpion,4) - 0.5*pow(mrho,2)*s + pow(mpion,2)*(-1.*pow(mrho,2) + 1.*s))))*log(fabs(-pow(ma1,2) + t1)))/
        				 (pow(ma1,2) - 1.*pow(mpion,2)) + (0.125*(eta1 - 1.*eta2)*(1.*pow(mrho,2) - 0.5*delta*s)*
        				   (eta1*(4.*pow(ma1,6) - 4.*pow(mpion,6) + pow(mrho,4)*s + 4.*pow(mpion,2)*pow(s,2) - 1.*pow(s,3) +
        						pow(mpion,4)*(-10.*pow(mrho,2) + 2.*s) + pow(ma1,4)*(-12.*pow(mpion,2) - 6.*pow(mrho,2) + 6.*s) +
        						pow(ma1,2)*(12.*pow(mpion,4) + 2.*pow(mrho,4) + pow(mpion,2)*(16.*pow(mrho,2) - 8.*s) - 8.*pow(mrho,2)*s + 2.*pow(s,2))
        						) + eta2*(-4.*pow(ma1,6) + pow(ma1,4)*(12.*pow(mpion,2) - 4.*pow(mrho,2) - 4.*s) +
        						pow(mpion,2)*(4.*pow(mpion,4) - 1.*pow(mrho,4) + 2.*pow(mrho,2)*s - 1.*pow(s,2)) +
        						pow(ma1,2)*(-12.*pow(mpion,4) + 3.*pow(mrho,4) - 2.*pow(mrho,2)*s - 1.*pow(s,2) + pow(mpion,2)*(4.*pow(mrho,2) + 4.*s))
        						))*log(fabs(-pow(ma1,2) + t1)))/(pow(mrho,4) - 1.*pow(mrho,2)*s) -
        				(0.25*(1.*eta1 - 1.*eta2)*(delta*(eta1*(1.*pow(ma1,6) - 1.*pow(mpion,6) + pow(mpion,4)*(-2.5*pow(mrho,2) + 0.5*s) +
        						   pow(mpion,2)*s*(-0.5*pow(mrho,2) + 1.*s) + pow(ma1,4)*(-3.*pow(mpion,2) - 1.5*pow(mrho,2) + 1.5*s) +
        						   s*(0.5*pow(mrho,4) - 0.25*pow(mrho,2)*s - 0.25*pow(s,2)) +
        						   pow(ma1,2)*(3.*pow(mpion,4) + 0.5*pow(mrho,4) + pow(mpion,2)*(4.*pow(mrho,2) - 2.*s) - 2.*pow(mrho,2)*s +
        							  1.*pow(s,2))) + eta2*(-1.*pow(ma1,6) + pow(ma1,4)*(3.*pow(mpion,2) - 1.*pow(mrho,2) - 1.*s) +
        						   pow(mpion,2)*(1.*pow(mpion,4) - 0.5*pow(mrho,4) + 0.25*pow(mrho,2)*s - 0.25*pow(s,2)) +
        						   pow(ma1,2)*(-3.*pow(mpion,4) + 1.*pow(mrho,4) + 0.25*pow(mrho,2)*s - 0.75*pow(s,2) +
        							  pow(mpion,2)*(1.*pow(mrho,2) + 1.*s)))) +
        					 pow(mrho,2)*(eta2*(pow(ma1,4)*(-1. + 2.*C4*pow(mrho,2)) +
        						   pow(mpion,2)*(0.5*pow(mrho,2) + pow(mpion,2)*(-1. + 2.*C4*pow(mrho,2)) + 0.5*s) +
        						   pow(ma1,2)*(2.*C4*pow(mrho,4) + pow(mpion,2)*(2. - 4.*C4*pow(mrho,2)) + pow(mrho,2)*(-1.5 - 4.*C4*s) +
        							  s*(0.5 + 2.*C4*s))) + eta1*(pow(ma1,4)*(1. - 2.*C4*pow(mrho,2)) + pow(mpion,4)*(1. - 2.*C4*pow(mrho,2)) +
        						   (-0.5*pow(mrho,2) + 0.5*s)*s + pow(ma1,2)*
        							(-1.*pow(mrho,2) + 2.*C4*pow(mrho,4) + pow(mpion,2)*(-2. + 4.*C4*pow(mrho,2)) - 2.*C4*pow(s,2)) +
        						   pow(mpion,2)*(-4.*C4*pow(mrho,4) - 1.*s + pow(mrho,2)*(2. + 4.*C4*s)))))*log(fabs(-pow(ma1,2) + t1)))/pow(mrho,2) -
        				0.5*pow(-2. + delta,2)*pow(mpion,2)*log(fabs(-pow(mpion,2) + t1)) -
        				(0.5*(-2. + delta)*(eta1 - 1.*eta2)*pow(mpion,2)*(eta2*pow(mpion,2)*(-1.*pow(mrho,2) + 1.*s) +
        					 eta1*(-0.5*pow(mrho,4) + pow(mpion,2)*(1.*pow(mrho,2) - 1.*s) + 0.5*pow(mrho,2)*s))*log(fabs(-pow(mpion,2) + t1)))/
        				 (-1.*pow(ma1,2) + 1.*pow(mpion,2)) + (2.*(-0.12500000000000003*pow(2. - 1.*delta,2)*pow(mrho,4)*s +
        					 pow(mpion,2)*(C4*(-2. + 1.*delta)*pow(mrho,6) + (0.5 - 0.25*delta)*delta*pow(s,2) +
        						pow(mrho,4)*(1. - 0.5*delta + 4.*C4*s - 2.*C4*delta*s) +
        						pow(mrho,2)*s*(1. - 2.*delta + 0.75*pow(delta,2) - 2.*C4*s + 1.*C4*delta*s)))*log(fabs(-pow(mpion,2) + t1)))/
        				 (pow(mrho,4) - 1.*pow(mrho,2)*s)))/(16.*Pi*(4*pow(mpion,2) - s)*s));

             process_list.push_back(make_unique<CollisionBranch>(
                *part_out, *photon_out, xsection, ProcessType::TwoToTwo));
          }

          //dummy: just for stable rho
          if (part_a.type().pdgcode() == pdg::pi_p ||
              part_b.type().pdgcode() == pdg::pi_p) {
            part_out = pi_plus_particle;
          } else {
            part_out = pi_minus_particle;
          }
          m3 = 0.0;

          mandelstam_t = get_t_range(sqrts, m1, m2, m3, 0.0);
          t1 = mandelstam_t[1];
          t2 = mandelstam_t[0];

          xsection = 0.0000000000000001 * to_mb;
          process_list.push_back(make_unique<CollisionBranch>(
              *part_out, *photon_out, xsection, ProcessType::TwoToTwo));
          break;

        case ReactionType::pi_rho0:
          if (part_a.type().pdgcode() == pdg::pi_p) {
            part_out = pi_plus_particle;
          } else {
            part_out = pi_minus_particle;
          }
          m3 = part_out->mass();

          mandelstam_t = get_t_range(sqrts, m1, m2, m3, 0.0);
          t1 = mandelstam_t[1];
          t2 = mandelstam_t[0];

           xsection = to_mb*1/3.0*(pow(Const,2)*pow(ghat,4)*((pow(eta1 - eta2,2)*(-2*eta1*eta2*
                      (pow(ma1,8) + pow(m_pi,8) - pow(m_pi,4)*pow(mrho,4) - 2*pow(ma1,2)*pow(m_pi,2)*(pow(m_pi,2) - pow(mrho,2))*(pow(mrho,2) + s) +
                        pow(ma1,6)*(-4*pow(m_pi,2) + 2*s) + pow(ma1,4)*
                         (4*pow(m_pi,4) - pow(mrho,4) + 2*pow(m_pi,2)*(pow(mrho,2) - 2*s) - 2*pow(mrho,2)*s + 2*pow(s,2))) +
                     pow(eta2,2)*(pow(ma1,8) + pow(m_pi,4)*pow(pow(m_pi,2) - pow(mrho,2),2) + 2*pow(ma1,6)*(-2*pow(m_pi,2) + pow(mrho,2) + s) +
                        2*pow(ma1,2)*pow(m_pi,2)*(-pow(mrho,4) + pow(m_pi,2)*(2*pow(mrho,2) - s) + pow(mrho,2)*s) +
                        pow(ma1,4)*(4*pow(m_pi,4) + pow(mrho,4) - 2*pow(mrho,2)*s + 2*pow(s,2) - 4*pow(m_pi,2)*(pow(mrho,2) + s))) +
                     pow(eta1,2)*(pow(ma1,8) + pow(m_pi,8) - 2*pow(m_pi,6)*pow(mrho,2) - 2*pow(ma1,6)*(2*pow(m_pi,2) + pow(mrho,2) - s) -
                        2*pow(m_pi,2)*pow(mrho,4)*s + pow(m_pi,4)*(3*pow(mrho,4) + 2*pow(mrho,2)*s) +
                        pow(ma1,4)*(4*pow(m_pi,4) + pow(mrho,4) + pow(m_pi,2)*(8*pow(mrho,2) - 4*s) - 4*pow(mrho,2)*s + 2*pow(s,2)) -
                        2*pow(ma1,2)*(pow(mrho,2)*s*(-pow(mrho,2) + s) + pow(m_pi,4)*(3*pow(mrho,2) + s) + pow(m_pi,2)*(2*pow(mrho,4) - 3*pow(mrho,2)*s)))))
                  /((pow(m_pi,4) + pow(pow(mrho,2) - s,2) - 2*pow(m_pi,2)*(pow(mrho,2) + s))*(pow(ma1,2) - t2)) +
                (8*pow(-2 + delta,2)*pow(m_pi,2)*(4*pow(m_pi,2) - pow(mrho,2)))/
                 ((pow(m_pi,4) + pow(pow(mrho,2) - s,2) - 2*pow(m_pi,2)*(pow(mrho,2) + s))*(pow(m_pi,2) - t2)) -
                (8*pow(-2 + delta,2)*pow(m_pi,2)*t2)/(pow(mrho,2)*pow(pow(m_pi,2) - s,2)) -
                (8*pow(-2 + delta,2)*pow(m_pi,2)*t2)/(pow(mrho,2)*(pow(m_pi,4) + pow(pow(mrho,2) - s,2) - 2*pow(m_pi,2)*(pow(mrho,2) + s))) -
                (8*(-2 + delta)*(-8*C4*pow(mrho,4) + pow(m_pi,2)*(2 + delta - 8*C4*pow(mrho,2)) - (2 + 3*delta)*s + pow(mrho,2)*(-2 + 3*delta + 16*C4*s))*t2)/
                 (pow(mrho,2)*(pow(m_pi,4) + pow(pow(mrho,2) - s,2) - 2*pow(m_pi,2)*(pow(mrho,2) + s))) -
                (4*(-2 + delta)*(eta1 - eta2)*(pow(ma1,2) - s)*(eta2*(pow(m_pi,2) + pow(mrho,2) - 2*s)*(pow(m_pi,2) + s) +
                     eta1*(-2*pow(m_pi,4) + pow(mrho,4) - 3*pow(mrho,2)*s + 2*pow(s,2) + pow(m_pi,2)*(pow(mrho,2) + s)))*t2)/
                 ((pow(Gammaa1,2)*pow(ma1,2) + pow(pow(ma1,2) - s,2))*(pow(m_pi,4) + pow(pow(mrho,2) - s,2) - 2*pow(m_pi,2)*(pow(mrho,2) + s))) +
                (pow(eta1 - eta2,2)*(pow(eta1,2)*(3*pow(ma1,4) + 4*pow(m_pi,4) + pow(mrho,4) + pow(m_pi,2)*(8*pow(mrho,2) - 4*s) -
                        4*pow(ma1,2)*(2*pow(m_pi,2) + pow(mrho,2) - s) - 4*pow(mrho,2)*s + 2*pow(s,2)) +
                     pow(eta2,2)*(3*pow(ma1,4) + 4*pow(m_pi,4) + pow(mrho,4) - 2*pow(mrho,2)*s + 2*pow(s,2) - 4*pow(m_pi,2)*(pow(mrho,2) + s) +
                        4*pow(ma1,2)*(-2*pow(m_pi,2) + pow(mrho,2) + s)) -
                     2*eta1*eta2*(3*pow(ma1,4) + 4*pow(m_pi,4) - pow(mrho,4) + 2*pow(m_pi,2)*(pow(mrho,2) - 2*s) - 2*pow(mrho,2)*s + 2*pow(s,2) +
                        pow(ma1,2)*(-8*pow(m_pi,2) + 4*s)))*t2)/(pow(m_pi,4) + pow(pow(mrho,2) - s,2) - 2*pow(m_pi,2)*(pow(mrho,2) + s)) +
                (8*(pow(delta,2)*(8*pow(m_pi,4) + 3*pow(mrho,4) + 4*pow(m_pi,2)*(3*pow(mrho,2) - 2*s) - 6*pow(mrho,2)*s + 2*pow(s,2)) +
                     4*pow(mrho,4)*(3 + 12*C4*(2*pow(m_pi,2) - s) + 8*pow(C4,2)*pow(-2*pow(m_pi,2) + s,2)) -
                     4*delta*pow(mrho,2)*(16*C4*pow(m_pi,4) + 2*pow(m_pi,2)*(3 + 6*C4*pow(mrho,2) - 8*C4*s) + pow(mrho,2)*(3 - 6*C4*s) + s*(-3 + 4*C4*s)))*t2)/
                 (pow(mrho,4)*(pow(m_pi,4) + pow(pow(mrho,2) - s,2) - 2*pow(m_pi,2)*(pow(mrho,2) + s))) +
                (8*(-2 + delta)*(pow(m_pi,4)*(-2 + 3*delta - 8*C4*pow(mrho,2)) + (pow(mrho,2) - s)*((-2 + 3*delta)*s + pow(mrho,2)*(-2 + delta - 8*C4*s)) +
                     4*pow(m_pi,2)*(2*C4*pow(mrho,4) + delta*s - pow(mrho,2)*(-1 + delta + 4*C4*s)))*t2)/
                 (pow(mrho,2)*(pow(m_pi,2) - s)*(pow(m_pi,4) + pow(pow(mrho,2) - s,2) - 2*pow(m_pi,2)*(pow(mrho,2) + s))) +
                (4*(-2 + delta)*(eta1 - eta2)*(pow(ma1,2) - s)*(eta2*(pow(m_pi,2) + s)*(pow(m_pi,4) - pow(m_pi,2)*(pow(mrho,2) - 2*s) + (pow(mrho,2) - s)*s) +
                     eta1*(-4*pow(m_pi,6) + pow(pow(mrho,2) - s,2)*s + pow(m_pi,4)*(3*pow(mrho,2) + s) -
                        pow(m_pi,2)*(pow(mrho,4) - pow(mrho,2)*s + 2*pow(s,2))))*t2)/
                 ((pow(Gammaa1,2)*pow(ma1,2) + pow(pow(ma1,2) - s,2))*(pow(m_pi,2) - s)*
                   (pow(m_pi,4) + pow(pow(mrho,2) - s,2) - 2*pow(m_pi,2)*(pow(mrho,2) + s))) +
                (pow(eta1 - eta2,2)*(-2*eta1*eta2*(pow(m_pi,8) - pow(mrho,4)*pow(s,2) + pow(s,4) -
                        pow(m_pi,4)*(pow(mrho,4) + 2*pow(mrho,2)*s - 4*pow(s,2)) + 2*pow(m_pi,2)*s*(pow(mrho,4) + pow(mrho,2)*s - 2*pow(s,2))) +
                     pow(eta2,2)*(pow(m_pi,8) - 2*pow(m_pi,6)*pow(mrho,2) + pow(s,2)*pow(pow(mrho,2) + s,2) + pow(m_pi,4)*pow(pow(mrho,2) + 2*s,2) -
                        2*pow(m_pi,2)*s*(pow(mrho,4) + 2*pow(mrho,2)*s + 2*pow(s,2))) +
                     pow(eta1,2)*(pow(m_pi,8) - 2*pow(m_pi,6)*pow(mrho,2) - 4*pow(m_pi,2)*pow(pow(mrho,2) - s,2)*s + pow(pow(mrho,2) - s,2)*pow(s,2) +
                        pow(m_pi,4)*(3*pow(mrho,4) - 6*pow(mrho,2)*s + 4*pow(s,2))))*t2)/
                 ((pow(Gammaa1,2)*pow(ma1,2) + pow(pow(ma1,2) - s,2))*(pow(m_pi,4) + pow(pow(mrho,2) - s,2) - 2*pow(m_pi,2)*(pow(mrho,2) + s))) -
                (2*pow(eta1 - eta2,2)*(pow(ma1,2) - s)*(pow(eta1,2)*(pow(ma1,4)*s + pow(m_pi,4)*(-3*pow(mrho,2) + 2*s) +
                        s*(2*pow(mrho,4) - 3*pow(mrho,2)*s + pow(s,2)) - 2*pow(m_pi,2)*(pow(mrho,4) - 4*pow(mrho,2)*s + 2*pow(s,2)) +
                        pow(ma1,2)*(2*pow(m_pi,2)*(pow(mrho,2) - 2*s) + 3*s*(-pow(mrho,2) + s))) -
                     2*eta1*eta2*(pow(ma1,4)*s + s*(2*pow(m_pi,4) + 4*pow(m_pi,2)*(pow(mrho,2) - s) + s*(-2*pow(mrho,2) + s)) +
                        pow(ma1,2)*(pow(m_pi,2)*(pow(mrho,2) - 4*s) + s*(-2*pow(mrho,2) + 3*s))) +
                     pow(eta2,2)*(-4*pow(m_pi,2)*s*(pow(ma1,2) + pow(mrho,2) + s) + pow(m_pi,4)*(pow(mrho,2) + 2*s) +
                        s*(pow(ma1,4) + s*(pow(mrho,2) + s) + pow(ma1,2)*(pow(mrho,2) + 3*s))))*t2)/
                 ((pow(Gammaa1,2)*pow(ma1,2) + pow(pow(ma1,2) - s,2))*(pow(m_pi,4) + pow(pow(mrho,2) - s,2) - 2*pow(m_pi,2)*(pow(mrho,2) + s))) +
                (4*(eta1 - eta2)*(pow(ma1,2) - s)*(eta1*(-4*pow(m_pi,4)*(6*C4*pow(mrho,4) + 2*delta*s + pow(mrho,2)*(1 - 2*delta - 8*C4*s)) +
                        2*pow(m_pi,2)*(4*delta*pow(s,2) + pow(mrho,2)*s*(6 - 7*delta - 16*C4*s) + 2*pow(mrho,4)*(-2 + delta + 8*C4*s)) -
                        (pow(mrho,2) - s)*s*(-2*delta*s + pow(mrho,2)*(-6 + 3*delta + 8*C4*s))) +
                     eta2*(delta*(2*pow(m_pi,4)*(pow(mrho,2) + 4*s) + pow(m_pi,2)*(2*pow(mrho,4) + pow(mrho,2)*s - 8*pow(s,2)) +
                           s*(-2*pow(mrho,4) - pow(mrho,2)*s + 2*pow(s,2))) -
                        2*pow(mrho,2)*(4*C4*pow(m_pi,4)*(pow(mrho,2) + 4*s) + pow(m_pi,2)*(s*(5 - 16*C4*s) + pow(mrho,2)*(2 - 8*C4*s)) +
                           s*(s*(-3 + 4*C4*s) + pow(mrho,2)*(-2 + 4*C4*s)))))*t2)/
                 (pow(mrho,2)*(pow(Gammaa1,2)*pow(ma1,2) + pow(pow(ma1,2) - s,2))*
                   (pow(m_pi,4) + pow(pow(mrho,2) - s,2) - 2*pow(m_pi,2)*(pow(mrho,2) + s))) +
                (8*(eta1 - eta2)*(delta*(eta1*(4*pow(m_pi,6) + pow(m_pi,4)*(7*pow(mrho,2) - 8*s) + pow(ma1,4)*(pow(m_pi,2) - s) -
                           pow(ma1,2)*(2*pow(m_pi,2) + pow(mrho,2) - 2*s)*(2*pow(m_pi,2) - s) + pow(m_pi,2)*s*(-8*pow(mrho,2) + 5*s) +
                           s*(pow(mrho,4) + pow(mrho,2)*s - pow(s,2))) +
                        eta2*(-4*pow(m_pi,6) - pow(m_pi,4)*(pow(mrho,2) - 8*s) + pow(ma1,4)*(-pow(m_pi,2) + s) +
                           pow(m_pi,2)*(2*pow(mrho,4) - 5*pow(s,2)) + s*(-2*pow(mrho,4) + pow(mrho,2)*s + pow(s,2)) +
                           pow(ma1,2)*(4*pow(m_pi,4) - 6*pow(m_pi,2)*s + s*(pow(mrho,2) + 2*s)))) -
                     2*pow(mrho,2)*(eta1*(8*C4*pow(m_pi,6) + pow(m_pi,4)*(3 + 8*C4*(pow(mrho,2) - 2*s)) + 2*C4*pow(ma1,4)*(pow(m_pi,2) - s) +
                           2*pow(m_pi,2)*s*(-1 - 6*C4*pow(mrho,2) + 5*C4*s) -
                           pow(ma1,2)*(8*C4*pow(m_pi,4) + pow(m_pi,2)*(1 + 2*C4*(pow(mrho,2) - 6*s)) + 2*C4*s*(-pow(mrho,2) + 2*s)) +
                           s*(-(s*(1 + 2*C4*s)) + pow(mrho,2)*(1 + 4*C4*s))) +
                        eta2*(2*C4*pow(ma1,4)*(-pow(m_pi,2) + s) - (pow(m_pi,2) - s)*
                            (8*C4*pow(m_pi,4) - 2*pow(mrho,2) + s + 2*C4*pow(s,2) + pow(m_pi,2)*(3 - 4*C4*(pow(mrho,2) + 2*s))) +
                           pow(ma1,2)*(8*C4*pow(m_pi,4) + 2*C4*s*(pow(mrho,2) + 2*s) + pow(m_pi,2)*(1 - 2*C4*(pow(mrho,2) + 6*s))))))*t2)/
                 (pow(mrho,2)*(pow(m_pi,2) - s)*(pow(m_pi,4) + pow(pow(mrho,2) - s,2) - 2*pow(m_pi,2)*(pow(mrho,2) + s))) +
                (8*(-2 + delta)*(delta - 4*C4*pow(mrho,2))*pow(t2,2))/
                 (pow(mrho,2)*(pow(m_pi,4) + pow(pow(mrho,2) - s,2) - 2*pow(m_pi,2)*(pow(mrho,2) + s))) -
                (16*(-2 + delta)*(delta - 4*C4*pow(mrho,2))*s*pow(t2,2))/
                 (pow(mrho,2)*(pow(m_pi,2) - s)*(pow(m_pi,4) + pow(pow(mrho,2) - s,2) - 2*pow(m_pi,2)*(pow(mrho,2) + s))) +
                (pow(eta1 - eta2,2)*(pow(eta1,2)*(pow(mrho,2) - s) + 2*eta1*eta2*s - pow(eta2,2)*s)*
                   (pow(m_pi,4) - pow(m_pi,2)*(pow(mrho,2) - 2*s) + (pow(mrho,2) - s)*s)*pow(t2,2))/
                 ((pow(Gammaa1,2)*pow(ma1,2) + pow(pow(ma1,2) - s,2))*(pow(m_pi,4) + pow(pow(mrho,2) - s,2) - 2*pow(m_pi,2)*(pow(mrho,2) + s))) -
                (2*(-2 + delta)*(eta1 - eta2)*(pow(ma1,2) - s)*(-(eta1*(pow(m_pi,2) + 2*pow(mrho,2) - 3*s)) - eta2*(pow(m_pi,2) + s))*pow(t2,2))/
                 ((pow(Gammaa1,2)*pow(ma1,2) + pow(pow(ma1,2) - s,2))*(pow(m_pi,4) + pow(pow(mrho,2) - s,2) - 2*pow(m_pi,2)*(pow(mrho,2) + s))) +
                (2*(-2 + delta)*(eta1 - eta2)*(pow(ma1,2) - s)*(pow(m_pi,2) + s)*(-2*eta2*s + eta1*(pow(m_pi,2) - pow(mrho,2) + s))*pow(t2,2))/
                 ((pow(Gammaa1,2)*pow(ma1,2) + pow(pow(ma1,2) - s,2))*(pow(m_pi,2) - s)*
                   (pow(m_pi,4) + pow(pow(mrho,2) - s,2) - 2*pow(m_pi,2)*(pow(mrho,2) + s))) +
                (pow(eta1 - eta2,3)*(eta1*(pow(ma1,2) - 2*pow(m_pi,2) - pow(mrho,2) + s) - eta2*(pow(ma1,2) - 2*pow(m_pi,2) + pow(mrho,2) + s))*
                   pow(t2,2))/(pow(m_pi,4) + pow(pow(mrho,2) - s,2) - 2*pow(m_pi,2)*(pow(mrho,2) + s)) -
                (8*(delta - 4*C4*pow(mrho,2))*(delta*(4*pow(m_pi,2) + 3*pow(mrho,2) - 2*s) - 2*pow(mrho,2)*(3 + 8*C4*pow(m_pi,2) - 4*C4*s))*pow(t2,2))/
                 (pow(mrho,4)*(pow(m_pi,4) + pow(pow(mrho,2) - s,2) - 2*pow(m_pi,2)*(pow(mrho,2) + s))) -
                (pow(eta1 - eta2,2)*(pow(ma1,2) - s)*(pow(eta2,2)*s*(pow(ma1,2) - 4*pow(m_pi,2) + pow(mrho,2) + 3*s) +
                     pow(eta1,2)*(2*pow(m_pi,2)*(pow(mrho,2) - 2*s) + s*(pow(ma1,2) - 3*pow(mrho,2) + 3*s)) -
                     2*eta1*eta2*(pow(m_pi,2)*(pow(mrho,2) - 4*s) + s*(pow(ma1,2) - 2*pow(mrho,2) + 3*s)))*pow(t2,2))/
                 ((pow(Gammaa1,2)*pow(ma1,2) + pow(pow(ma1,2) - s,2))*(pow(m_pi,4) + pow(pow(mrho,2) - s,2) - 2*pow(m_pi,2)*(pow(mrho,2) + s))) -
                (2*(eta1 - eta2)*(pow(ma1,2) - s)*(eta1*(4*delta*pow(s,2) - 2*pow(mrho,2)*s*(-2 + 3*delta + 8*C4*s) + pow(mrho,4)*(-2 + delta + 16*C4*s) -
                        2*pow(m_pi,2)*(8*C4*pow(mrho,4) + 4*delta*s + pow(mrho,2)*(2 - 3*delta - 16*C4*s))) +
                     eta2*(pow(m_pi,2)*(8*delta*s + pow(mrho,2)*(-2 + delta - 32*C4*s)) + s*(-4*delta*s + pow(mrho,2)*(-2 + delta + 16*C4*s))))*pow(t2,2))/
                 (pow(mrho,2)*(pow(Gammaa1,2)*pow(ma1,2) + pow(pow(ma1,2) - s,2))*
                   (pow(m_pi,4) + pow(pow(mrho,2) - s,2) - 2*pow(m_pi,2)*(pow(mrho,2) + s))) +
                (4*(eta1 - eta2)*(delta*(eta1*(pow(ma1,2)*(pow(m_pi,2) - s) - (2*pow(m_pi,2) + pow(mrho,2) - 2*s)*(2*pow(m_pi,2) - s)) +
                        eta2*(4*pow(m_pi,4) - 6*pow(m_pi,2)*s + pow(ma1,2)*(-pow(m_pi,2) + s) + s*(pow(mrho,2) + 2*s))) +
                     2*pow(mrho,2)*(eta1*(8*C4*pow(m_pi,4) + 2*C4*s*(pow(ma1,2) - pow(mrho,2) + 2*s) +
                           pow(m_pi,2)*(1 - 2*C4*(pow(ma1,2) - pow(mrho,2) + 6*s))) -
                        eta2*(8*C4*pow(m_pi,4) + 2*C4*s*(pow(ma1,2) + pow(mrho,2) + 2*s) - pow(m_pi,2)*(-1 + 2*C4*(pow(ma1,2) + pow(mrho,2) + 6*s)))))*
                   pow(t2,2))/(pow(mrho,2)*(pow(m_pi,2) - s)*(pow(m_pi,4) + pow(pow(mrho,2) - s,2) - 2*pow(m_pi,2)*(pow(mrho,2) + s))) +
                (pow(eta1 - eta2,4)*pow(t2,3))/(3.*(pow(m_pi,4) + pow(pow(mrho,2) - s,2) - 2*pow(m_pi,2)*(pow(mrho,2) + s))) +
                (8*pow(eta1 - eta2,2)*(delta - 4*C4*pow(mrho,2))*pow(t2,3))/
                 (3.*pow(mrho,2)*(pow(m_pi,4) + pow(pow(mrho,2) - s,2) - 2*pow(m_pi,2)*(pow(mrho,2) + s))) +
                (16*pow(delta - 4*C4*pow(mrho,2),2)*pow(t2,3))/
                 (3.*pow(mrho,4)*(pow(m_pi,4) + pow(pow(mrho,2) - s,2) - 2*pow(m_pi,2)*(pow(mrho,2) + s))) -
                (4*(-2 + delta)*eta1*(eta1 - eta2)*(pow(ma1,2) - s)*pow(t2,3))/
                 (3.*(pow(Gammaa1,2)*pow(ma1,2) + pow(pow(ma1,2) - s,2))*(pow(m_pi,4) + pow(pow(mrho,2) - s,2) - 2*pow(m_pi,2)*(pow(mrho,2) + s))) -
                (2*pow(eta1 - eta2,4)*(pow(ma1,2) - s)*s*pow(t2,3))/
                 (3.*(pow(Gammaa1,2)*pow(ma1,2) + pow(pow(ma1,2) - s,2))*(pow(m_pi,4) + pow(pow(mrho,2) - s,2) - 2*pow(m_pi,2)*(pow(mrho,2) + s))) +
                (2*pow(eta1 - eta2,2)*s*(-2*eta1*eta2*s + pow(eta2,2)*s + pow(eta1,2)*(-pow(mrho,2) + s))*pow(t2,3))/
                 (3.*(pow(Gammaa1,2)*pow(ma1,2) + pow(pow(ma1,2) - s,2))*(pow(m_pi,4) + pow(pow(mrho,2) - s,2) - 2*pow(m_pi,2)*(pow(mrho,2) + s))) +
                (4*(eta1 - eta2)*(pow(ma1,2) - s)*(2*eta2*(delta - 4*C4*pow(mrho,2))*s + eta1*(-2*delta*s + pow(mrho,2)*(-2 + delta + 8*C4*s)))*pow(t2,3))/
                 (3.*pow(mrho,2)*(pow(Gammaa1,2)*pow(ma1,2) + pow(pow(ma1,2) - s,2))*
                   (pow(m_pi,4) + pow(pow(mrho,2) - s,2) - 2*pow(m_pi,2)*(pow(mrho,2) + s))) -
                (pow(eta1 - eta2,2)*(-2*eta1*eta2*(pow(ma1,8) + pow(m_pi,8) - pow(m_pi,4)*pow(mrho,4) -
                        2*pow(ma1,2)*pow(m_pi,2)*(pow(m_pi,2) - pow(mrho,2))*(pow(mrho,2) + s) + pow(ma1,6)*(-4*pow(m_pi,2) + 2*s) +
                        pow(ma1,4)*(4*pow(m_pi,4) - pow(mrho,4) + 2*pow(m_pi,2)*(pow(mrho,2) - 2*s) - 2*pow(mrho,2)*s + 2*pow(s,2))) +
                     pow(eta2,2)*(pow(ma1,8) + pow(m_pi,4)*pow(pow(m_pi,2) - pow(mrho,2),2) + 2*pow(ma1,6)*(-2*pow(m_pi,2) + pow(mrho,2) + s) +
                        2*pow(ma1,2)*pow(m_pi,2)*(-pow(mrho,4) + pow(m_pi,2)*(2*pow(mrho,2) - s) + pow(mrho,2)*s) +
                        pow(ma1,4)*(4*pow(m_pi,4) + pow(mrho,4) - 2*pow(mrho,2)*s + 2*pow(s,2) - 4*pow(m_pi,2)*(pow(mrho,2) + s))) +
                     pow(eta1,2)*(pow(ma1,8) + pow(m_pi,8) - 2*pow(m_pi,6)*pow(mrho,2) - 2*pow(ma1,6)*(2*pow(m_pi,2) + pow(mrho,2) - s) -
                        2*pow(m_pi,2)*pow(mrho,4)*s + pow(m_pi,4)*(3*pow(mrho,4) + 2*pow(mrho,2)*s) +
                        pow(ma1,4)*(4*pow(m_pi,4) + pow(mrho,4) + pow(m_pi,2)*(8*pow(mrho,2) - 4*s) - 4*pow(mrho,2)*s + 2*pow(s,2)) -
                        2*pow(ma1,2)*(pow(mrho,2)*s*(-pow(mrho,2) + s) + pow(m_pi,4)*(3*pow(mrho,2) + s) + pow(m_pi,2)*(2*pow(mrho,4) - 3*pow(mrho,2)*s)))))
                  /((pow(m_pi,4) + pow(pow(mrho,2) - s,2) - 2*pow(m_pi,2)*(pow(mrho,2) + s))*(pow(ma1,2) - t1)) -
                (8*pow(-2 + delta,2)*pow(m_pi,2)*(4*pow(m_pi,2) - pow(mrho,2)))/
                 ((pow(m_pi,4) + pow(pow(mrho,2) - s,2) - 2*pow(m_pi,2)*(pow(mrho,2) + s))*(pow(m_pi,2) - t1)) +
                (8*pow(-2 + delta,2)*pow(m_pi,2)*t1)/(pow(mrho,2)*pow(pow(m_pi,2) - s,2)) +
                (8*pow(-2 + delta,2)*pow(m_pi,2)*t1)/(pow(mrho,2)*(pow(m_pi,4) + pow(pow(mrho,2) - s,2) - 2*pow(m_pi,2)*(pow(mrho,2) + s))) +
                (8*(-2 + delta)*(-8*C4*pow(mrho,4) + pow(m_pi,2)*(2 + delta - 8*C4*pow(mrho,2)) - (2 + 3*delta)*s + pow(mrho,2)*(-2 + 3*delta + 16*C4*s))*t1)/
                 (pow(mrho,2)*(pow(m_pi,4) + pow(pow(mrho,2) - s,2) - 2*pow(m_pi,2)*(pow(mrho,2) + s))) +
                (4*(-2 + delta)*(eta1 - eta2)*(pow(ma1,2) - s)*(eta2*(pow(m_pi,2) + pow(mrho,2) - 2*s)*(pow(m_pi,2) + s) +
                     eta1*(-2*pow(m_pi,4) + pow(mrho,4) - 3*pow(mrho,2)*s + 2*pow(s,2) + pow(m_pi,2)*(pow(mrho,2) + s)))*t1)/
                 ((pow(Gammaa1,2)*pow(ma1,2) + pow(pow(ma1,2) - s,2))*(pow(m_pi,4) + pow(pow(mrho,2) - s,2) - 2*pow(m_pi,2)*(pow(mrho,2) + s))) -
                (pow(eta1 - eta2,2)*(pow(eta1,2)*(3*pow(ma1,4) + 4*pow(m_pi,4) + pow(mrho,4) + pow(m_pi,2)*(8*pow(mrho,2) - 4*s) -
                        4*pow(ma1,2)*(2*pow(m_pi,2) + pow(mrho,2) - s) - 4*pow(mrho,2)*s + 2*pow(s,2)) +
                     pow(eta2,2)*(3*pow(ma1,4) + 4*pow(m_pi,4) + pow(mrho,4) - 2*pow(mrho,2)*s + 2*pow(s,2) - 4*pow(m_pi,2)*(pow(mrho,2) + s) +
                        4*pow(ma1,2)*(-2*pow(m_pi,2) + pow(mrho,2) + s)) -
                     2*eta1*eta2*(3*pow(ma1,4) + 4*pow(m_pi,4) - pow(mrho,4) + 2*pow(m_pi,2)*(pow(mrho,2) - 2*s) - 2*pow(mrho,2)*s + 2*pow(s,2) +
                        pow(ma1,2)*(-8*pow(m_pi,2) + 4*s)))*t1)/(pow(m_pi,4) + pow(pow(mrho,2) - s,2) - 2*pow(m_pi,2)*(pow(mrho,2) + s)) -
                (8*(pow(delta,2)*(8*pow(m_pi,4) + 3*pow(mrho,4) + 4*pow(m_pi,2)*(3*pow(mrho,2) - 2*s) - 6*pow(mrho,2)*s + 2*pow(s,2)) +
                     4*pow(mrho,4)*(3 + 12*C4*(2*pow(m_pi,2) - s) + 8*pow(C4,2)*pow(-2*pow(m_pi,2) + s,2)) -
                     4*delta*pow(mrho,2)*(16*C4*pow(m_pi,4) + 2*pow(m_pi,2)*(3 + 6*C4*pow(mrho,2) - 8*C4*s) + pow(mrho,2)*(3 - 6*C4*s) + s*(-3 + 4*C4*s)))*t1)/
                 (pow(mrho,4)*(pow(m_pi,4) + pow(pow(mrho,2) - s,2) - 2*pow(m_pi,2)*(pow(mrho,2) + s))) -
                (8*(-2 + delta)*(pow(m_pi,4)*(-2 + 3*delta - 8*C4*pow(mrho,2)) + (pow(mrho,2) - s)*((-2 + 3*delta)*s + pow(mrho,2)*(-2 + delta - 8*C4*s)) +
                     4*pow(m_pi,2)*(2*C4*pow(mrho,4) + delta*s - pow(mrho,2)*(-1 + delta + 4*C4*s)))*t1)/
                 (pow(mrho,2)*(pow(m_pi,2) - s)*(pow(m_pi,4) + pow(pow(mrho,2) - s,2) - 2*pow(m_pi,2)*(pow(mrho,2) + s))) -
                (4*(-2 + delta)*(eta1 - eta2)*(pow(ma1,2) - s)*(eta2*(pow(m_pi,2) + s)*(pow(m_pi,4) - pow(m_pi,2)*(pow(mrho,2) - 2*s) + (pow(mrho,2) - s)*s) +
                     eta1*(-4*pow(m_pi,6) + pow(pow(mrho,2) - s,2)*s + pow(m_pi,4)*(3*pow(mrho,2) + s) -
                        pow(m_pi,2)*(pow(mrho,4) - pow(mrho,2)*s + 2*pow(s,2))))*t1)/
                 ((pow(Gammaa1,2)*pow(ma1,2) + pow(pow(ma1,2) - s,2))*(pow(m_pi,2) - s)*
                   (pow(m_pi,4) + pow(pow(mrho,2) - s,2) - 2*pow(m_pi,2)*(pow(mrho,2) + s))) -
                (pow(eta1 - eta2,2)*(-2*eta1*eta2*(pow(m_pi,8) - pow(mrho,4)*pow(s,2) + pow(s,4) -
                        pow(m_pi,4)*(pow(mrho,4) + 2*pow(mrho,2)*s - 4*pow(s,2)) + 2*pow(m_pi,2)*s*(pow(mrho,4) + pow(mrho,2)*s - 2*pow(s,2))) +
                     pow(eta2,2)*(pow(m_pi,8) - 2*pow(m_pi,6)*pow(mrho,2) + pow(s,2)*pow(pow(mrho,2) + s,2) + pow(m_pi,4)*pow(pow(mrho,2) + 2*s,2) -
                        2*pow(m_pi,2)*s*(pow(mrho,4) + 2*pow(mrho,2)*s + 2*pow(s,2))) +
                     pow(eta1,2)*(pow(m_pi,8) - 2*pow(m_pi,6)*pow(mrho,2) - 4*pow(m_pi,2)*pow(pow(mrho,2) - s,2)*s + pow(pow(mrho,2) - s,2)*pow(s,2) +
                        pow(m_pi,4)*(3*pow(mrho,4) - 6*pow(mrho,2)*s + 4*pow(s,2))))*t1)/
                 ((pow(Gammaa1,2)*pow(ma1,2) + pow(pow(ma1,2) - s,2))*(pow(m_pi,4) + pow(pow(mrho,2) - s,2) - 2*pow(m_pi,2)*(pow(mrho,2) + s))) +
                (2*pow(eta1 - eta2,2)*(pow(ma1,2) - s)*(pow(eta1,2)*(pow(ma1,4)*s + pow(m_pi,4)*(-3*pow(mrho,2) + 2*s) +
                        s*(2*pow(mrho,4) - 3*pow(mrho,2)*s + pow(s,2)) - 2*pow(m_pi,2)*(pow(mrho,4) - 4*pow(mrho,2)*s + 2*pow(s,2)) +
                        pow(ma1,2)*(2*pow(m_pi,2)*(pow(mrho,2) - 2*s) + 3*s*(-pow(mrho,2) + s))) -
                     2*eta1*eta2*(pow(ma1,4)*s + s*(2*pow(m_pi,4) + 4*pow(m_pi,2)*(pow(mrho,2) - s) + s*(-2*pow(mrho,2) + s)) +
                        pow(ma1,2)*(pow(m_pi,2)*(pow(mrho,2) - 4*s) + s*(-2*pow(mrho,2) + 3*s))) +
                     pow(eta2,2)*(-4*pow(m_pi,2)*s*(pow(ma1,2) + pow(mrho,2) + s) + pow(m_pi,4)*(pow(mrho,2) + 2*s) +
                        s*(pow(ma1,4) + s*(pow(mrho,2) + s) + pow(ma1,2)*(pow(mrho,2) + 3*s))))*t1)/
                 ((pow(Gammaa1,2)*pow(ma1,2) + pow(pow(ma1,2) - s,2))*(pow(m_pi,4) + pow(pow(mrho,2) - s,2) - 2*pow(m_pi,2)*(pow(mrho,2) + s))) +
                (4*(eta1 - eta2)*(pow(ma1,2) - s)*(eta1*(4*pow(m_pi,4)*(6*C4*pow(mrho,4) + 2*delta*s + pow(mrho,2)*(1 - 2*delta - 8*C4*s)) -
                        2*pow(m_pi,2)*(4*delta*pow(s,2) + pow(mrho,2)*s*(6 - 7*delta - 16*C4*s) + 2*pow(mrho,4)*(-2 + delta + 8*C4*s)) +
                        (pow(mrho,2) - s)*s*(-2*delta*s + pow(mrho,2)*(-6 + 3*delta + 8*C4*s))) +
                     eta2*(-(delta*(2*pow(m_pi,4)*(pow(mrho,2) + 4*s) + pow(m_pi,2)*(2*pow(mrho,4) + pow(mrho,2)*s - 8*pow(s,2)) +
                             s*(-2*pow(mrho,4) - pow(mrho,2)*s + 2*pow(s,2)))) +
                        2*pow(mrho,2)*(4*C4*pow(m_pi,4)*(pow(mrho,2) + 4*s) + pow(m_pi,2)*(s*(5 - 16*C4*s) + pow(mrho,2)*(2 - 8*C4*s)) +
                           s*(s*(-3 + 4*C4*s) + pow(mrho,2)*(-2 + 4*C4*s)))))*t1)/
                 (pow(mrho,2)*(pow(Gammaa1,2)*pow(ma1,2) + pow(pow(ma1,2) - s,2))*
                   (pow(m_pi,4) + pow(pow(mrho,2) - s,2) - 2*pow(m_pi,2)*(pow(mrho,2) + s))) -
                (8*(eta1 - eta2)*(delta*(eta1*(4*pow(m_pi,6) + pow(m_pi,4)*(7*pow(mrho,2) - 8*s) + pow(ma1,4)*(pow(m_pi,2) - s) -
                           pow(ma1,2)*(2*pow(m_pi,2) + pow(mrho,2) - 2*s)*(2*pow(m_pi,2) - s) + pow(m_pi,2)*s*(-8*pow(mrho,2) + 5*s) +
                           s*(pow(mrho,4) + pow(mrho,2)*s - pow(s,2))) +
                        eta2*(-4*pow(m_pi,6) - pow(m_pi,4)*(pow(mrho,2) - 8*s) + pow(ma1,4)*(-pow(m_pi,2) + s) +
                           pow(m_pi,2)*(2*pow(mrho,4) - 5*pow(s,2)) + s*(-2*pow(mrho,4) + pow(mrho,2)*s + pow(s,2)) +
                           pow(ma1,2)*(4*pow(m_pi,4) - 6*pow(m_pi,2)*s + s*(pow(mrho,2) + 2*s)))) -
                     2*pow(mrho,2)*(eta1*(8*C4*pow(m_pi,6) + pow(m_pi,4)*(3 + 8*C4*(pow(mrho,2) - 2*s)) + 2*C4*pow(ma1,4)*(pow(m_pi,2) - s) +
                           2*pow(m_pi,2)*s*(-1 - 6*C4*pow(mrho,2) + 5*C4*s) -
                           pow(ma1,2)*(8*C4*pow(m_pi,4) + pow(m_pi,2)*(1 + 2*C4*(pow(mrho,2) - 6*s)) + 2*C4*s*(-pow(mrho,2) + 2*s)) +
                           s*(-(s*(1 + 2*C4*s)) + pow(mrho,2)*(1 + 4*C4*s))) +
                        eta2*(2*C4*pow(ma1,4)*(-pow(m_pi,2) + s) - (pow(m_pi,2) - s)*
                            (8*C4*pow(m_pi,4) - 2*pow(mrho,2) + s + 2*C4*pow(s,2) + pow(m_pi,2)*(3 - 4*C4*(pow(mrho,2) + 2*s))) +
                           pow(ma1,2)*(8*C4*pow(m_pi,4) + 2*C4*s*(pow(mrho,2) + 2*s) + pow(m_pi,2)*(1 - 2*C4*(pow(mrho,2) + 6*s))))))*t1)/
                 (pow(mrho,2)*(pow(m_pi,2) - s)*(pow(m_pi,4) + pow(pow(mrho,2) - s,2) - 2*pow(m_pi,2)*(pow(mrho,2) + s))) -
                (8*(-2 + delta)*(delta - 4*C4*pow(mrho,2))*pow(t1,2))/
                 (pow(mrho,2)*(pow(m_pi,4) + pow(pow(mrho,2) - s,2) - 2*pow(m_pi,2)*(pow(mrho,2) + s))) +
                (16*(-2 + delta)*(delta - 4*C4*pow(mrho,2))*s*pow(t1,2))/
                 (pow(mrho,2)*(pow(m_pi,2) - s)*(pow(m_pi,4) + pow(pow(mrho,2) - s,2) - 2*pow(m_pi,2)*(pow(mrho,2) + s))) -
                (pow(eta1 - eta2,2)*(pow(eta1,2)*(pow(mrho,2) - s) + 2*eta1*eta2*s - pow(eta2,2)*s)*
                   (pow(m_pi,4) - pow(m_pi,2)*(pow(mrho,2) - 2*s) + (pow(mrho,2) - s)*s)*pow(t1,2))/
                 ((pow(Gammaa1,2)*pow(ma1,2) + pow(pow(ma1,2) - s,2))*(pow(m_pi,4) + pow(pow(mrho,2) - s,2) - 2*pow(m_pi,2)*(pow(mrho,2) + s))) +
                (2*(-2 + delta)*(eta1 - eta2)*(pow(ma1,2) - s)*(-(eta1*(pow(m_pi,2) + 2*pow(mrho,2) - 3*s)) - eta2*(pow(m_pi,2) + s))*pow(t1,2))/
                 ((pow(Gammaa1,2)*pow(ma1,2) + pow(pow(ma1,2) - s,2))*(pow(m_pi,4) + pow(pow(mrho,2) - s,2) - 2*pow(m_pi,2)*(pow(mrho,2) + s))) -
                (2*(-2 + delta)*(eta1 - eta2)*(pow(ma1,2) - s)*(pow(m_pi,2) + s)*(-2*eta2*s + eta1*(pow(m_pi,2) - pow(mrho,2) + s))*pow(t1,2))/
                 ((pow(Gammaa1,2)*pow(ma1,2) + pow(pow(ma1,2) - s,2))*(pow(m_pi,2) - s)*
                   (pow(m_pi,4) + pow(pow(mrho,2) - s,2) - 2*pow(m_pi,2)*(pow(mrho,2) + s))) +
                (pow(eta1 - eta2,3)*(-(eta1*(pow(ma1,2) - 2*pow(m_pi,2) - pow(mrho,2) + s)) + eta2*(pow(ma1,2) - 2*pow(m_pi,2) + pow(mrho,2) + s))*
                   pow(t1,2))/(pow(m_pi,4) + pow(pow(mrho,2) - s,2) - 2*pow(m_pi,2)*(pow(mrho,2) + s)) +
                (8*(delta - 4*C4*pow(mrho,2))*(delta*(4*pow(m_pi,2) + 3*pow(mrho,2) - 2*s) - 2*pow(mrho,2)*(3 + 8*C4*pow(m_pi,2) - 4*C4*s))*pow(t1,2))/
                 (pow(mrho,4)*(pow(m_pi,4) + pow(pow(mrho,2) - s,2) - 2*pow(m_pi,2)*(pow(mrho,2) + s))) +
                (pow(eta1 - eta2,2)*(pow(ma1,2) - s)*(pow(eta2,2)*s*(pow(ma1,2) - 4*pow(m_pi,2) + pow(mrho,2) + 3*s) +
                     pow(eta1,2)*(2*pow(m_pi,2)*(pow(mrho,2) - 2*s) + s*(pow(ma1,2) - 3*pow(mrho,2) + 3*s)) -
                     2*eta1*eta2*(pow(m_pi,2)*(pow(mrho,2) - 4*s) + s*(pow(ma1,2) - 2*pow(mrho,2) + 3*s)))*pow(t1,2))/
                 ((pow(Gammaa1,2)*pow(ma1,2) + pow(pow(ma1,2) - s,2))*(pow(m_pi,4) + pow(pow(mrho,2) - s,2) - 2*pow(m_pi,2)*(pow(mrho,2) + s))) +
                (2*(eta1 - eta2)*(pow(ma1,2) - s)*(eta1*(4*delta*pow(s,2) - 2*pow(mrho,2)*s*(-2 + 3*delta + 8*C4*s) + pow(mrho,4)*(-2 + delta + 16*C4*s) -
                        2*pow(m_pi,2)*(8*C4*pow(mrho,4) + 4*delta*s + pow(mrho,2)*(2 - 3*delta - 16*C4*s))) +
                     eta2*(pow(m_pi,2)*(8*delta*s + pow(mrho,2)*(-2 + delta - 32*C4*s)) + s*(-4*delta*s + pow(mrho,2)*(-2 + delta + 16*C4*s))))*pow(t1,2))/
                 (pow(mrho,2)*(pow(Gammaa1,2)*pow(ma1,2) + pow(pow(ma1,2) - s,2))*
                   (pow(m_pi,4) + pow(pow(mrho,2) - s,2) - 2*pow(m_pi,2)*(pow(mrho,2) + s))) -
                (4*(eta1 - eta2)*(delta*(eta1*(pow(ma1,2)*(pow(m_pi,2) - s) - (2*pow(m_pi,2) + pow(mrho,2) - 2*s)*(2*pow(m_pi,2) - s)) +
                        eta2*(4*pow(m_pi,4) - 6*pow(m_pi,2)*s + pow(ma1,2)*(-pow(m_pi,2) + s) + s*(pow(mrho,2) + 2*s))) +
                     2*pow(mrho,2)*(eta1*(8*C4*pow(m_pi,4) + 2*C4*s*(pow(ma1,2) - pow(mrho,2) + 2*s) +
                           pow(m_pi,2)*(1 - 2*C4*(pow(ma1,2) - pow(mrho,2) + 6*s))) -
                        eta2*(8*C4*pow(m_pi,4) + 2*C4*s*(pow(ma1,2) + pow(mrho,2) + 2*s) - pow(m_pi,2)*(-1 + 2*C4*(pow(ma1,2) + pow(mrho,2) + 6*s)))))*
                   pow(t1,2))/(pow(mrho,2)*(pow(m_pi,2) - s)*(pow(m_pi,4) + pow(pow(mrho,2) - s,2) - 2*pow(m_pi,2)*(pow(mrho,2) + s))) -
                (pow(eta1 - eta2,4)*pow(t1,3))/(3.*(pow(m_pi,4) + pow(pow(mrho,2) - s,2) - 2*pow(m_pi,2)*(pow(mrho,2) + s))) -
                (8*pow(eta1 - eta2,2)*(delta - 4*C4*pow(mrho,2))*pow(t1,3))/
                 (3.*pow(mrho,2)*(pow(m_pi,4) + pow(pow(mrho,2) - s,2) - 2*pow(m_pi,2)*(pow(mrho,2) + s))) -
                (16*pow(delta - 4*C4*pow(mrho,2),2)*pow(t1,3))/
                 (3.*pow(mrho,4)*(pow(m_pi,4) + pow(pow(mrho,2) - s,2) - 2*pow(m_pi,2)*(pow(mrho,2) + s))) +
                (4*(-2 + delta)*eta1*(eta1 - eta2)*(pow(ma1,2) - s)*pow(t1,3))/
                 (3.*(pow(Gammaa1,2)*pow(ma1,2) + pow(pow(ma1,2) - s,2))*(pow(m_pi,4) + pow(pow(mrho,2) - s,2) - 2*pow(m_pi,2)*(pow(mrho,2) + s))) +
                (2*pow(eta1 - eta2,4)*(pow(ma1,2) - s)*s*pow(t1,3))/
                 (3.*(pow(Gammaa1,2)*pow(ma1,2) + pow(pow(ma1,2) - s,2))*(pow(m_pi,4) + pow(pow(mrho,2) - s,2) - 2*pow(m_pi,2)*(pow(mrho,2) + s))) -
                (2*pow(eta1 - eta2,2)*s*(-2*eta1*eta2*s + pow(eta2,2)*s + pow(eta1,2)*(-pow(mrho,2) + s))*pow(t1,3))/
                 (3.*(pow(Gammaa1,2)*pow(ma1,2) + pow(pow(ma1,2) - s,2))*(pow(m_pi,4) + pow(pow(mrho,2) - s,2) - 2*pow(m_pi,2)*(pow(mrho,2) + s))) -
                (4*(eta1 - eta2)*(pow(ma1,2) - s)*(2*eta2*(delta - 4*C4*pow(mrho,2))*s + eta1*(-2*delta*s + pow(mrho,2)*(-2 + delta + 8*C4*s)))*pow(t1,3))/
                 (3.*pow(mrho,2)*(pow(Gammaa1,2)*pow(ma1,2) + pow(pow(ma1,2) - s,2))*
                   (pow(m_pi,4) + pow(pow(mrho,2) - s,2) - 2*pow(m_pi,2)*(pow(mrho,2) + s))) +
                (2*pow(eta1 - eta2,2)*(pow(eta1,2)*(2*pow(ma1,6) - 3*pow(ma1,4)*(2*pow(m_pi,2) + pow(mrho,2) - s) + pow(mrho,2)*(pow(mrho,2) - s)*s -
                        pow(m_pi,4)*(3*pow(mrho,2) + s) + pow(m_pi,2)*(-2*pow(mrho,4) + 3*pow(mrho,2)*s) +
                        pow(ma1,2)*(4*pow(m_pi,4) + pow(mrho,4) + pow(m_pi,2)*(8*pow(mrho,2) - 4*s) - 4*pow(mrho,2)*s + 2*pow(s,2))) -
                     2*eta1*eta2*(2*pow(ma1,6) - pow(m_pi,2)*(pow(m_pi,2) - pow(mrho,2))*(pow(mrho,2) + s) + pow(ma1,4)*(-6*pow(m_pi,2) + 3*s) +
                        pow(ma1,2)*(4*pow(m_pi,4) - pow(mrho,4) + 2*pow(m_pi,2)*(pow(mrho,2) - 2*s) - 2*pow(mrho,2)*s + 2*pow(s,2))) +
                     pow(eta2,2)*(2*pow(ma1,6) + 3*pow(ma1,4)*(-2*pow(m_pi,2) + pow(mrho,2) + s) +
                        pow(m_pi,2)*(-pow(mrho,4) + pow(m_pi,2)*(2*pow(mrho,2) - s) + pow(mrho,2)*s) +
                        pow(ma1,2)*(4*pow(m_pi,4) + pow(mrho,4) - 2*pow(mrho,2)*s + 2*pow(s,2) - 4*pow(m_pi,2)*(pow(mrho,2) + s))))*log(fabs(-pow(ma1,2) + t2)))
                  /(pow(m_pi,4) + pow(pow(mrho,2) - s,2) - 2*pow(m_pi,2)*(pow(mrho,2) + s)) -
                (2*pow(eta1 - eta2,2)*(pow(ma1,2) - s)*(-2*eta1*eta2*(pow(m_pi,8) - 2*pow(m_pi,6)*pow(mrho,2) + 2*pow(ma1,2)*pow(m_pi,4)*s +
                        pow(m_pi,2)*(pow(ma1,4)*(pow(mrho,2) - 4*s) + 4*pow(ma1,2)*(pow(mrho,2) - s)*s + pow(mrho,2)*pow(s,2)) +
                        pow(ma1,2)*s*(pow(ma1,4) + s*(-2*pow(mrho,2) + s) + pow(ma1,2)*(-2*pow(mrho,2) + 3*s))) +
                     pow(eta2,2)*(pow(m_pi,8) - 4*pow(ma1,2)*pow(m_pi,2)*s*(pow(ma1,2) + pow(mrho,2) + s) +
                        pow(m_pi,4)*(pow(mrho,2)*s + pow(ma1,2)*(pow(mrho,2) + 2*s)) +
                        pow(ma1,2)*s*(pow(ma1,4) + s*(pow(mrho,2) + s) + pow(ma1,2)*(pow(mrho,2) + 3*s))) +
                     pow(eta1,2)*(pow(m_pi,8) + pow(ma1,2)*s*(pow(ma1,4) + 2*pow(mrho,4) - 3*pow(ma1,2)*(pow(mrho,2) - s) - 3*pow(mrho,2)*s + pow(s,2)) +
                        pow(m_pi,4)*(2*pow(mrho,4) - 3*pow(mrho,2)*s + pow(ma1,2)*(-3*pow(mrho,2) + 2*s)) +
                        2*pow(m_pi,2)*(pow(ma1,4)*(pow(mrho,2) - 2*s) + pow(mrho,2)*s*(-pow(mrho,2) + s) -
                           pow(ma1,2)*(pow(mrho,4) - 4*pow(mrho,2)*s + 2*pow(s,2)))))*log(fabs(-pow(ma1,2) + t2)))/
                 ((pow(Gammaa1,2)*pow(ma1,2) + pow(pow(ma1,2) - s,2))*(pow(m_pi,4) + pow(pow(mrho,2) - s,2) - 2*pow(m_pi,2)*(pow(mrho,2) + s))) +
                (8*(eta1 - eta2)*(delta*(eta2*(pow(m_pi,6)*pow(mrho,2)*(2*pow(m_pi,2) - s) + pow(ma1,8)*(-pow(m_pi,2) + s) +
                           pow(ma1,6)*(5*pow(m_pi,4) - 7*pow(m_pi,2)*s + s*(pow(mrho,2) + 2*s)) +
                           pow(ma1,4)*(-8*pow(m_pi,6) - pow(m_pi,4)*(pow(mrho,2) - 14*s) + pow(m_pi,2)*(2*pow(mrho,4) - pow(mrho,2)*s - 7*pow(s,2)) +
                              s*(-2*pow(mrho,4) + pow(mrho,2)*s + pow(s,2))) +
                           pow(ma1,2)*pow(m_pi,2)*(4*pow(m_pi,6) + pow(m_pi,4)*(pow(mrho,2) - 8*s) + s*(2*pow(mrho,4) + pow(mrho,2)*s - pow(s,2)) +
                              pow(m_pi,2)*(-2*pow(mrho,4) - 3*pow(mrho,2)*s + 5*pow(s,2)))) +
                        eta1*(pow(ma1,8)*(pow(m_pi,2) - s) + pow(ma1,6)*(-5*pow(m_pi,4) + (pow(mrho,2) - 2*s)*s + pow(m_pi,2)*(-2*pow(mrho,2) + 7*s)) +
                           pow(m_pi,2)*pow(mrho,2)*(2*pow(m_pi,6) + pow(m_pi,4)*(4*pow(mrho,2) - 5*s) + pow(mrho,4)*s -
                              pow(m_pi,2)*(pow(mrho,4) + 3*pow(mrho,2)*s - 2*pow(s,2))) +
                           pow(ma1,4)*(8*pow(m_pi,6) + pow(m_pi,4)*(9*pow(mrho,2) - 14*s) + pow(m_pi,2)*s*(-9*pow(mrho,2) + 7*s) +
                              s*(pow(mrho,4) + pow(mrho,2)*s - pow(s,2))) +
                           pow(ma1,2)*(-4*pow(m_pi,8) + pow(mrho,4)*s*(-pow(mrho,2) + s) + pow(m_pi,6)*(-11*pow(mrho,2) + 8*s) +
                              pow(m_pi,4)*(-3*pow(mrho,4) + 17*pow(mrho,2)*s - 5*pow(s,2)) + pow(m_pi,2)*(pow(mrho,6) - 5*pow(mrho,2)*pow(s,2) + pow(s,3))
                              ))) - 2*pow(mrho,2)*(eta2*(pow(m_pi,8)*(1 + 2*C4*pow(mrho,2)) - 2*C4*pow(m_pi,6)*pow(mrho,2)*s +
                           2*C4*pow(ma1,8)*(-pow(m_pi,2) + s) + pow(ma1,4)*
                            (-16*C4*pow(m_pi,6) + pow(m_pi,4)*(-4 + 6*C4*pow(mrho,2) + 28*C4*s) +
                              2*pow(m_pi,2)*(pow(mrho,2) + s - 3*C4*pow(mrho,2)*s - 7*C4*pow(s,2)) + s*(-2*pow(mrho,2) + s + 2*C4*pow(s,2))) +
                           pow(ma1,6)*(10*C4*pow(m_pi,4) + 2*C4*s*(pow(mrho,2) + 2*s) + pow(m_pi,2)*(1 - 2*C4*(pow(mrho,2) + 7*s))) +
                           pow(ma1,2)*pow(m_pi,2)*(8*C4*pow(m_pi,6) - 2*pow(m_pi,4)*(-2 + 3*C4*pow(mrho,2) + 8*C4*s) +
                              s*(2*pow(mrho,2) + s - 2*C4*pow(s,2)) + 2*pow(m_pi,2)*(pow(mrho,2)*(-1 + 3*C4*s) + s*(-3 + 5*C4*s)))) +
                        eta1*(pow(m_pi,8)*(-1 + 6*C4*pow(mrho,2)) + 2*C4*pow(ma1,8)*(pow(m_pi,2) - s) + pow(m_pi,2)*pow(mrho,4)*s +
                           2*pow(m_pi,6)*pow(mrho,2)*(2 - 5*C4*s) - pow(ma1,6)*
                            (10*C4*pow(m_pi,4) + pow(m_pi,2)*(1 + 2*C4*(pow(mrho,2) - 7*s)) + 2*C4*s*(-pow(mrho,2) + 2*s)) -
                           pow(m_pi,4)*pow(mrho,2)*(pow(mrho,2) + s*(3 - 4*C4*s)) +
                           pow(ma1,4)*(16*C4*pow(m_pi,6) + 2*pow(m_pi,4)*(2 + 5*C4*pow(mrho,2) - 14*C4*s) + 2*pow(m_pi,2)*s*(-1 - 7*C4*pow(mrho,2) + 7*C4*s) +
                              s*(-(s*(1 + 2*C4*s)) + pow(mrho,2)*(1 + 4*C4*s))) -
                           pow(ma1,2)*(8*C4*pow(m_pi,8) + pow(mrho,2)*(pow(mrho,2) - s)*s + 2*pow(m_pi,6)*(2 + 7*C4*pow(mrho,2) - 8*C4*s) +
                              pow(m_pi,2)*(-pow(mrho,4) + pow(s,2) + 8*C4*pow(mrho,2)*pow(s,2) - 2*C4*pow(s,3)) +
                              pow(m_pi,4)*(pow(mrho,2)*(3 - 22*C4*s) + 2*s*(-3 + 5*C4*s))))))*log(fabs(-pow(ma1,2) + t2)))/
                 ((pow(ma1,2) - pow(m_pi,2))*pow(mrho,2)*(pow(m_pi,2) - s)*(pow(m_pi,4) + pow(pow(mrho,2) - s,2) - 2*pow(m_pi,2)*(pow(mrho,2) + s))) +
                (16*pow(-2 + delta,2)*pow(m_pi,2)*log(fabs(-pow(m_pi,2) + t2)))/(pow(m_pi,4) + pow(pow(mrho,2) - s,2) - 2*pow(m_pi,2)*(pow(mrho,2) + s)) -
                (8*pow(-2 + delta,2)*(3*pow(m_pi,4) - 4*pow(m_pi,2)*(pow(mrho,2) - s) + pow(pow(mrho,2) - s,2))*log(fabs(-pow(m_pi,2) + t2)))/
                 ((pow(m_pi,2) - s)*(pow(m_pi,4) + pow(pow(mrho,2) - s,2) - 2*pow(m_pi,2)*(pow(mrho,2) + s))) +
                (8*(-2 + delta)*(eta1 - eta2)*pow(m_pi,2)*(2*eta1*pow(m_pi,2) - 2*eta2*pow(m_pi,2) - eta1*pow(mrho,2))*(pow(m_pi,2) - s)*
                   log(fabs(-pow(m_pi,2) + t2)))/((pow(ma1,2) - pow(m_pi,2))*(pow(m_pi,4) + pow(pow(mrho,2) - s,2) - 2*pow(m_pi,2)*(pow(mrho,2) + s))) +
                (8*(-2 + delta)*(eta1 - eta2)*pow(m_pi,2)*(pow(ma1,2) - s)*(pow(m_pi,2) - s)*
                   (-(eta2*(pow(m_pi,2) + s)) + eta1*(pow(m_pi,2) - pow(mrho,2) + s))*log(fabs(-pow(m_pi,2) + t2)))/
                 ((pow(Gammaa1,2)*pow(ma1,2) + pow(pow(ma1,2) - s,2))*(pow(m_pi,4) + pow(pow(mrho,2) - s,2) - 2*pow(m_pi,2)*(pow(mrho,2) + s))) +
                (8*(-2 + delta)*(-(delta*(4*pow(m_pi,2) - pow(mrho,2))*(pow(m_pi,2) + pow(mrho,2) - s)) +
                     2*pow(mrho,2)*(8*C4*pow(m_pi,4) - pow(mrho,2) + s + pow(m_pi,2)*(3 - 8*C4*s)))*log(fabs(-pow(m_pi,2) + t2)))/
                 (pow(mrho,2)*(pow(m_pi,4) + pow(pow(mrho,2) - s,2) - 2*pow(m_pi,2)*(pow(mrho,2) + s))) -
                (2*pow(eta1 - eta2,2)*(pow(eta1,2)*(2*pow(ma1,6) - 3*pow(ma1,4)*(2*pow(m_pi,2) + pow(mrho,2) - s) + pow(mrho,2)*(pow(mrho,2) - s)*s -
                        pow(m_pi,4)*(3*pow(mrho,2) + s) + pow(m_pi,2)*(-2*pow(mrho,4) + 3*pow(mrho,2)*s) +
                        pow(ma1,2)*(4*pow(m_pi,4) + pow(mrho,4) + pow(m_pi,2)*(8*pow(mrho,2) - 4*s) - 4*pow(mrho,2)*s + 2*pow(s,2))) -
                     2*eta1*eta2*(2*pow(ma1,6) - pow(m_pi,2)*(pow(m_pi,2) - pow(mrho,2))*(pow(mrho,2) + s) + pow(ma1,4)*(-6*pow(m_pi,2) + 3*s) +
                        pow(ma1,2)*(4*pow(m_pi,4) - pow(mrho,4) + 2*pow(m_pi,2)*(pow(mrho,2) - 2*s) - 2*pow(mrho,2)*s + 2*pow(s,2))) +
                     pow(eta2,2)*(2*pow(ma1,6) + 3*pow(ma1,4)*(-2*pow(m_pi,2) + pow(mrho,2) + s) +
                        pow(m_pi,2)*(-pow(mrho,4) + pow(m_pi,2)*(2*pow(mrho,2) - s) + pow(mrho,2)*s) +
                        pow(ma1,2)*(4*pow(m_pi,4) + pow(mrho,4) - 2*pow(mrho,2)*s + 2*pow(s,2) - 4*pow(m_pi,2)*(pow(mrho,2) + s))))*log(fabs(-pow(ma1,2) + t1)))
                  /(pow(m_pi,4) + pow(pow(mrho,2) - s,2) - 2*pow(m_pi,2)*(pow(mrho,2) + s)) +
                (2*pow(eta1 - eta2,2)*(pow(ma1,2) - s)*(-2*eta1*eta2*(pow(m_pi,8) - 2*pow(m_pi,6)*pow(mrho,2) + 2*pow(ma1,2)*pow(m_pi,4)*s +
                        pow(m_pi,2)*(pow(ma1,4)*(pow(mrho,2) - 4*s) + 4*pow(ma1,2)*(pow(mrho,2) - s)*s + pow(mrho,2)*pow(s,2)) +
                        pow(ma1,2)*s*(pow(ma1,4) + s*(-2*pow(mrho,2) + s) + pow(ma1,2)*(-2*pow(mrho,2) + 3*s))) +
                     pow(eta2,2)*(pow(m_pi,8) - 4*pow(ma1,2)*pow(m_pi,2)*s*(pow(ma1,2) + pow(mrho,2) + s) +
                        pow(m_pi,4)*(pow(mrho,2)*s + pow(ma1,2)*(pow(mrho,2) + 2*s)) +
                        pow(ma1,2)*s*(pow(ma1,4) + s*(pow(mrho,2) + s) + pow(ma1,2)*(pow(mrho,2) + 3*s))) +
                     pow(eta1,2)*(pow(m_pi,8) + pow(ma1,2)*s*(pow(ma1,4) + 2*pow(mrho,4) - 3*pow(ma1,2)*(pow(mrho,2) - s) - 3*pow(mrho,2)*s + pow(s,2)) +
                        pow(m_pi,4)*(2*pow(mrho,4) - 3*pow(mrho,2)*s + pow(ma1,2)*(-3*pow(mrho,2) + 2*s)) +
                        2*pow(m_pi,2)*(pow(ma1,4)*(pow(mrho,2) - 2*s) + pow(mrho,2)*s*(-pow(mrho,2) + s) -
                           pow(ma1,2)*(pow(mrho,4) - 4*pow(mrho,2)*s + 2*pow(s,2)))))*log(fabs(-pow(ma1,2) + t1)))/
                 ((pow(Gammaa1,2)*pow(ma1,2) + pow(pow(ma1,2) - s,2))*(pow(m_pi,4) + pow(pow(mrho,2) - s,2) - 2*pow(m_pi,2)*(pow(mrho,2) + s))) -
                (8*(eta1 - eta2)*(delta*(eta2*(pow(m_pi,6)*pow(mrho,2)*(2*pow(m_pi,2) - s) + pow(ma1,8)*(-pow(m_pi,2) + s) +
                           pow(ma1,6)*(5*pow(m_pi,4) - 7*pow(m_pi,2)*s + s*(pow(mrho,2) + 2*s)) +
                           pow(ma1,4)*(-8*pow(m_pi,6) - pow(m_pi,4)*(pow(mrho,2) - 14*s) + pow(m_pi,2)*(2*pow(mrho,4) - pow(mrho,2)*s - 7*pow(s,2)) +
                              s*(-2*pow(mrho,4) + pow(mrho,2)*s + pow(s,2))) +
                           pow(ma1,2)*pow(m_pi,2)*(4*pow(m_pi,6) + pow(m_pi,4)*(pow(mrho,2) - 8*s) + s*(2*pow(mrho,4) + pow(mrho,2)*s - pow(s,2)) +
                              pow(m_pi,2)*(-2*pow(mrho,4) - 3*pow(mrho,2)*s + 5*pow(s,2)))) +
                        eta1*(pow(ma1,8)*(pow(m_pi,2) - s) + pow(ma1,6)*(-5*pow(m_pi,4) + (pow(mrho,2) - 2*s)*s + pow(m_pi,2)*(-2*pow(mrho,2) + 7*s)) +
                           pow(m_pi,2)*pow(mrho,2)*(2*pow(m_pi,6) + pow(m_pi,4)*(4*pow(mrho,2) - 5*s) + pow(mrho,4)*s -
                              pow(m_pi,2)*(pow(mrho,4) + 3*pow(mrho,2)*s - 2*pow(s,2))) +
                           pow(ma1,4)*(8*pow(m_pi,6) + pow(m_pi,4)*(9*pow(mrho,2) - 14*s) + pow(m_pi,2)*s*(-9*pow(mrho,2) + 7*s) +
                              s*(pow(mrho,4) + pow(mrho,2)*s - pow(s,2))) +
                           pow(ma1,2)*(-4*pow(m_pi,8) + pow(mrho,4)*s*(-pow(mrho,2) + s) + pow(m_pi,6)*(-11*pow(mrho,2) + 8*s) +
                              pow(m_pi,4)*(-3*pow(mrho,4) + 17*pow(mrho,2)*s - 5*pow(s,2)) + pow(m_pi,2)*(pow(mrho,6) - 5*pow(mrho,2)*pow(s,2) + pow(s,3))
                              ))) - 2*pow(mrho,2)*(eta2*(pow(m_pi,8)*(1 + 2*C4*pow(mrho,2)) - 2*C4*pow(m_pi,6)*pow(mrho,2)*s +
                           2*C4*pow(ma1,8)*(-pow(m_pi,2) + s) + pow(ma1,4)*
                            (-16*C4*pow(m_pi,6) + pow(m_pi,4)*(-4 + 6*C4*pow(mrho,2) + 28*C4*s) +
                              2*pow(m_pi,2)*(pow(mrho,2) + s - 3*C4*pow(mrho,2)*s - 7*C4*pow(s,2)) + s*(-2*pow(mrho,2) + s + 2*C4*pow(s,2))) +
                           pow(ma1,6)*(10*C4*pow(m_pi,4) + 2*C4*s*(pow(mrho,2) + 2*s) + pow(m_pi,2)*(1 - 2*C4*(pow(mrho,2) + 7*s))) +
                           pow(ma1,2)*pow(m_pi,2)*(8*C4*pow(m_pi,6) - 2*pow(m_pi,4)*(-2 + 3*C4*pow(mrho,2) + 8*C4*s) +
                              s*(2*pow(mrho,2) + s - 2*C4*pow(s,2)) + 2*pow(m_pi,2)*(pow(mrho,2)*(-1 + 3*C4*s) + s*(-3 + 5*C4*s)))) +
                        eta1*(pow(m_pi,8)*(-1 + 6*C4*pow(mrho,2)) + 2*C4*pow(ma1,8)*(pow(m_pi,2) - s) + pow(m_pi,2)*pow(mrho,4)*s +
                           2*pow(m_pi,6)*pow(mrho,2)*(2 - 5*C4*s) - pow(ma1,6)*
                            (10*C4*pow(m_pi,4) + pow(m_pi,2)*(1 + 2*C4*(pow(mrho,2) - 7*s)) + 2*C4*s*(-pow(mrho,2) + 2*s)) -
                           pow(m_pi,4)*pow(mrho,2)*(pow(mrho,2) + s*(3 - 4*C4*s)) +
                           pow(ma1,4)*(16*C4*pow(m_pi,6) + 2*pow(m_pi,4)*(2 + 5*C4*pow(mrho,2) - 14*C4*s) + 2*pow(m_pi,2)*s*(-1 - 7*C4*pow(mrho,2) + 7*C4*s) +
                              s*(-(s*(1 + 2*C4*s)) + pow(mrho,2)*(1 + 4*C4*s))) -
                           pow(ma1,2)*(8*C4*pow(m_pi,8) + pow(mrho,2)*(pow(mrho,2) - s)*s + 2*pow(m_pi,6)*(2 + 7*C4*pow(mrho,2) - 8*C4*s) +
                              pow(m_pi,2)*(-pow(mrho,4) + pow(s,2) + 8*C4*pow(mrho,2)*pow(s,2) - 2*C4*pow(s,3)) +
                              pow(m_pi,4)*(pow(mrho,2)*(3 - 22*C4*s) + 2*s*(-3 + 5*C4*s))))))*log(fabs(-pow(ma1,2) + t1)))/
                 ((pow(ma1,2) - pow(m_pi,2))*pow(mrho,2)*(pow(m_pi,2) - s)*(pow(m_pi,4) + pow(pow(mrho,2) - s,2) - 2*pow(m_pi,2)*(pow(mrho,2) + s))) -
                (16*pow(-2 + delta,2)*pow(m_pi,2)*log(fabs(-pow(m_pi,2) + t1)))/(pow(m_pi,4) + pow(pow(mrho,2) - s,2) - 2*pow(m_pi,2)*(pow(mrho,2) + s)) +
                (8*pow(-2 + delta,2)*(3*pow(m_pi,4) - 4*pow(m_pi,2)*(pow(mrho,2) - s) + pow(pow(mrho,2) - s,2))*log(fabs(-pow(m_pi,2) + t1)))/
                 ((pow(m_pi,2) - s)*(pow(m_pi,4) + pow(pow(mrho,2) - s,2) - 2*pow(m_pi,2)*(pow(mrho,2) + s))) -
                (8*(-2 + delta)*(eta1 - eta2)*pow(m_pi,2)*(2*eta1*pow(m_pi,2) - 2*eta2*pow(m_pi,2) - eta1*pow(mrho,2))*(pow(m_pi,2) - s)*
                   log(fabs(-pow(m_pi,2) + t1)))/((pow(ma1,2) - pow(m_pi,2))*(pow(m_pi,4) + pow(pow(mrho,2) - s,2) - 2*pow(m_pi,2)*(pow(mrho,2) + s))) -
                (8*(-2 + delta)*(eta1 - eta2)*pow(m_pi,2)*(pow(ma1,2) - s)*(pow(m_pi,2) - s)*
                   (-(eta2*(pow(m_pi,2) + s)) + eta1*(pow(m_pi,2) - pow(mrho,2) + s))*log(fabs(-pow(m_pi,2) + t1)))/
                 ((pow(Gammaa1,2)*pow(ma1,2) + pow(pow(ma1,2) - s,2))*(pow(m_pi,4) + pow(pow(mrho,2) - s,2) - 2*pow(m_pi,2)*(pow(mrho,2) + s))) +
                (8*(-2 + delta)*(delta*(4*pow(m_pi,2) - pow(mrho,2))*(pow(m_pi,2) + pow(mrho,2) - s) -
                     2*pow(mrho,2)*(8*C4*pow(m_pi,4) - pow(mrho,2) + s + pow(m_pi,2)*(3 - 8*C4*s)))*log(fabs(-pow(m_pi,2) + t1)))/
                 (pow(mrho,2)*(pow(m_pi,4) + pow(pow(mrho,2) - s,2) - 2*pow(m_pi,2)*(pow(mrho,2) + s)))))/(512.*Pi);

          process_list.push_back(make_unique<CollisionBranch>(
              *part_out, *photon_out, xsection, ProcessType::TwoToTwo));
          break;

        case ReactionType::pi_rho:
          part_out = pi0_particle;
          m3 = part_out->mass();

          mandelstam_t = get_t_range(sqrts, m1, m2, m3, 0.0);
          t1 = mandelstam_t[1];
          t2 = mandelstam_t[0];

          xsection = to_mb*1/3.0*((0.019894367886486918*pow(Const,2)*pow(ghat,4)*
                        (0. + (0.03125*pow(eta1 - 1.*eta2,2)*(pow(eta2,2)*
                          (1.*pow(ma1,8) + 1.*pow(mpion,8) - 2.*pow(mpion,6)*pow(mrho,2) +
                            1.*pow(mpion,4)*pow(mrho,4) + pow(ma1,6)*(-4.*pow(mpion,2) + 2.*pow(mrho,2) + 2.*s) +
                            pow(ma1,2)*pow(mpion,2)*(-2.*pow(mrho,4) + pow(mpion,2)*(4.*pow(mrho,2) - 2.*s) +
                               2.*pow(mrho,2)*s) + pow(ma1,4)*
                             (4.*pow(mpion,4) + 1.*pow(mrho,4) + pow(mpion,2)*(-4.*pow(mrho,2) - 4.*s) -
                               2.*pow(mrho,2)*s + 2.*pow(s,2))) +
                         eta1*eta2*(-2.*pow(ma1,8) - 2.*pow(mpion,8) + 2.*pow(mpion,4)*pow(mrho,4) +
                            pow(ma1,6)*(8.*pow(mpion,2) - 4.*s) +
                            pow(ma1,2)*pow(mpion,2)*(-4.*pow(mrho,4) - 4.*pow(mrho,2)*s +
                               pow(mpion,2)*(4.*pow(mrho,2) + 4.*s)) +
                            pow(ma1,4)*(-8.*pow(mpion,4) + 2.*pow(mrho,4) + 4.*pow(mrho,2)*s - 4.*pow(s,2) +
                               pow(mpion,2)*(-4.*pow(mrho,2) + 8.*s))) +
                         pow(eta1,2)*(1.*pow(ma1,8) + 1.*pow(mpion,8) - 2.*pow(mpion,6)*pow(mrho,2) -
                            2.*pow(mpion,2)*pow(mrho,4)*s + pow(ma1,6)*(-4.*pow(mpion,2) - 2.*pow(mrho,2) + 2.*s) +
                            pow(mpion,4)*(3.*pow(mrho,4) + 2.*pow(mrho,2)*s) +
                            pow(ma1,4)*(4.*pow(mpion,4) + 1.*pow(mrho,4) + pow(mpion,2)*(8.*pow(mrho,2) - 4.*s) -
                               4.*pow(mrho,2)*s + 2.*pow(s,2)) +
                            pow(ma1,2)*(pow(mpion,4)*(-6.*pow(mrho,2) - 2.*s) +
                               pow(mrho,2)*(2.*pow(mrho,2) - 2.*s)*s +
                               pow(mpion,2)*(-4.*pow(mrho,4) + 6.*pow(mrho,2)*s)))))/(1.*pow(ma1,2) - 1.*t2) +
                    (1.*pow(-2. + delta,2)*pow(mpion,2)*(1.*pow(mpion,2) - 0.25*pow(mrho,2)))/
                     (1.*pow(mpion,2) - 1.*t2) - (0.25*pow(-2. + delta,2)*pow(mpion,2)*t2)/pow(mrho,2) +
                    0.125*(-2. + delta)*(eta1 - 1.*eta2)*(eta2*(-1.*pow(ma1,2) + pow(mrho,2) - 2.*s) +
                       eta1*(pow(ma1,2) - 1.*pow(mpion,2) - 2.*pow(mrho,2) + s))*t2 +
                    0.03125*pow(eta1 - 1.*eta2,2)*(pow(eta1,2)*
                        (3.*pow(ma1,4) + 4.*pow(mpion,4) + pow(mrho,4) + pow(mpion,2)*(8.*pow(mrho,2) - 4.*s) -
                          4.*pow(mrho,2)*s + 2.*pow(s,2) + pow(ma1,2)*(-8.*pow(mpion,2) - 4.*pow(mrho,2) + 4.*s)) +
                       pow(eta2,2)*(3.*pow(ma1,4) + 4.*pow(mpion,4) + pow(mrho,4) +
                          pow(mpion,2)*(-4.*pow(mrho,2) - 4.*s) - 2.*pow(mrho,2)*s + 2.*pow(s,2) +
                          pow(ma1,2)*(-8.*pow(mpion,2) + 4.*pow(mrho,2) + 4.*s)) +
                       eta1*eta2*(-6.*pow(ma1,4) - 8.*pow(mpion,4) + 2.*pow(mrho,4) +
                          pow(ma1,2)*(16.*pow(mpion,2) - 8.*s) + 4.*pow(mrho,2)*s - 4.*pow(s,2) +
                          pow(mpion,2)*(-4.*pow(mrho,2) + 8.*s)))*t2 +
                    (2.*(0. - 0.25*pow(mrho,4) - 1.*C4*pow(mrho,6) +
                         pow(mpion,2)*(0.75*pow(mrho,2) - 1.*C4*pow(mrho,4)) + 2.*C4*pow(mrho,4)*s +
                         pow(delta,2)*(-0.125*pow(mpion,4) - 0.1875*pow(mrho,4) +
                            pow(mpion,2)*(0.0625*pow(mrho,2) + 0.0625*s) + 0.1875*pow(mrho,2)*s) +
                         delta*(0.25*pow(mpion,4) + 0.5*C4*pow(mrho,6) +
                            pow(mpion,2)*(-0.5*pow(mrho,2) + 0.5*C4*pow(mrho,4) - 0.125*s) - 0.375*pow(mrho,2)*s +
                            pow(mrho,4)*(0.5 - 1.*C4*s)))*t2)/pow(mrho,4) -
                    (0.0625*(0. + 8.*pow(mpion,2)*pow(mrho,4) - 12.*pow(mrho,6) + 4.*pow(mrho,4)*s +
                         delta*pow(mrho,2)*(-16.*pow(mpion,4) - 16.*pow(mpion,2)*pow(mrho,2) - 4.*pow(mrho,4) +
                            16.*pow(mrho,2)*s + 4.*pow(s,2)) +
                         pow(delta,2)*(8.*pow(mpion,6) + 9.*pow(mrho,6) + pow(mpion,4)*(4.*pow(mrho,2) - 4.*s) -
                            13.*pow(mrho,4)*s - 5.*pow(mrho,2)*pow(s,2) + 1.*pow(s,3) +
                            pow(mpion,2)*(-2.*pow(mrho,4) + 4.*pow(mrho,2)*s - 2.*pow(s,2))))*t2)/pow(mrho,6) -
                    (0.0625*(1.*eta1 - 1.*eta2)*(pow(mrho,2)*
                          (eta1*(2.*pow(ma1,2) + 2.*pow(mrho,2)) +
                            eta2*(-2.*pow(ma1,2) + 2.*pow(mpion,2) - 8.*pow(mrho,2) + 6.*s)) +
                         delta*(eta1*(1.*pow(ma1,4) - 2.*pow(mpion,4) - 3.*pow(mrho,4) +
                               pow(mpion,2)*(4.*pow(mrho,2) - 4.*s) - 2.*pow(mrho,2)*s + 5.000000000000001*pow(s,2) +
                               pow(ma1,2)*(-2.*pow(mpion,2) + 1.*s)) +
                            eta2*(-1.*pow(ma1,4) - 4.*pow(mpion,4) + 4.*pow(mrho,4) +
                               pow(mpion,2)*(-1.*pow(mrho,2) - 2.*s) + 1.*pow(mrho,2)*s - 1.*pow(s,2) +
                               pow(ma1,2)*(3.*pow(mpion,2) - 3.*pow(mrho,2) + 2.*s))))*t2)/pow(mrho,2) -
                    (0.5*(pow(mrho,6)*(-1.5 + C4*(-12.*pow(mpion,2) + 6.*s) +
                            pow(C4,2)*(-16.*pow(mpion,4) + 16.*pow(mpion,2)*s - 4.*pow(s,2))) +
                         pow(delta,2)*(1.*pow(mpion,6) - 2.*pow(mpion,4)*pow(mrho,2) + 0.125*pow(mrho,6) +
                            0.25*pow(mrho,4)*s - 0.875*pow(mrho,2)*pow(s,2) + 0.25*pow(s,3) +
                            pow(mpion,2)*(-2.5*pow(mrho,4) + 2.25*pow(mrho,2)*s - 0.75*pow(s,2))) +
                         delta*pow(mrho,2)*(pow(mpion,4)*(1. + 8.*C4*pow(mrho,2)) + 0.5*pow(s,2) +
                            pow(mrho,4)*(1.5 - 5.*C4*s) + pow(mrho,2)*s*(-0.5 + 1.*C4*s) +
                            pow(mpion,2)*(6.*C4*pow(mrho,4) - 1.5*s + pow(mrho,2)*(3. - 6.*C4*s))))*t2)/pow(mrho,6) -
                    (0.5*(0. - 4.*C4*pow(mrho,8) - 0.5*pow(mrho,4)*s + pow(mrho,6)*(2. + 2.*C4*s) +
                         pow(delta,2)*(-2.*pow(mpion,6) - 2.*pow(mrho,6) + 0.5*pow(mpion,4)*s + 2.125*pow(mrho,4)*s +
                            1.25*pow(mrho,2)*pow(s,2) - 0.375*pow(s,3) +
                            pow(mpion,2)*(1.5*pow(mrho,4) - 1.5*pow(mrho,2)*s + 1.*pow(s,2))) +
                         delta*pow(mrho,2)*(2.*pow(mpion,4) + 2.*C4*pow(mrho,6) - 1.*pow(s,2) +
                            pow(mrho,2)*s*(-3. + 1.*C4*s) + pow(mrho,4)*(1. + 1.*C4*s) +
                            pow(mpion,2)*(1.*s + pow(mrho,2)*(1. - 2.*C4*s))))*t2)/pow(mrho,6) +
                    (0.0625*(1.*eta1 - 1.*eta2)*(delta*(eta1*
                             (3.*pow(ma1,4) + 6.*pow(mpion,4) + pow(mrho,4) + pow(mpion,2)*(18.*pow(mrho,2) - 12.*s) -
                               8.*pow(mrho,2)*s + 7.*pow(s,2) + pow(ma1,2)*(-10.*pow(mpion,2) - 4.*pow(mrho,2) + 5.*s))
                              + eta2*(-3.*pow(ma1,4) - 12.*pow(mpion,4) + 2.*pow(mrho,4) +
                               pow(ma1,2)*(11.*pow(mpion,2) - 3.*pow(mrho,2) - 2.*s) + 5.*pow(mrho,2)*s -
                               3.*pow(s,2) + pow(mpion,2)*(-1.*pow(mrho,2) + 6.*s))) +
                         pow(mrho,2)*(eta1*(-8.*C4*pow(ma1,4) - 32.*C4*pow(mpion,4) - 6.*pow(mrho,2) +
                               pow(ma1,2)*(6. + C4*(32.*pow(mpion,2) + 8.*pow(mrho,2) - 16.*s)) + 4.*s +
                               16.*C4*pow(mrho,2)*s - 8.*C4*pow(s,2) +
                               pow(mpion,2)*(-12. - 32.*C4*pow(mrho,2) + 32.*C4*s)) +
                            eta2*(8.*C4*pow(ma1,4) + 32.*C4*pow(mpion,4) - 4.*pow(mrho,2) - 2.*s + 8.*C4*pow(s,2) +
                               pow(mpion,2)*(10. - 16.*C4*pow(mrho,2) - 32.*C4*s) +
                               pow(ma1,2)*(-6. + C4*(-32.*pow(mpion,2) + 8.*pow(mrho,2) + 16.*s)))))*t2)/pow(mrho,2) +
                    0.0625*(-2. + delta)*pow(eta1 - 1.*eta2,2)*pow(t2,2) +
                    (0.1875*(1.3333333333333333*pow(mrho,2) + 5.333333333333333*C4*pow(mrho,4) +
                         pow(delta,2)*(1.*pow(mpion,2) + 1.3333333333333333*pow(mrho,2) - 0.3333333333333333*s) +
                         delta*(-2.*pow(mpion,2) - 3.3333333333333335*pow(mrho,2) - 2.6666666666666665*C4*pow(mrho,4) +
                            0.6666666666666666*s))*pow(t2,2))/pow(mrho,4) +
                    0.03125*pow(eta1 - 1.*eta2,3)*(eta2*(-1.*pow(ma1,2) + 2.*pow(mpion,2) - 1.*pow(mrho,2) - 1.*s) +
                       eta1*(pow(ma1,2) - 2.*pow(mpion,2) - 1.*pow(mrho,2) + s))*pow(t2,2) -
                    (0.375*(0.3333333333333333*pow(mrho,4) - 1.3333333333333333*C4*pow(mrho,6) +
                         delta*pow(mrho,2)*(1.3333333333333333*pow(mrho,2) - 0.6666666666666666*C4*pow(mrho,4) +
                            pow(mpion,2)*(-0.6666666666666666 + 1.3333333333333333*C4*pow(mrho,2)) - 0.6666666666666666*s) +
                         pow(delta,2)*(1.*pow(mpion,4) + 0.25*pow(mrho,4) +
                            pow(mpion,2)*(-0.3333333333333333*pow(mrho,2) + 0.6666666666666666*s) -
                            0.5833333333333334*pow(s,2)))*pow(t2,2))/pow(mrho,6) -
                    (0.03125*(1.*eta1 - 1.*eta2)*((2.*eta1 - 2.*eta2)*pow(mrho,2) +
                         delta*(eta1*(1.*pow(ma1,2) - 2.*pow(mpion,2) + 1.*s) +
                            eta2*(-1.*pow(ma1,2) + 3.*pow(mpion,2) - 3.*pow(mrho,2) + 2.*s)))*pow(t2,2))/pow(mrho,2)\
                     + (0.03125*(0. - 4.*pow(mrho,4) + delta*(16.*pow(mrho,4) - 8.*pow(mrho,2)*s) +
                         pow(delta,2)*(4.*pow(mpion,4) - 3.*pow(mrho,4) + 2.*pow(mrho,2)*s - 3.*pow(s,2) +
                            pow(mpion,2)*(-4.*pow(mrho,2) + 4.*s)))*pow(t2,2))/pow(mrho,6) +
                    (0.25*(C4*pow(mrho,6)*(-6. - 16.*C4*pow(mpion,2) + 8.*C4*s) +
                         pow(delta,2)*(1.*pow(mpion,4) - 0.25*pow(mrho,4) + pow(mpion,2)*(-1.75*pow(mrho,2) + 0.5*s) +
                            0.5*pow(mrho,2)*s - 0.5*pow(s,2)) +
                         delta*pow(mrho,2)*(1.*C4*pow(mrho,4) + pow(mpion,2)*(0.5 + 10.*C4*pow(mrho,2)) - 0.5*s +
                            pow(mrho,2)*(2.5 - 4.*C4*s)))*pow(t2,2))/pow(mrho,6) +
                    (0.09375*(1.*eta1 - 1.*eta2)*(delta*(eta2*
                             (-1.*pow(ma1,2) + 3.6666666666666665*pow(mpion,2) - 1.*pow(mrho,2) - 0.6666666666666666*s) +
                            eta1*(1.*pow(ma1,2) - 3.3333333333333335*pow(mpion,2) - 1.3333333333333333*pow(mrho,2) +
                               1.6666666666666667*s)) + pow(mrho,2)*
                          (eta1*(2. + C4*(-2.6666666666666665*pow(ma1,2) + 10.666666666666666*pow(mpion,2) +
                                  2.6666666666666665*pow(mrho,2) - 5.333333333333333*s)) +
                            eta2*(-2. + C4*(2.6666666666666665*pow(ma1,2) - 10.666666666666666*pow(mpion,2) +
                                  2.6666666666666665*pow(mrho,2) + 5.333333333333333*s))))*pow(t2,2))/pow(mrho,2) +
                    0.010416666666666666*pow(eta1 - 1.*eta2,4)*pow(t2,3) -
                    (0.041666666666666664*delta*(-2. + 1.*delta)*pow(t2,3))/pow(mrho,4) -
                    (0.020833333333333332*delta*pow(1.*eta1 - 1.*eta2,2)*pow(t2,3))/pow(mrho,2) -
                    (0.16666666666666666*pow(1.*eta1 - 1.*eta2,2)*(-0.375*delta + 1.*C4*pow(mrho,2))*pow(t2,3))/
                     pow(mrho,2) + (0.10416666666666666*delta*
                       (-0.8*pow(mrho,2) + delta*(0.4*pow(mpion,2) + 1.*pow(mrho,2) - 0.6*s))*pow(t2,3))/pow(mrho,6)\
                     + (0.16666666666666666*delta*(0. - 0.75*delta*pow(mrho,2) + 1.*C4*pow(mrho,4) + 0.625*delta*s)*
                       pow(t2,3))/pow(mrho,6) - (0.041666666666666664*
                       (12.*C4*delta*pow(mrho,4) - 16.*pow(C4,2)*pow(mrho,6) +
                         pow(delta,2)*(1.*pow(mpion,2) - 2.5*pow(mrho,2) + 1.*s))*pow(t2,3))/pow(mrho,6) +
                    (0. - 0.5000000000000001*pow(2. - 1.*delta,2)*pow(mpion,4)*pow(mrho,6) +
                       0.25*pow(2. - 1.*delta,2)*pow(mrho,10) -
                       0.5000000000000001*pow(2. - 1.*delta,2)*pow(mrho,6)*pow(s,2) +
                       pow(2. - 1.*delta,2)*pow(mpion,2)*pow(mrho,6)*(-1.*pow(mrho,2) + 1.*s))/
                     (pow(mrho,6)*(-2.*pow(mpion,2) + 1.*s + 1.*t2)) -
                    (0.0625*(1.*eta1 - 1.*eta2)*(2.*pow(mrho,2) +
                         delta*(1.*pow(ma1,2) - 2.*pow(mpion,2) - 1.*pow(mrho,2) + 1.*s))*
                       (eta2*(-1.*pow(ma1,6) + pow(mpion,2)*(4.*pow(mpion,2) - 1.*s)*s +
                            pow(ma1,4)*(3.*pow(mpion,2) - 4.*pow(mrho,2) + 2.*s) +
                            pow(ma1,2)*(-4.*pow(mpion,4) - 2.*pow(mpion,2)*s + (4.*pow(mrho,2) - 1.*s)*s)) +
                         eta1*(1.*pow(ma1,6) + 8.*pow(mpion,6) + pow(mpion,4)*(-4.*pow(mrho,2) - 6.*s) +
                            pow(mpion,2)*(4.*pow(mrho,2) - 2.*s)*s +
                            pow(ma1,4)*(-2.*pow(mpion,2) + 1.*pow(mrho,2) + 1.*s) +
                            s*(2.*pow(mrho,4) - 3.*pow(mrho,2)*s + 1.*pow(s,2)) +
                            pow(ma1,2)*(-2.*pow(mpion,4) - 2.*pow(mrho,4) + pow(mpion,2)*(4.*pow(mrho,2) - 4.*s) -
                               2.*pow(mrho,2)*s + 5.*pow(s,2))))*log(fabs(-1.*pow(ma1,2) + t2)))/
                     (pow(mrho,2)*(pow(ma1,2) - 2.*pow(mpion,2) + s)) +
                    (0.125*(-2. + delta)*(eta1 - 1.*eta2)*(eta2*
                          (-1.*pow(ma1,6) + pow(mpion,6) - 1.*pow(mpion,4)*pow(mrho,2) +
                            pow(ma1,4)*(pow(mpion,2) + pow(mrho,2) - 2.*s) +
                            pow(ma1,2)*(3.*pow(mpion,4) - 2.*pow(mpion,2)*s)) +
                         eta1*(pow(ma1,6) + pow(ma1,4)*(-2.*pow(mpion,2) - 2.*pow(mrho,2) + s) +
                            pow(mpion,2)*(-4.*pow(mpion,4) - 1.*pow(mrho,4) - 1.*pow(mrho,2)*s +
                               pow(mpion,2)*(3.*pow(mrho,2) + s)) +
                            pow(ma1,2)*(pow(mpion,4) + pow(mrho,4) - 1.*pow(mrho,2)*s +
                               pow(mpion,2)*(pow(mrho,2) + 2.*s))))*log(fabs(-1.*pow(ma1,2) + t2)))/
                     (pow(ma1,2) - 1.*pow(mpion,2)) + 0.0625*pow(eta1 - 1.*eta2,2)*
                     (pow(eta1,2)*(2.*pow(ma1,6) + pow(mpion,4)*(-3.*pow(mrho,2) - 1.*s) +
                          pow(mrho,2)*(pow(mrho,2) - 1.*s)*s + pow(ma1,4)*(-6.*pow(mpion,2) - 3.*pow(mrho,2) + 3.*s) +
                          pow(mpion,2)*(-2.*pow(mrho,4) + 3.*pow(mrho,2)*s) +
                          pow(ma1,2)*(4.*pow(mpion,4) + pow(mrho,4) + pow(mpion,2)*(8.*pow(mrho,2) - 4.*s) -
                             4.*pow(mrho,2)*s + 2.*pow(s,2))) +
                       pow(eta2,2)*(2.*pow(ma1,6) + pow(ma1,4)*(-6.*pow(mpion,2) + 3.*pow(mrho,2) + 3.*s) +
                          pow(mpion,2)*(-1.*pow(mrho,4) + pow(mpion,2)*(2.*pow(mrho,2) - 1.*s) + pow(mrho,2)*s) +
                          pow(ma1,2)*(4.*pow(mpion,4) + pow(mrho,4) + pow(mpion,2)*(-4.*pow(mrho,2) - 4.*s) -
                             2.*pow(mrho,2)*s + 2.*pow(s,2))) +
                       eta1*eta2*(-4.*pow(ma1,6) + pow(ma1,4)*(12.*pow(mpion,2) - 6.*s) +
                          pow(mpion,2)*(-2.*pow(mrho,4) - 2.*pow(mrho,2)*s + pow(mpion,2)*(2.*pow(mrho,2) + 2.*s)) +
                          pow(ma1,2)*(-8.*pow(mpion,4) + 2.*pow(mrho,4) + 4.*pow(mrho,2)*s - 4.*pow(s,2) +
                             pow(mpion,2)*(-4.*pow(mrho,2) + 8.*s))))*log(fabs(-1.*pow(ma1,2) + t2)) +
                    (0.0625*(1.*eta1 - 1.*eta2)*(delta*(eta1*
                             (3.*pow(ma1,6) + 8.*pow(mpion,6) + pow(mpion,4)*(-12.*pow(mrho,2) - 6.*s) +
                               pow(ma1,4)*(-10.*pow(mpion,2) - 4.*pow(mrho,2) + 5.*s) +
                               pow(mpion,2)*(-4.*pow(mrho,4) + 10.*pow(mrho,2)*s - 2.*pow(s,2)) +
                               s*(3.*pow(mrho,4) - 4.*pow(mrho,2)*s + pow(s,2)) +
                               pow(ma1,2)*(6.*pow(mpion,4) + pow(mrho,4) + pow(mpion,2)*(18.*pow(mrho,2) - 12.*s) -
                                  8.*pow(mrho,2)*s + 7.*pow(s,2))) +
                            eta2*(-3.*pow(ma1,6) + pow(ma1,4)*(11.*pow(mpion,2) - 3.*pow(mrho,2) - 2.*s) +
                               pow(mpion,2)*(-2.*pow(mrho,4) + pow(mrho,2)*s - 1.*pow(s,2) +
                                  pow(mpion,2)*(-2.*pow(mrho,2) + 4.*s)) +
                               pow(ma1,2)*(-12.*pow(mpion,4) + 2.*pow(mrho,4) + 5.*pow(mrho,2)*s - 3.*pow(s,2) +
                                  pow(mpion,2)*(-1.*pow(mrho,2) + 6.*s)))) +
                         pow(mrho,2)*(eta2*(8.*C4*pow(ma1,6) +
                               pow(mpion,2)*((4. + 8.*C4*pow(mpion,2))*pow(mrho,2) - 2.*s) +
                               pow(ma1,4)*(-6. + C4*(-32.*pow(mpion,2) + 8.*pow(mrho,2) + 16.*s)) +
                               pow(ma1,2)*(32.*C4*pow(mpion,4) - 4.*pow(mrho,2) +
                                  pow(mpion,2)*(10. - 16.*C4*pow(mrho,2) - 32.*C4*s) + s*(-2. + 8.*C4*s))) +
                            eta1*(-8.*C4*pow(ma1,6) + pow(mpion,4)*(4. + 24.*C4*pow(mrho,2)) +
                               pow(ma1,4)*(6. + C4*(32.*pow(mpion,2) + 8.*pow(mrho,2) - 16.*s)) +
                               s*(-2.*pow(mrho,2) + 2.*s) + pow(mpion,2)*(-4.*s + pow(mrho,2)*(8. - 16.*C4*s)) +
                               pow(ma1,2)*(-32.*C4*pow(mpion,4) + s*(4. - 8.*C4*s) + pow(mrho,2)*(-6. + 16.*C4*s) +
                                  pow(mpion,2)*(-12. - 32.*C4*pow(mrho,2) + 32.*C4*s)))))*log(fabs(-1.*pow(ma1,2) + t2)))/
                     pow(mrho,2) + 0.5*pow(-2. + delta,2)*pow(mpion,2)*log(fabs(-1.*pow(mpion,2) + t2)) -
                    (0.25*(-2. + delta)*(eta1 - 1.*eta2)*(eta2*(2.*pow(mpion,6) - 2.*pow(mpion,4)*s) +
                         eta1*(-2.*pow(mpion,6) - 1.*pow(mpion,2)*pow(mrho,2)*s + pow(mpion,4)*(pow(mrho,2) + 2.*s)))*
                       log(fabs(-1.*pow(mpion,2) + t2)))/(pow(ma1,2) - 1.*pow(mpion,2)) -
                    (0.125*(0. - 32.*C4*pow(mpion,6)*pow(mrho,4) - 8.*pow(mrho,8) + 8.*pow(mrho,6)*s +
                         pow(mpion,4)*pow(mrho,4)*(16. + 64.*C4*s) +
                         pow(mpion,2)*pow(mrho,4)*(24.*pow(mrho,2) + s*(-16. - 32.*C4*s)) +
                         pow(delta,2)*pow(mrho,2)*(-4.*pow(mpion,6) - 2.*pow(mrho,6) + 2.*pow(mrho,4)*s +
                            pow(mpion,4)*(4.*pow(mrho,2) + 8.*s) +
                            pow(mpion,2)*(6.*pow(mrho,4) - 4.*pow(mrho,2)*s - 4.000000000000001*pow(s,2))) +
                         delta*pow(mrho,2)*(8.*pow(mrho,6) + pow(mpion,6)*(8. + 16.*C4*pow(mrho,2)) -
                            8.*pow(mrho,4)*s + pow(mpion,4)*(-16.*s + pow(mrho,2)*(-15.999999999999996 - 32.*C4*s)) +
                            pow(mpion,2)*(-24.*pow(mrho,4) + 8.*pow(s,2) + pow(mrho,2)*s*(16. + 16.*C4*s))))*
                       log(fabs(-1.*pow(mpion,2) + t2)))/(pow(mrho,4)*(-1.*pow(mpion,2) + 1.*s)) -
                    (0.25*(1.*eta1 - 1.*eta2)*(eta2*((2. - 1.*delta)*pow(mpion,6) +
                            pow(mpion,2)*s*((-12. + 6.*delta)*pow(mrho,2) + (6. - 3.*delta)*s) +
                            pow(s,2)*((4. - 2.*delta)*pow(mrho,2) + (-2. + 1.*delta)*s) +
                            pow(mpion,4)*((8. - 4.*delta)*pow(mrho,2) + (-6. + 3.*delta)*s)) +
                         eta1*((-2. + 1.*delta)*pow(mpion,6) + (-2. + 1.*delta)*pow(mrho,4)*s + (2. - 1.*delta)*pow(s,3) +
                            pow(mpion,4)*((-4. + 2.*delta)*pow(mrho,2) + (6. - 3.*delta)*s) +
                            pow(mpion,2)*((2. - 1.*delta)*pow(mrho,4) + (4. - 2.*delta)*pow(mrho,2)*s +
                               (-6. + 3.*delta)*pow(s,2))))*log(fabs(-2.*pow(mpion,2) + s + t2)))/
                     (pow(ma1,2) - 2.*pow(mpion,2) + s) +
                    (0.125*(0. + (32. - 31.999999999999993*delta + 8.*pow(delta,2))*pow(mpion,4)*pow(mrho,4) -
                         2.0000000000000004*pow(2. - 1.*delta,2)*pow(mrho,8) +
                         pow(mpion,2)*pow(mrho,4)*(8.000000000000002*pow(2. - 1.*delta,2)*pow(mrho,2) +
                            (-32. + 31.999999999999996*delta - 8.*pow(delta,2))*s))*log(fabs(-2.*pow(mpion,2) + 1.*s + 1.*t2)))/
                     (pow(mrho,4)*(-1.*pow(mpion,2) + 1.*s)) +
                    (0.25*(0. + 8.*pow(mpion,2)*pow(mrho,6) + 4.*pow(mrho,8) - 8.*pow(mrho,6)*s +
                         delta*pow(mrho,4)*(8.*pow(mpion,4) - 8.*pow(mrho,4) + pow(mpion,2)*(8.*pow(mrho,2) - 16.*s) +
                            8.*pow(mrho,2)*s + 8.*pow(s,2)) +
                         pow(delta,2)*pow(mrho,4)*(-4.*pow(mpion,4) + 3.*pow(mrho,4) - 2.*pow(mrho,2)*s -
                            4.*pow(s,2) + pow(mpion,2)*(-6.*pow(mrho,2) + 8.*s)))*log(fabs(-2.*pow(mpion,2) + 1.*s + 1.*t2)))
                      /pow(mrho,6) - (0.5*(0. + pow(mpion,2)*(4.*pow(mrho,6) - 8.*C4*pow(mrho,8)) - 4.*pow(mrho,6)*s +
                         8.*C4*pow(mrho,8)*s + pow(delta,2)*pow(mrho,4)*
                          (-2.*pow(mpion,4) + 1.*pow(mrho,4) - 2.*pow(s,2) + pow(mpion,2)*(-4.*pow(mrho,2) + 4.*s)) +
                         delta*pow(mrho,4)*(4.*pow(mpion,4) +
                            pow(mpion,2)*(6.*pow(mrho,2) + 4.*C4*pow(mrho,4) - 8.*s) + 2.*pow(mrho,2)*s +
                            4.*pow(s,2) + pow(mrho,4)*(-2. - 4.*C4*s)))*log(fabs(-2.*pow(mpion,2) + 1.*s + 1.*t2)))/
                     pow(mrho,6)))/(0.3400429294240001 - 1.24244*s + pow(s,2)) -
                     (0.019894367886486918*pow(Const,2)*pow(ghat,4)*
                  (0. + (0.03125*pow(eta1 - 1.*eta2,2)*(pow(eta2,2)*
                          (1.*pow(ma1,8) + 1.*pow(mpion,8) - 2.*pow(mpion,6)*pow(mrho,2) +
                            1.*pow(mpion,4)*pow(mrho,4) + pow(ma1,6)*(-4.*pow(mpion,2) + 2.*pow(mrho,2) + 2.*s) +
                            pow(ma1,2)*pow(mpion,2)*(-2.*pow(mrho,4) + pow(mpion,2)*(4.*pow(mrho,2) - 2.*s) +
                               2.*pow(mrho,2)*s) + pow(ma1,4)*
                             (4.*pow(mpion,4) + 1.*pow(mrho,4) + pow(mpion,2)*(-4.*pow(mrho,2) - 4.*s) -
                               2.*pow(mrho,2)*s + 2.*pow(s,2))) +
                         eta1*eta2*(-2.*pow(ma1,8) - 2.*pow(mpion,8) + 2.*pow(mpion,4)*pow(mrho,4) +
                            pow(ma1,6)*(8.*pow(mpion,2) - 4.*s) +
                            pow(ma1,2)*pow(mpion,2)*(-4.*pow(mrho,4) - 4.*pow(mrho,2)*s +
                               pow(mpion,2)*(4.*pow(mrho,2) + 4.*s)) +
                            pow(ma1,4)*(-8.*pow(mpion,4) + 2.*pow(mrho,4) + 4.*pow(mrho,2)*s - 4.*pow(s,2) +
                               pow(mpion,2)*(-4.*pow(mrho,2) + 8.*s))) +
                         pow(eta1,2)*(1.*pow(ma1,8) + 1.*pow(mpion,8) - 2.*pow(mpion,6)*pow(mrho,2) -
                            2.*pow(mpion,2)*pow(mrho,4)*s + pow(ma1,6)*(-4.*pow(mpion,2) - 2.*pow(mrho,2) + 2.*s) +
                            pow(mpion,4)*(3.*pow(mrho,4) + 2.*pow(mrho,2)*s) +
                            pow(ma1,4)*(4.*pow(mpion,4) + 1.*pow(mrho,4) + pow(mpion,2)*(8.*pow(mrho,2) - 4.*s) -
                               4.*pow(mrho,2)*s + 2.*pow(s,2)) +
                            pow(ma1,2)*(pow(mpion,4)*(-6.*pow(mrho,2) - 2.*s) +
                               pow(mrho,2)*(2.*pow(mrho,2) - 2.*s)*s +
                               pow(mpion,2)*(-4.*pow(mrho,4) + 6.*pow(mrho,2)*s)))))/(1.*pow(ma1,2) - 1.*t1) +
                    (1.*pow(-2. + delta,2)*pow(mpion,2)*(1.*pow(mpion,2) - 0.25*pow(mrho,2)))/
                     (1.*pow(mpion,2) - 1.*t1) - (0.25*pow(-2. + delta,2)*pow(mpion,2)*t1)/pow(mrho,2) +
                    0.125*(-2. + delta)*(eta1 - 1.*eta2)*(eta2*(-1.*pow(ma1,2) + pow(mrho,2) - 2.*s) +
                       eta1*(pow(ma1,2) - 1.*pow(mpion,2) - 2.*pow(mrho,2) + s))*t1 +
                    0.03125*pow(eta1 - 1.*eta2,2)*(pow(eta1,2)*
                        (3.*pow(ma1,4) + 4.*pow(mpion,4) + pow(mrho,4) + pow(mpion,2)*(8.*pow(mrho,2) - 4.*s) -
                          4.*pow(mrho,2)*s + 2.*pow(s,2) + pow(ma1,2)*(-8.*pow(mpion,2) - 4.*pow(mrho,2) + 4.*s)) +
                       pow(eta2,2)*(3.*pow(ma1,4) + 4.*pow(mpion,4) + pow(mrho,4) +
                          pow(mpion,2)*(-4.*pow(mrho,2) - 4.*s) - 2.*pow(mrho,2)*s + 2.*pow(s,2) +
                          pow(ma1,2)*(-8.*pow(mpion,2) + 4.*pow(mrho,2) + 4.*s)) +
                       eta1*eta2*(-6.*pow(ma1,4) - 8.*pow(mpion,4) + 2.*pow(mrho,4) +
                          pow(ma1,2)*(16.*pow(mpion,2) - 8.*s) + 4.*pow(mrho,2)*s - 4.*pow(s,2) +
                          pow(mpion,2)*(-4.*pow(mrho,2) + 8.*s)))*t1 +
                    (2.*(0. - 0.25*pow(mrho,4) - 1.*C4*pow(mrho,6) +
                         pow(mpion,2)*(0.75*pow(mrho,2) - 1.*C4*pow(mrho,4)) + 2.*C4*pow(mrho,4)*s +
                         pow(delta,2)*(-0.125*pow(mpion,4) - 0.1875*pow(mrho,4) +
                            pow(mpion,2)*(0.0625*pow(mrho,2) + 0.0625*s) + 0.1875*pow(mrho,2)*s) +
                         delta*(0.25*pow(mpion,4) + 0.5*C4*pow(mrho,6) +
                            pow(mpion,2)*(-0.5*pow(mrho,2) + 0.5*C4*pow(mrho,4) - 0.125*s) - 0.375*pow(mrho,2)*s +
                            pow(mrho,4)*(0.5 - 1.*C4*s)))*t1)/pow(mrho,4) -
                    (0.0625*(0. + 8.*pow(mpion,2)*pow(mrho,4) - 12.*pow(mrho,6) + 4.*pow(mrho,4)*s +
                         delta*pow(mrho,2)*(-16.*pow(mpion,4) - 16.*pow(mpion,2)*pow(mrho,2) - 4.*pow(mrho,4) +
                            16.*pow(mrho,2)*s + 4.*pow(s,2)) +
                         pow(delta,2)*(8.*pow(mpion,6) + 9.*pow(mrho,6) + pow(mpion,4)*(4.*pow(mrho,2) - 4.*s) -
                            13.*pow(mrho,4)*s - 5.*pow(mrho,2)*pow(s,2) + 1.*pow(s,3) +
                            pow(mpion,2)*(-2.*pow(mrho,4) + 4.*pow(mrho,2)*s - 2.*pow(s,2))))*t1)/pow(mrho,6) -
                    (0.0625*(1.*eta1 - 1.*eta2)*(pow(mrho,2)*
                          (eta1*(2.*pow(ma1,2) + 2.*pow(mrho,2)) +
                            eta2*(-2.*pow(ma1,2) + 2.*pow(mpion,2) - 8.*pow(mrho,2) + 6.*s)) +
                         delta*(eta1*(1.*pow(ma1,4) - 2.*pow(mpion,4) - 3.*pow(mrho,4) +
                               pow(mpion,2)*(4.*pow(mrho,2) - 4.*s) - 2.*pow(mrho,2)*s + 5.000000000000001*pow(s,2) +
                               pow(ma1,2)*(-2.*pow(mpion,2) + 1.*s)) +
                            eta2*(-1.*pow(ma1,4) - 4.*pow(mpion,4) + 4.*pow(mrho,4) +
                               pow(mpion,2)*(-1.*pow(mrho,2) - 2.*s) + 1.*pow(mrho,2)*s - 1.*pow(s,2) +
                               pow(ma1,2)*(3.*pow(mpion,2) - 3.*pow(mrho,2) + 2.*s))))*t1)/pow(mrho,2) -
                    (0.5*(pow(mrho,6)*(-1.5 + C4*(-12.*pow(mpion,2) + 6.*s) +
                            pow(C4,2)*(-16.*pow(mpion,4) + 16.*pow(mpion,2)*s - 4.*pow(s,2))) +
                         pow(delta,2)*(1.*pow(mpion,6) - 2.*pow(mpion,4)*pow(mrho,2) + 0.125*pow(mrho,6) +
                            0.25*pow(mrho,4)*s - 0.875*pow(mrho,2)*pow(s,2) + 0.25*pow(s,3) +
                            pow(mpion,2)*(-2.5*pow(mrho,4) + 2.25*pow(mrho,2)*s - 0.75*pow(s,2))) +
                         delta*pow(mrho,2)*(pow(mpion,4)*(1. + 8.*C4*pow(mrho,2)) + 0.5*pow(s,2) +
                            pow(mrho,4)*(1.5 - 5.*C4*s) + pow(mrho,2)*s*(-0.5 + 1.*C4*s) +
                            pow(mpion,2)*(6.*C4*pow(mrho,4) - 1.5*s + pow(mrho,2)*(3. - 6.*C4*s))))*t1)/pow(mrho,6) -
                    (0.5*(0. - 4.*C4*pow(mrho,8) - 0.5*pow(mrho,4)*s + pow(mrho,6)*(2. + 2.*C4*s) +
                         pow(delta,2)*(-2.*pow(mpion,6) - 2.*pow(mrho,6) + 0.5*pow(mpion,4)*s + 2.125*pow(mrho,4)*s +
                            1.25*pow(mrho,2)*pow(s,2) - 0.375*pow(s,3) +
                            pow(mpion,2)*(1.5*pow(mrho,4) - 1.5*pow(mrho,2)*s + 1.*pow(s,2))) +
                         delta*pow(mrho,2)*(2.*pow(mpion,4) + 2.*C4*pow(mrho,6) - 1.*pow(s,2) +
                            pow(mrho,2)*s*(-3. + 1.*C4*s) + pow(mrho,4)*(1. + 1.*C4*s) +
                            pow(mpion,2)*(1.*s + pow(mrho,2)*(1. - 2.*C4*s))))*t1)/pow(mrho,6) +
                    (0.0625*(1.*eta1 - 1.*eta2)*(delta*(eta1*
                             (3.*pow(ma1,4) + 6.*pow(mpion,4) + pow(mrho,4) + pow(mpion,2)*(18.*pow(mrho,2) - 12.*s) -
                               8.*pow(mrho,2)*s + 7.*pow(s,2) + pow(ma1,2)*(-10.*pow(mpion,2) - 4.*pow(mrho,2) + 5.*s))
                              + eta2*(-3.*pow(ma1,4) - 12.*pow(mpion,4) + 2.*pow(mrho,4) +
                               pow(ma1,2)*(11.*pow(mpion,2) - 3.*pow(mrho,2) - 2.*s) + 5.*pow(mrho,2)*s -
                               3.*pow(s,2) + pow(mpion,2)*(-1.*pow(mrho,2) + 6.*s))) +
                         pow(mrho,2)*(eta1*(-8.*C4*pow(ma1,4) - 32.*C4*pow(mpion,4) - 6.*pow(mrho,2) +
                               pow(ma1,2)*(6. + C4*(32.*pow(mpion,2) + 8.*pow(mrho,2) - 16.*s)) + 4.*s +
                               16.*C4*pow(mrho,2)*s - 8.*C4*pow(s,2) +
                               pow(mpion,2)*(-12. - 32.*C4*pow(mrho,2) + 32.*C4*s)) +
                            eta2*(8.*C4*pow(ma1,4) + 32.*C4*pow(mpion,4) - 4.*pow(mrho,2) - 2.*s + 8.*C4*pow(s,2) +
                               pow(mpion,2)*(10. - 16.*C4*pow(mrho,2) - 32.*C4*s) +
                               pow(ma1,2)*(-6. + C4*(-32.*pow(mpion,2) + 8.*pow(mrho,2) + 16.*s)))))*t1)/pow(mrho,2) +
                    0.0625*(-2. + delta)*pow(eta1 - 1.*eta2,2)*pow(t1,2) +
                    (0.1875*(1.3333333333333333*pow(mrho,2) + 5.333333333333333*C4*pow(mrho,4) +
                         pow(delta,2)*(1.*pow(mpion,2) + 1.3333333333333333*pow(mrho,2) - 0.3333333333333333*s) +
                         delta*(-2.*pow(mpion,2) - 3.3333333333333335*pow(mrho,2) - 2.6666666666666665*C4*pow(mrho,4) +
                            0.6666666666666666*s))*pow(t1,2))/pow(mrho,4) +
                    0.03125*pow(eta1 - 1.*eta2,3)*(eta2*(-1.*pow(ma1,2) + 2.*pow(mpion,2) - 1.*pow(mrho,2) - 1.*s) +
                       eta1*(pow(ma1,2) - 2.*pow(mpion,2) - 1.*pow(mrho,2) + s))*pow(t1,2) -
                    (0.375*(0.3333333333333333*pow(mrho,4) - 1.3333333333333333*C4*pow(mrho,6) +
                         delta*pow(mrho,2)*(1.3333333333333333*pow(mrho,2) - 0.6666666666666666*C4*pow(mrho,4) +
                            pow(mpion,2)*(-0.6666666666666666 + 1.3333333333333333*C4*pow(mrho,2)) - 0.6666666666666666*s) +
                         pow(delta,2)*(1.*pow(mpion,4) + 0.25*pow(mrho,4) +
                            pow(mpion,2)*(-0.3333333333333333*pow(mrho,2) + 0.6666666666666666*s) -
                            0.5833333333333334*pow(s,2)))*pow(t1,2))/pow(mrho,6) -
                    (0.03125*(1.*eta1 - 1.*eta2)*((2.*eta1 - 2.*eta2)*pow(mrho,2) +
                         delta*(eta1*(1.*pow(ma1,2) - 2.*pow(mpion,2) + 1.*s) +
                            eta2*(-1.*pow(ma1,2) + 3.*pow(mpion,2) - 3.*pow(mrho,2) + 2.*s)))*pow(t1,2))/pow(mrho,2)\
                     + (0.03125*(0. - 4.*pow(mrho,4) + delta*(16.*pow(mrho,4) - 8.*pow(mrho,2)*s) +
                         pow(delta,2)*(4.*pow(mpion,4) - 3.*pow(mrho,4) + 2.*pow(mrho,2)*s - 3.*pow(s,2) +
                            pow(mpion,2)*(-4.*pow(mrho,2) + 4.*s)))*pow(t1,2))/pow(mrho,6) +
                    (0.25*(C4*pow(mrho,6)*(-6. - 16.*C4*pow(mpion,2) + 8.*C4*s) +
                         pow(delta,2)*(1.*pow(mpion,4) - 0.25*pow(mrho,4) + pow(mpion,2)*(-1.75*pow(mrho,2) + 0.5*s) +
                            0.5*pow(mrho,2)*s - 0.5*pow(s,2)) +
                         delta*pow(mrho,2)*(1.*C4*pow(mrho,4) + pow(mpion,2)*(0.5 + 10.*C4*pow(mrho,2)) - 0.5*s +
                            pow(mrho,2)*(2.5 - 4.*C4*s)))*pow(t1,2))/pow(mrho,6) +
                    (0.09375*(1.*eta1 - 1.*eta2)*(delta*(eta2*
                             (-1.*pow(ma1,2) + 3.6666666666666665*pow(mpion,2) - 1.*pow(mrho,2) - 0.6666666666666666*s) +
                            eta1*(1.*pow(ma1,2) - 3.3333333333333335*pow(mpion,2) - 1.3333333333333333*pow(mrho,2) +
                               1.6666666666666667*s)) + pow(mrho,2)*
                          (eta1*(2. + C4*(-2.6666666666666665*pow(ma1,2) + 10.666666666666666*pow(mpion,2) +
                                  2.6666666666666665*pow(mrho,2) - 5.333333333333333*s)) +
                            eta2*(-2. + C4*(2.6666666666666665*pow(ma1,2) - 10.666666666666666*pow(mpion,2) +
                                  2.6666666666666665*pow(mrho,2) + 5.333333333333333*s))))*pow(t1,2))/pow(mrho,2) +
                    0.010416666666666666*pow(eta1 - 1.*eta2,4)*pow(t1,3) -
                    (0.041666666666666664*delta*(-2. + 1.*delta)*pow(t1,3))/pow(mrho,4) -
                    (0.020833333333333332*delta*pow(1.*eta1 - 1.*eta2,2)*pow(t1,3))/pow(mrho,2) -
                    (0.16666666666666666*pow(1.*eta1 - 1.*eta2,2)*(-0.375*delta + 1.*C4*pow(mrho,2))*pow(t1,3))/
                     pow(mrho,2) + (0.10416666666666666*delta*
                       (-0.8*pow(mrho,2) + delta*(0.4*pow(mpion,2) + 1.*pow(mrho,2) - 0.6*s))*pow(t1,3))/pow(mrho,6)\
                     + (0.16666666666666666*delta*(0. - 0.75*delta*pow(mrho,2) + 1.*C4*pow(mrho,4) + 0.625*delta*s)*
                       pow(t1,3))/pow(mrho,6) - (0.041666666666666664*
                       (12.*C4*delta*pow(mrho,4) - 16.*pow(C4,2)*pow(mrho,6) +
                         pow(delta,2)*(1.*pow(mpion,2) - 2.5*pow(mrho,2) + 1.*s))*pow(t1,3))/pow(mrho,6) +
                    (0. - 0.5000000000000001*pow(2. - 1.*delta,2)*pow(mpion,4)*pow(mrho,6) +
                       0.25*pow(2. - 1.*delta,2)*pow(mrho,10) -
                       0.5000000000000001*pow(2. - 1.*delta,2)*pow(mrho,6)*pow(s,2) +
                       pow(2. - 1.*delta,2)*pow(mpion,2)*pow(mrho,6)*(-1.*pow(mrho,2) + 1.*s))/
                     (pow(mrho,6)*(-2.*pow(mpion,2) + 1.*s + 1.*t1)) -
                    (0.0625*(1.*eta1 - 1.*eta2)*(2.*pow(mrho,2) +
                         delta*(1.*pow(ma1,2) - 2.*pow(mpion,2) - 1.*pow(mrho,2) + 1.*s))*
                       (eta2*(-1.*pow(ma1,6) + pow(mpion,2)*(4.*pow(mpion,2) - 1.*s)*s +
                            pow(ma1,4)*(3.*pow(mpion,2) - 4.*pow(mrho,2) + 2.*s) +
                            pow(ma1,2)*(-4.*pow(mpion,4) - 2.*pow(mpion,2)*s + (4.*pow(mrho,2) - 1.*s)*s)) +
                         eta1*(1.*pow(ma1,6) + 8.*pow(mpion,6) + pow(mpion,4)*(-4.*pow(mrho,2) - 6.*s) +
                            pow(mpion,2)*(4.*pow(mrho,2) - 2.*s)*s +
                            pow(ma1,4)*(-2.*pow(mpion,2) + 1.*pow(mrho,2) + 1.*s) +
                            s*(2.*pow(mrho,4) - 3.*pow(mrho,2)*s + 1.*pow(s,2)) +
                            pow(ma1,2)*(-2.*pow(mpion,4) - 2.*pow(mrho,4) + pow(mpion,2)*(4.*pow(mrho,2) - 4.*s) -
                               2.*pow(mrho,2)*s + 5.*pow(s,2))))*log(fabs(-1.*pow(ma1,2) + t1)))/
                     (pow(mrho,2)*(pow(ma1,2) - 2.*pow(mpion,2) + s)) +
                    (0.125*(-2. + delta)*(eta1 - 1.*eta2)*(eta2*
                          (-1.*pow(ma1,6) + pow(mpion,6) - 1.*pow(mpion,4)*pow(mrho,2) +
                            pow(ma1,4)*(pow(mpion,2) + pow(mrho,2) - 2.*s) +
                            pow(ma1,2)*(3.*pow(mpion,4) - 2.*pow(mpion,2)*s)) +
                         eta1*(pow(ma1,6) + pow(ma1,4)*(-2.*pow(mpion,2) - 2.*pow(mrho,2) + s) +
                            pow(mpion,2)*(-4.*pow(mpion,4) - 1.*pow(mrho,4) - 1.*pow(mrho,2)*s +
                               pow(mpion,2)*(3.*pow(mrho,2) + s)) +
                            pow(ma1,2)*(pow(mpion,4) + pow(mrho,4) - 1.*pow(mrho,2)*s +
                               pow(mpion,2)*(pow(mrho,2) + 2.*s))))*log(fabs(-1.*pow(ma1,2) + t1)))/
                     (pow(ma1,2) - 1.*pow(mpion,2)) + 0.0625*pow(eta1 - 1.*eta2,2)*
                     (pow(eta1,2)*(2.*pow(ma1,6) + pow(mpion,4)*(-3.*pow(mrho,2) - 1.*s) +
                          pow(mrho,2)*(pow(mrho,2) - 1.*s)*s + pow(ma1,4)*(-6.*pow(mpion,2) - 3.*pow(mrho,2) + 3.*s) +
                          pow(mpion,2)*(-2.*pow(mrho,4) + 3.*pow(mrho,2)*s) +
                          pow(ma1,2)*(4.*pow(mpion,4) + pow(mrho,4) + pow(mpion,2)*(8.*pow(mrho,2) - 4.*s) -
                             4.*pow(mrho,2)*s + 2.*pow(s,2))) +
                       pow(eta2,2)*(2.*pow(ma1,6) + pow(ma1,4)*(-6.*pow(mpion,2) + 3.*pow(mrho,2) + 3.*s) +
                          pow(mpion,2)*(-1.*pow(mrho,4) + pow(mpion,2)*(2.*pow(mrho,2) - 1.*s) + pow(mrho,2)*s) +
                          pow(ma1,2)*(4.*pow(mpion,4) + pow(mrho,4) + pow(mpion,2)*(-4.*pow(mrho,2) - 4.*s) -
                             2.*pow(mrho,2)*s + 2.*pow(s,2))) +
                       eta1*eta2*(-4.*pow(ma1,6) + pow(ma1,4)*(12.*pow(mpion,2) - 6.*s) +
                          pow(mpion,2)*(-2.*pow(mrho,4) - 2.*pow(mrho,2)*s + pow(mpion,2)*(2.*pow(mrho,2) + 2.*s)) +
                          pow(ma1,2)*(-8.*pow(mpion,4) + 2.*pow(mrho,4) + 4.*pow(mrho,2)*s - 4.*pow(s,2) +
                             pow(mpion,2)*(-4.*pow(mrho,2) + 8.*s))))*log(fabs(-1.*pow(ma1,2) + t1)) +
                    (0.0625*(1.*eta1 - 1.*eta2)*(delta*(eta1*
                             (3.*pow(ma1,6) + 8.*pow(mpion,6) + pow(mpion,4)*(-12.*pow(mrho,2) - 6.*s) +
                               pow(ma1,4)*(-10.*pow(mpion,2) - 4.*pow(mrho,2) + 5.*s) +
                               pow(mpion,2)*(-4.*pow(mrho,4) + 10.*pow(mrho,2)*s - 2.*pow(s,2)) +
                               s*(3.*pow(mrho,4) - 4.*pow(mrho,2)*s + pow(s,2)) +
                               pow(ma1,2)*(6.*pow(mpion,4) + pow(mrho,4) + pow(mpion,2)*(18.*pow(mrho,2) - 12.*s) -
                                  8.*pow(mrho,2)*s + 7.*pow(s,2))) +
                            eta2*(-3.*pow(ma1,6) + pow(ma1,4)*(11.*pow(mpion,2) - 3.*pow(mrho,2) - 2.*s) +
                               pow(mpion,2)*(-2.*pow(mrho,4) + pow(mrho,2)*s - 1.*pow(s,2) +
                                  pow(mpion,2)*(-2.*pow(mrho,2) + 4.*s)) +
                               pow(ma1,2)*(-12.*pow(mpion,4) + 2.*pow(mrho,4) + 5.*pow(mrho,2)*s - 3.*pow(s,2) +
                                  pow(mpion,2)*(-1.*pow(mrho,2) + 6.*s)))) +
                         pow(mrho,2)*(eta2*(8.*C4*pow(ma1,6) +
                               pow(mpion,2)*((4. + 8.*C4*pow(mpion,2))*pow(mrho,2) - 2.*s) +
                               pow(ma1,4)*(-6. + C4*(-32.*pow(mpion,2) + 8.*pow(mrho,2) + 16.*s)) +
                               pow(ma1,2)*(32.*C4*pow(mpion,4) - 4.*pow(mrho,2) +
                                  pow(mpion,2)*(10. - 16.*C4*pow(mrho,2) - 32.*C4*s) + s*(-2. + 8.*C4*s))) +
                            eta1*(-8.*C4*pow(ma1,6) + pow(mpion,4)*(4. + 24.*C4*pow(mrho,2)) +
                               pow(ma1,4)*(6. + C4*(32.*pow(mpion,2) + 8.*pow(mrho,2) - 16.*s)) +
                               s*(-2.*pow(mrho,2) + 2.*s) + pow(mpion,2)*(-4.*s + pow(mrho,2)*(8. - 16.*C4*s)) +
                               pow(ma1,2)*(-32.*C4*pow(mpion,4) + s*(4. - 8.*C4*s) + pow(mrho,2)*(-6. + 16.*C4*s) +
                                  pow(mpion,2)*(-12. - 32.*C4*pow(mrho,2) + 32.*C4*s)))))*log(fabs(-1.*pow(ma1,2) + t1)))/
                     pow(mrho,2) + 0.5*pow(-2. + delta,2)*pow(mpion,2)*log(fabs(-1.*pow(mpion,2) + t1)) -
                    (0.25*(-2. + delta)*(eta1 - 1.*eta2)*(eta2*(2.*pow(mpion,6) - 2.*pow(mpion,4)*s) +
                         eta1*(-2.*pow(mpion,6) - 1.*pow(mpion,2)*pow(mrho,2)*s + pow(mpion,4)*(pow(mrho,2) + 2.*s)))*
                       log(fabs(-1.*pow(mpion,2) + t1)))/(pow(ma1,2) - 1.*pow(mpion,2)) -
                    (0.125*(0. - 32.*C4*pow(mpion,6)*pow(mrho,4) - 8.*pow(mrho,8) + 8.*pow(mrho,6)*s +
                         pow(mpion,4)*pow(mrho,4)*(16. + 64.*C4*s) +
                         pow(mpion,2)*pow(mrho,4)*(24.*pow(mrho,2) + s*(-16. - 32.*C4*s)) +
                         pow(delta,2)*pow(mrho,2)*(-4.*pow(mpion,6) - 2.*pow(mrho,6) + 2.*pow(mrho,4)*s +
                            pow(mpion,4)*(4.*pow(mrho,2) + 8.*s) +
                            pow(mpion,2)*(6.*pow(mrho,4) - 4.*pow(mrho,2)*s - 4.000000000000001*pow(s,2))) +
                         delta*pow(mrho,2)*(8.*pow(mrho,6) + pow(mpion,6)*(8. + 16.*C4*pow(mrho,2)) -
                            8.*pow(mrho,4)*s + pow(mpion,4)*(-16.*s + pow(mrho,2)*(-15.999999999999996 - 32.*C4*s)) +
                            pow(mpion,2)*(-24.*pow(mrho,4) + 8.*pow(s,2) + pow(mrho,2)*s*(16. + 16.*C4*s))))*
                       log(fabs(-1.*pow(mpion,2) + t1)))/(pow(mrho,4)*(-1.*pow(mpion,2) + 1.*s)) -
                    (0.25*(1.*eta1 - 1.*eta2)*(eta2*((2. - 1.*delta)*pow(mpion,6) +
                            pow(mpion,2)*s*((-12. + 6.*delta)*pow(mrho,2) + (6. - 3.*delta)*s) +
                            pow(s,2)*((4. - 2.*delta)*pow(mrho,2) + (-2. + 1.*delta)*s) +
                            pow(mpion,4)*((8. - 4.*delta)*pow(mrho,2) + (-6. + 3.*delta)*s)) +
                         eta1*((-2. + 1.*delta)*pow(mpion,6) + (-2. + 1.*delta)*pow(mrho,4)*s + (2. - 1.*delta)*pow(s,3) +
                            pow(mpion,4)*((-4. + 2.*delta)*pow(mrho,2) + (6. - 3.*delta)*s) +
                            pow(mpion,2)*((2. - 1.*delta)*pow(mrho,4) + (4. - 2.*delta)*pow(mrho,2)*s +
                               (-6. + 3.*delta)*pow(s,2))))*log(fabs(-2.*pow(mpion,2) + s + t1)))/
                     (pow(ma1,2) - 2.*pow(mpion,2) + s) +
                    (0.125*(0. + (32. - 31.999999999999993*delta + 8.*pow(delta,2))*pow(mpion,4)*pow(mrho,4) -
                         2.0000000000000004*pow(2. - 1.*delta,2)*pow(mrho,8) +
                         pow(mpion,2)*pow(mrho,4)*(8.000000000000002*pow(2. - 1.*delta,2)*pow(mrho,2) +
                            (-32. + 31.999999999999996*delta - 8.*pow(delta,2))*s))*log(fabs(-2.*pow(mpion,2) + s + t1)))/
                     (pow(mrho,4)*(-1.*pow(mpion,2) + 1.*s)) +
                    (0.25*(0. + 8.*pow(mpion,2)*pow(mrho,6) + 4.*pow(mrho,8) - 8.*pow(mrho,6)*s +
                         delta*pow(mrho,4)*(8.*pow(mpion,4) - 8.*pow(mrho,4) + pow(mpion,2)*(8.*pow(mrho,2) - 16.*s) +
                            8.*pow(mrho,2)*s + 8.*pow(s,2)) +
                         pow(delta,2)*pow(mrho,4)*(-4.*pow(mpion,4) + 3.*pow(mrho,4) - 2.*pow(mrho,2)*s -
                            4.*pow(s,2) + pow(mpion,2)*(-6.*pow(mrho,2) + 8.*s)))*log(fabs(-2.*pow(mpion,2) + s + t1)))
                      /pow(mrho,6) - (0.5*(0. + pow(mpion,2)*(4.*pow(mrho,6) - 8.*C4*pow(mrho,8)) - 4.*pow(mrho,6)*s +
                         8.*C4*pow(mrho,8)*s + pow(delta,2)*pow(mrho,4)*
                          (-2.*pow(mpion,4) + 1.*pow(mrho,4) - 2.*pow(s,2) + pow(mpion,2)*(-4.*pow(mrho,2) + 4.*s)) +
                         delta*pow(mrho,4)*(4.*pow(mpion,4) +
                            pow(mpion,2)*(6.*pow(mrho,2) + 4.*C4*pow(mrho,4) - 8.*s) + 2.*pow(mrho,2)*s +
                            4.*pow(s,2) + pow(mrho,4)*(-2. - 4.*C4*s)))*log(fabs(-2.*pow(mpion,2) + s + t1)))/
                     pow(mrho,6)))/(0.3400429294240001 - 1.24244*s + pow(s,2)));

          //omega:
          /*xsection = to_mb*1/3.0*(0.0024867959858108648*pow(Const,2)*pow(g_POR,4)*(pow(mpion,8)*(t2 - t1) + pow(mpion,6)*pow(mrho,2)*(-2.*t2 + 2.*t1) +
               pow(mpion,4)*(pow(mrho,4)*(t2 - t1) + s*(4.*s*t2 - pow(t2,2) - 4.*s*t1 + pow(t1,2))) +
               pow(s,2)*(pow(s,2)*t2 + s*pow(t2,2) + 0.6666666666666666*pow(t2,3) + pow(mrho,4)*(t2 - t1) -
                  pow(s,2)*t1 - s*pow(t1,2) - 0.6666666666666666*pow(t1,3) +
                  pow(mrho,2)*(-2.*s*t2 - pow(t2,2) + 2.*s*t1 + pow(t1,2))) +
               pow(mpion,2)*s*(pow(mrho,4)*(-2.*t2 + 2.*t1) + pow(mrho,2)*(4.*s*t2 + pow(t2,2) - 4.*s*t1 - pow(t1,2)) +
                  s*(-4.*s*t2 - 2.*pow(t2,2) + 4.*s*t1 + 2.*pow(t1,2)))))/
           (pow(pow(momega,2) - s,2)*(pow(mpion,4) + pow(mrho,4) + pow(mpion,2)*(-2.*pow(mrho,2) - 2.*s) - 2.*pow(mrho,2)*s + pow(s,2))); */

          process_list.push_back(make_unique<CollisionBranch>(
              *part_out, *photon_out, xsection, ProcessType::TwoToTwo));
          break;

        case ReactionType::pi0_rho:
          if (part_b.type().pdgcode() == pdg::rho_p) {
            part_out = pi_plus_particle;
          } else {
            part_out = pi_minus_particle;
          }
          m3 = part_out->mass();

          mandelstam_t = get_t_range(sqrts, m1, m2, m3, 0.0);
          t1 = mandelstam_t[1];
          t2 = mandelstam_t[0];

          xsection = to_mb*1/3.0*((0.019894367886486918*pow(Const,2)*pow(ghat,4)*
                (0. - (0.25*pow(-2 + delta,2)*pow(mpion,2)*
                     (pow(mpion,4) + pow(pow(mrho,2) - s,2) - 2*pow(mpion,2)*(pow(mrho,2) + s))*t2)/
                   (pow(mrho,2)*pow(pow(mpion,2) - s,2)) -
                  (0.0625*(0. + 8.*pow(mpion,2)*pow(mrho,4) - 12.*pow(mrho,6) + 4.*pow(mrho,4)*s +
                       delta*pow(mrho,2)*(-16.*pow(mpion,4) - 16.*pow(mpion,2)*pow(mrho,2) - 4.*pow(mrho,4) +
                          16.*pow(mrho,2)*s + 4.*pow(s,2)) +
                       pow(delta,2)*(8.*pow(mpion,6) + 9.*pow(mrho,6) + pow(mpion,4)*(4.*pow(mrho,2) - 4.*s) -
                          13.*pow(mrho,4)*s - 5.*pow(mrho,2)*pow(s,2) + 1.*pow(s,3) +
                          pow(mpion,2)*(-2.*pow(mrho,4) + 4.*pow(mrho,2)*s - 2.*pow(s,2))))*t2)/pow(mrho,6) -
                  (0.125*(-2. + delta)*(eta1 - 1.*eta2)*(pow(ma1,2) - 1.*s)*
                     (eta2*(pow(mpion,6) + pow(mpion,2)*pow(s,2) + (pow(mrho,2) - 1.*s)*pow(s,2) +
                          pow(mpion,4)*(-1.*pow(mrho,2) + 3.*s)) +
                       eta1*(-4.*pow(mpion,6) + pow(mpion,4)*(3.*pow(mrho,2) + s) +
                          pow(mpion,2)*(-1.*pow(mrho,4) + pow(mrho,2)*s - 2.*pow(s,2)) +
                          s*(pow(mrho,4) - 2.*pow(mrho,2)*s + pow(s,2))))*t2)/
                   ((-1.*pow(mpion,2) + s)*(pow(Gammaa1,2)*pow(ma1,2) + pow(ma1,4) - 2.*pow(ma1,2)*s + pow(s,2))) +
                  (0.03125*pow(eta1 - 1.*eta2,2)*(pow(eta1,2)*
                        (1.*pow(mpion,8) - 2.*pow(mpion,6)*pow(mrho,2) +
                          pow(mpion,2)*s*(-4.*pow(mrho,4) + 8.*pow(mrho,2)*s - 4.*pow(s,2)) +
                          pow(s,2)*(1.*pow(mrho,4) - 2.*pow(mrho,2)*s + 1.*pow(s,2)) +
                          pow(mpion,4)*(3.*pow(mrho,4) - 6.*pow(mrho,2)*s + 4.*pow(s,2))) +
                       pow(eta2,2)*(1.*pow(mpion,8) - 2.*pow(mpion,6)*pow(mrho,2) +
                          pow(mpion,2)*s*(-2.*pow(mrho,4) - 4.*pow(mrho,2)*s - 4.*pow(s,2)) +
                          pow(s,2)*(1.*pow(mrho,4) + 2.*pow(mrho,2)*s + 1.*pow(s,2)) +
                          pow(mpion,4)*(1.*pow(mrho,4) + 4.*pow(mrho,2)*s + 4.*pow(s,2))) +
                       eta1*eta2*(-2.*pow(mpion,8) + 2.*pow(mrho,4)*pow(s,2) - 2.*pow(s,4) +
                          pow(mpion,4)*(2.*pow(mrho,4) + 4.*pow(mrho,2)*s - 8.*pow(s,2)) +
                          pow(mpion,2)*s*(-4.*pow(mrho,4) - 4.*pow(mrho,2)*s + 8.*pow(s,2))))*t2)/
                   (pow(Gammaa1,2)*pow(ma1,2) + pow(ma1,4) - 2.*pow(ma1,2)*s + pow(s,2)) +
                  (0.5*(0. - 4.*C4*pow(mrho,8) - 0.5*pow(mrho,4)*s + pow(mrho,6)*(2. + 2.*C4*s) +
                       pow(delta,2)*(2.*pow(mpion,6) + 2.*pow(mrho,6) - 1.5*pow(mpion,4)*s - 2.375*pow(mrho,4)*s -
                          0.75*pow(mrho,2)*pow(s,2) + 0.125*pow(s,3) +
                          pow(mpion,2)*(-1.5*pow(mrho,4) + 0.5*pow(mrho,2)*s)) +
                       delta*pow(mrho,2)*(-2.*pow(mpion,4) + pow(mpion,2)*(1.*s + pow(mrho,2)*(-1. - 2.*C4*s)) +
                          pow(mrho,2)*(2.*C4*pow(mrho,4) + pow(mrho,2)*(-3. + 1.*C4*s) + s*(2. + 1.*C4*s))))*t2)/
                   pow(mrho,6) - (0.5*(pow(mrho,6)*(-1.5 + C4*(-12.*pow(mpion,2) + 6.*s) +
                          pow(C4,2)*(-16.*pow(mpion,4) + 16.*pow(mpion,2)*s - 4.*pow(s,2))) +
                       pow(delta,2)*(1.*pow(mpion,6) + 0.125*pow(mrho,6) + pow(mpion,4)*(-2.*pow(mrho,2) - 1.*s) +
                          0.25*pow(mrho,4)*s - 0.625*pow(mrho,2)*pow(s,2) +
                          pow(mpion,2)*(-2.5*pow(mrho,4) + 1.75*pow(mrho,2)*s + 0.25*pow(s,2))) +
                       delta*pow(mrho,2)*(pow(mpion,4)*(1. + 8.*C4*pow(mrho,2)) +
                          pow(mpion,2)*(6.*C4*pow(mrho,4) - 0.5*s + pow(mrho,2)*(3. - 10.*C4*s)) +
                          pow(mrho,2)*(pow(mrho,2)*(1.5 - 1.*C4*s) + s*(-2.5 + 3.*C4*s))))*t2)/pow(mrho,6) -
                  (0.25*(pow(delta,2)*(1.*pow(mpion,6) - 1.*pow(mrho,6) +
                          pow(mpion,4)*(-2.499999999999999*pow(mrho,2) - 2.5*s) - 1.5*pow(mrho,4)*s +
                          2.*pow(mrho,2)*pow(s,2) - 0.5*pow(s,3) +
                          pow(mpion,2)*(3.5*pow(mrho,4) - 1.5000000000000004*pow(mrho,2)*s + 2.*pow(s,2))) +
                       pow(mrho,2)*(pow(mpion,4)*(-6. - 8.*C4*pow(mrho,2)) + 2.*pow(s,2) +
                          pow(mrho,4)*(-4. - 8.*C4*s) + pow(mrho,2)*s*(-2. + 8.*C4*s) +
                          pow(mpion,2)*(8.*C4*pow(mrho,4) + 4.*s + pow(mrho,2)*(10. - 16.*C4*s))) +
                       delta*(-2.*pow(mpion,6) - 5.*pow(mrho,2)*pow(s,2) + 1.*pow(s,3) +
                          pow(mpion,4)*(8.*pow(mrho,2) + 4.*C4*pow(mrho,4) + 5.*s) + pow(mrho,4)*s*(4. - 4.*C4*s) +
                          pow(mrho,6)*(4. + 4.*C4*s) + pow(mpion,2)*
                           (-4.*C4*pow(mrho,6) + 1.*pow(mrho,2)*s - 4.*pow(s,2) + pow(mrho,4)*(-12. + 8.*C4*s))))*t2)/
                   (pow(mrho,4)*(pow(mpion,2) - 1.*s)) +
                  (0.0625*(eta1 - 1.*eta2)*(pow(ma1,2) - 1.*s)*
                     (pow(mrho,2)*(eta2*(4.*pow(mpion,4) - 6.*pow(mpion,2)*s + s*(8.*pow(mrho,2) + 6.*s)) +
                          eta1*(-12.*pow(mpion,4) + 4.*pow(mrho,4) + 2.*pow(mrho,2)*s - 6.*pow(s,2) +
                             pow(mpion,2)*(-4.*pow(mrho,2) + 8.*s))) +
                       delta*(eta1*(8.*pow(mpion,6) - 2.*pow(mrho,6) + pow(mpion,4)*(2.*pow(mrho,2) - 2.*s) -
                             3.*pow(mrho,4)*s + 4.*pow(mrho,2)*pow(s,2) + 1.*pow(s,3) +
                             pow(mpion,2)*(2.*pow(mrho,4) - 2.*pow(s,2))) +
                          eta2*(pow(mpion,4)*(-2.*pow(mrho,2) - 4.*s) + pow(mpion,2)*s*(3.*pow(mrho,2) + 3.*s) +
                             s*(-4.*pow(mrho,4) - 7.*pow(mrho,2)*s - 1.*pow(s,2)))))*t2)/
                   (pow(mrho,2)*(pow(Gammaa1,2)*pow(ma1,2) + pow(ma1,4) - 2.*pow(ma1,2)*s + pow(s,2))) -
                  (0.1875*(eta1 - 1.*eta2)*(pow(ma1,2) - 1.*s)*
                     (delta*(eta1*(2.6666666666666665*pow(mpion,6) + pow(mpion,4)*(-4.*pow(mrho,2) + 2.*s) +
                             pow(mpion,2)*(-1.3333333333333333*pow(mrho,4) + 6.*pow(mrho,2)*s -
                                3.3333333333333335*pow(s,2)) +
                             s*(0.3333333333333333*pow(mrho,4) - 1.3333333333333333*pow(mrho,2)*s + 1.*pow(s,2))) +
                          eta2*(pow(mpion,4)*(-0.6666666666666666*pow(mrho,2) - 4.*s) +
                             s*(0.6666666666666666*pow(mrho,4) - 1.*pow(mrho,2)*s - 1.*pow(s,2)) +
                             pow(mpion,2)*(-0.6666666666666666*pow(mrho,4) - 0.3333333333333333*pow(mrho,2)*s +
                                3.6666666666666665*pow(s,2)))) +
                       pow(mrho,2)*(eta2*(C4*pow(mpion,4)*(2.6666666666666665*pow(mrho,2) + 10.666666666666666*s) +
                             pow(mpion,2)*(s*(3.3333333333333335 - 10.666666666666666*C4*s) +
                                pow(mrho,2)*(1.3333333333333333 - 5.333333333333333*C4*s)) +
                             s*(s*(-2. + 2.6666666666666665*C4*s) +
                                pow(mrho,2)*(-1.3333333333333333 + 2.6666666666666665*C4*s))) +
                          eta1*(pow(mpion,4)*(1.3333333333333333 + 8.*C4*pow(mrho,2) - 10.666666666666666*C4*s) +
                             s*(s*(2. - 2.6666666666666665*C4*s) + pow(mrho,2)*(-2. + 2.6666666666666665*C4*s)) +
                             pow(mpion,2)*(pow(mrho,2)*(2.6666666666666665 - 10.666666666666666*C4*s) +
                                s*(-4. + 10.666666666666666*C4*s)))))*t2)/
                   (pow(mrho,2)*(pow(Gammaa1,2)*pow(ma1,2) + pow(ma1,4) - 2.*pow(ma1,2)*s + pow(s,2))) -
                  (0.0625*(-2. + delta)*(eta1 - 1.*eta2)*(pow(ma1,2) - 1.*s)*(pow(mpion,2) + s)*
                     (-2.*eta2*s + eta1*(pow(mpion,2) - 1.*pow(mrho,2) + s))*pow(t2,2))/
                   ((-1.*pow(mpion,2) + s)*(pow(Gammaa1,2)*pow(ma1,2) + pow(ma1,4) - 2.*pow(ma1,2)*s + pow(s,2))) +
                  (0.03125*pow(eta1 - 1.*eta2,2)*(pow(eta1,2)*(pow(mrho,2) - 1.*s) + 2.*eta1*eta2*s - 1.*pow(eta2,2)*s)*
                     (pow(mpion,4) + (pow(mrho,2) - 1.*s)*s + pow(mpion,2)*(-1.*pow(mrho,2) + 2.*s))*pow(t2,2))/
                   (pow(Gammaa1,2)*pow(ma1,2) + pow(ma1,4) - 2.*pow(ma1,2)*s + pow(s,2)) -
                  (0.125*(-1.*pow(mrho,4) + 4.*C4*pow(mrho,6) +
                       delta*pow(mrho,2)*(2.*pow(mrho,2) + 2.*C4*pow(mrho,4) +
                          pow(mpion,2)*(2. - 4.*C4*pow(mrho,2)) - 2.*s) +
                       pow(delta,2)*(1.*pow(mpion,4) + 0.25*pow(mrho,4) - 1.25*pow(s,2) +
                          pow(mpion,2)*(-3.*pow(mrho,2) + 2.*s)))*pow(t2,2))/pow(mrho,6) +
                  (0.03125*(0. - 4.*pow(mrho,4) + delta*(16.*pow(mrho,4) - 8.*pow(mrho,2)*s) +
                       pow(delta,2)*(4.*pow(mpion,4) - 3.*pow(mrho,4) + 2.*pow(mrho,2)*s - 3.*pow(s,2) +
                          pow(mpion,2)*(-4.*pow(mrho,2) + 4.*s)))*pow(t2,2))/pow(mrho,6) +
                  (0.0625*(-32.*C4*pow(mrho,4)*s + pow(delta,2)*
                        (1.*pow(mpion,4) + pow(mpion,2)*(-1.0000000000000009*pow(mrho,2) - 2.*s) +
                          s*(-3.*pow(mrho,2) + 1.*s)) +
                       delta*(-2.*pow(mpion,4) + (6.*pow(mrho,2) + 16.*C4*pow(mrho,4) - 2.*s)*s +
                          pow(mpion,2)*(2.*pow(mrho,2) + 4.*s)))*pow(t2,2))/(pow(mrho,4)*(pow(mpion,2) - 1.*s)) -
                  (0.5625*(C4*pow(mrho,6)*(2.6666666666666665 + 7.111111111111112*C4*pow(mpion,2) -
                          3.555555555555556*C4*s) + pow(delta,2)*
                        (0.11111111111111112*pow(mrho,4) + pow(mpion,2)*(1.*pow(mrho,2) - 0.22222222222222224*s) -
                          0.22222222222222224*pow(mrho,2)*s + 0.11111111111111112*pow(s,2)) +
                       delta*pow(mrho,2)*(-2.2222222222222223*C4*pow(mrho,4) +
                          pow(mpion,2)*(-0.6666666666666666 - 2.6666666666666665*C4*pow(mrho,2)) + 0.22222222222222224*s +
                          pow(mrho,2)*(-0.22222222222222224 + 1.777777777777778*C4*s)))*pow(t2,2))/pow(mrho,6) +
                  (0.03125*(eta1 - 1.*eta2)*(pow(ma1,2) - 1.*s)*
                     (pow(mrho,2)*(-2.*eta2*pow(mpion,2) - 5.999999999999999*eta1*pow(mrho,2) + 8.*eta1*s - 2.*eta2*s) +
                       delta*(eta1*(-5.999999999999999*pow(mpion,4) + 5.*pow(mrho,4) +
                             pow(mpion,2)*(4.*pow(mrho,2) - 4.*s) - 5.999999999999999*pow(mrho,2)*s + 1.*pow(s,2)) +
                          eta2*(4.*pow(mpion,4) + pow(mpion,2)*(1.*pow(mrho,2) - 2.*s) + s*(5.*pow(mrho,2) + 2.*s))))*
                     pow(t2,2))/
                   (pow(mrho,2)*(pow(Gammaa1,2)*pow(ma1,2) + pow(ma1,4) - 2.*pow(ma1,2)*s + pow(s,2))) -
                  (0.15625*(eta1 - 1.*eta2)*(pow(ma1,2) - 1.*s)*
                     (delta*(eta1*(-1.2*pow(mpion,4) + 0.6*pow(mrho,4) + pow(mpion,2)*(2.*pow(mrho,2) - 2.4*s) -
                             1.6*pow(mrho,2)*s + 1.*pow(s,2)) +
                          eta2*(0.8*pow(mpion,4) + (1.*pow(mrho,2) - 0.4*s)*s + pow(mpion,2)*(0.2*pow(mrho,2) + 1.2*s)))
                         + pow(mrho,2)*(eta2*(pow(mpion,2)*(-0.4 - 6.4*C4*s) + s*(-0.4 + 3.2*C4*s)) +
                          eta1*(s*(0.8 - 3.2*C4*s) + pow(mrho,2)*(-0.4 + 3.2*C4*s) +
                             pow(mpion,2)*(-0.8 - 3.2*C4*pow(mrho,2) + 6.4*C4*s))))*pow(t2,2))/
                   (pow(mrho,2)*(pow(Gammaa1,2)*pow(ma1,2) + pow(ma1,4) - 2.*pow(ma1,2)*s + pow(s,2))) -
                  (0.20833333333333331*delta*(-0.8*pow(mrho,2) + 0.8*C4*pow(mrho,4) +
                       delta*(0.8*pow(mpion,2) + 1.*pow(mrho,2) - 0.7*s))*pow(t2,3))/pow(mrho,6) +
                  (0.125*(5.333333333333333*pow(C4,2)*pow(mrho,6) +
                       delta*(-0.6666666666666666*pow(mrho,2) - 1.3333333333333333*C4*pow(mrho,4)) +
                       pow(delta,2)*(1.*pow(mpion,2) + 1.1666666666666667*pow(mrho,2) - 0.6666666666666666*s))*
                     pow(t2,3))/pow(mrho,6) + (0.10416666666666666*delta*
                     (-0.8*pow(mrho,2) + delta*(0.4*pow(mpion,2) + 1.*pow(mrho,2) - 0.6*s))*pow(t2,3))/pow(mrho,6)\
                   + (0.020833333333333332*pow(eta1 - 1.*eta2,2)*s*
                     (-2.*eta1*eta2*s + pow(eta2,2)*s + pow(eta1,2)*(-1.*pow(mrho,2) + s))*pow(t2,3))/
                   (pow(Gammaa1,2)*pow(ma1,2) + pow(ma1,4) - 2.*pow(ma1,2)*s + pow(s,2)) +
                  (0.10416666666666666*(eta1 - 1.*eta2)*(pow(ma1,2) - 1.*s)*
                     (0.4*eta1*pow(mrho,2) + delta*(-0.2*eta2*pow(mpion,2) - 0.2*eta2*s +
                          eta1*(-0.4*pow(mpion,2) - 0.8*pow(mrho,2) + 1.*s)))*pow(t2,3))/
                   (pow(mrho,2)*(pow(Gammaa1,2)*pow(ma1,2) + pow(ma1,4) - 2.*pow(ma1,2)*s + pow(s,2))) -
                  (0.14583333333333331*(eta1 - 1.*eta2)*(pow(ma1,2) - 1.*s)*
                     (delta*(-0.14285714285714285*eta2*pow(mpion,2) - 0.42857142857142855*eta2*s +
                          eta1*(-0.2857142857142857*pow(mpion,2) - 0.5714285714285714*pow(mrho,2) + 1.*s)) +
                       pow(mrho,2)*(1.1428571428571428*C4*eta2*s + eta1*(0.2857142857142857 - 1.1428571428571428*C4*s)))*
                     pow(t2,3))/
                   (pow(mrho,2)*(pow(Gammaa1,2)*pow(ma1,2) + pow(ma1,4) - 2.*pow(ma1,2)*s + pow(s,2))) +
                  (0. - 0.5000000000000001*pow(2. - 1.*delta,2)*pow(mpion,4)*pow(mrho,6) +
                     0.25*pow(2. - 1.*delta,2)*pow(mrho,10) -
                     0.5000000000000001*pow(2. - 1.*delta,2)*pow(mrho,6)*pow(s,2) +
                     pow(2. - 1.*delta,2)*pow(mpion,2)*pow(mrho,6)*(-1.*pow(mrho,2) + 1.*s))/
                   (pow(mrho,6)*(-2.*pow(mpion,2) + 1.*s + 1.*t2)) +
                  (2.*(0. - 2.*pow(mpion,4)*pow(mrho,4) - 0.5*pow(mrho,8) +
                       delta*pow(mrho,4)*(2.*pow(mpion,4) + 0.5*pow(mrho,4) +
                          pow(mpion,2)*(-2.*pow(mrho,2) - 1.9999999999999998*s)) +
                       pow(mpion,2)*(2.*pow(mrho,6) + 2.*pow(mrho,4)*s) +
                       pow(delta,2)*pow(mrho,2)*(-2.220446049250313e-16*pow(mpion,6) - 0.125*pow(mrho,6) +
                          pow(mpion,4)*(-0.5*pow(mrho,2) + 2.220446049250313e-16*s) +
                          pow(mpion,2)*(0.5*pow(mrho,4) + 0.5*pow(mrho,2)*s)))*log(fabs(-1.*pow(mpion,2) + 0.5*s + 0.5*t2)))
                    /(pow(mrho,4)*(pow(mpion,2) - 1.*s)) -
                  (0.25*(eta1 - 1.*eta2)*(pow(ma1,2) - 1.*s)*
                     (eta2*((-2. + 1.*delta)*pow(mpion,6) + (6. - 3.*delta)*pow(mpion,4)*s +
                          pow(s,2)*((4. - 2.*delta)*pow(mrho,2) + (2. - 1.*delta)*s) +
                          pow(mpion,2)*s*((-4. + 2.*delta)*pow(mrho,2) + (-6. + 3.*delta)*s)) +
                       eta1*((2. - 1.*delta)*pow(mpion,6) + (2. - 1.*delta)*pow(mrho,4)*s + (-2. + 1.*delta)*pow(s,3) +
                          pow(mpion,4)*((4. - 2.*delta)*pow(mrho,2) + (-6. + 3.*delta)*s) +
                          pow(mpion,2)*((-2. + 1.*delta)*pow(mrho,4) + (-4. + 2.*delta)*pow(mrho,2)*s +
                             (6. - 3.*delta)*pow(s,2))))*log(fabs(-2.*pow(mpion,2) + s + t2)))/
                   (pow(Gammaa1,2)*pow(ma1,2) + pow(ma1,4) - 2.*pow(ma1,2)*s + pow(s,2)) +
                  (0.25*(0. + 8.*pow(mpion,2)*pow(mrho,6) + 4.*pow(mrho,8) - 8.*pow(mrho,6)*s +
                       delta*pow(mrho,4)*(8.*pow(mpion,4) - 8.*pow(mrho,4) + pow(mpion,2)*(8.*pow(mrho,2) - 16.*s) +
                          8.*pow(mrho,2)*s + 8.*pow(s,2)) +
                       pow(delta,2)*pow(mrho,4)*(-4.*pow(mpion,4) + 3.*pow(mrho,4) - 2.*pow(mrho,2)*s -
                          4.*pow(s,2) + pow(mpion,2)*(-6.*pow(mrho,2) + 8.*s)))*log(fabs(-2.*pow(mpion,2) + 1.*s + 1.*t2)))/
                   pow(mrho,6) + (0.5*(0. + pow(mpion,2)*(4.*pow(mrho,6) - 8.*C4*pow(mrho,8)) - 4.*pow(mrho,6)*s +
                       8.*C4*pow(mrho,8)*s + pow(delta,2)*pow(mrho,4)*
                        (2.*pow(mpion,4) - 1.*pow(mrho,4) + pow(mpion,2)*(4.*pow(mrho,2) - 4.*s) + 2.*pow(s,2)) +
                       delta*pow(mrho,4)*(-4.*pow(mpion,4) + 2.*pow(mrho,2)*s - 4.*pow(s,2) +
                          pow(mpion,2)*(-10.*pow(mrho,2) + 4.*C4*pow(mrho,4) + 8.*s) + pow(mrho,4)*(2. - 4.*C4*s)))*
                     log(fabs(-2.*pow(mpion,2) + 1.*s + 1.*t2)))/pow(mrho,6)))/(0.3400429294240001 - 1.24244*s + pow(s,2)) -
             (0.019894367886486918*pow(Const,2)*pow(ghat,4)*
                (0. - (0.25*pow(-2 + delta,2)*pow(mpion,2)*
                     (pow(mpion,4) + pow(pow(mrho,2) - s,2) - 2*pow(mpion,2)*(pow(mrho,2) + s))*t1)/
                   (pow(mrho,2)*pow(pow(mpion,2) - s,2)) -
                  (0.0625*(0. + 8.*pow(mpion,2)*pow(mrho,4) - 12.*pow(mrho,6) + 4.*pow(mrho,4)*s +
                       delta*pow(mrho,2)*(-16.*pow(mpion,4) - 16.*pow(mpion,2)*pow(mrho,2) - 4.*pow(mrho,4) +
                          16.*pow(mrho,2)*s + 4.*pow(s,2)) +
                       pow(delta,2)*(8.*pow(mpion,6) + 9.*pow(mrho,6) + pow(mpion,4)*(4.*pow(mrho,2) - 4.*s) -
                          13.*pow(mrho,4)*s - 5.*pow(mrho,2)*pow(s,2) + 1.*pow(s,3) +
                          pow(mpion,2)*(-2.*pow(mrho,4) + 4.*pow(mrho,2)*s - 2.*pow(s,2))))*t1)/pow(mrho,6) -
                  (0.125*(-2. + delta)*(eta1 - 1.*eta2)*(pow(ma1,2) - 1.*s)*
                     (eta2*(pow(mpion,6) + pow(mpion,2)*pow(s,2) + (pow(mrho,2) - 1.*s)*pow(s,2) +
                          pow(mpion,4)*(-1.*pow(mrho,2) + 3.*s)) +
                       eta1*(-4.*pow(mpion,6) + pow(mpion,4)*(3.*pow(mrho,2) + s) +
                          pow(mpion,2)*(-1.*pow(mrho,4) + pow(mrho,2)*s - 2.*pow(s,2)) +
                          s*(pow(mrho,4) - 2.*pow(mrho,2)*s + pow(s,2))))*t1)/
                   ((-1.*pow(mpion,2) + s)*(pow(Gammaa1,2)*pow(ma1,2) + pow(ma1,4) - 2.*pow(ma1,2)*s + pow(s,2))) +
                  (0.03125*pow(eta1 - 1.*eta2,2)*(pow(eta1,2)*
                        (1.*pow(mpion,8) - 2.*pow(mpion,6)*pow(mrho,2) +
                          pow(mpion,2)*s*(-4.*pow(mrho,4) + 8.*pow(mrho,2)*s - 4.*pow(s,2)) +
                          pow(s,2)*(1.*pow(mrho,4) - 2.*pow(mrho,2)*s + 1.*pow(s,2)) +
                          pow(mpion,4)*(3.*pow(mrho,4) - 6.*pow(mrho,2)*s + 4.*pow(s,2))) +
                       pow(eta2,2)*(1.*pow(mpion,8) - 2.*pow(mpion,6)*pow(mrho,2) +
                          pow(mpion,2)*s*(-2.*pow(mrho,4) - 4.*pow(mrho,2)*s - 4.*pow(s,2)) +
                          pow(s,2)*(1.*pow(mrho,4) + 2.*pow(mrho,2)*s + 1.*pow(s,2)) +
                          pow(mpion,4)*(1.*pow(mrho,4) + 4.*pow(mrho,2)*s + 4.*pow(s,2))) +
                       eta1*eta2*(-2.*pow(mpion,8) + 2.*pow(mrho,4)*pow(s,2) - 2.*pow(s,4) +
                          pow(mpion,4)*(2.*pow(mrho,4) + 4.*pow(mrho,2)*s - 8.*pow(s,2)) +
                          pow(mpion,2)*s*(-4.*pow(mrho,4) - 4.*pow(mrho,2)*s + 8.*pow(s,2))))*t1)/
                   (pow(Gammaa1,2)*pow(ma1,2) + pow(ma1,4) - 2.*pow(ma1,2)*s + pow(s,2)) +
                  (0.5*(0. - 4.*C4*pow(mrho,8) - 0.5*pow(mrho,4)*s + pow(mrho,6)*(2. + 2.*C4*s) +
                       pow(delta,2)*(2.*pow(mpion,6) + 2.*pow(mrho,6) - 1.5*pow(mpion,4)*s - 2.375*pow(mrho,4)*s -
                          0.75*pow(mrho,2)*pow(s,2) + 0.125*pow(s,3) +
                          pow(mpion,2)*(-1.5*pow(mrho,4) + 0.5*pow(mrho,2)*s)) +
                       delta*pow(mrho,2)*(-2.*pow(mpion,4) + pow(mpion,2)*(1.*s + pow(mrho,2)*(-1. - 2.*C4*s)) +
                          pow(mrho,2)*(2.*C4*pow(mrho,4) + pow(mrho,2)*(-3. + 1.*C4*s) + s*(2. + 1.*C4*s))))*t1)/
                   pow(mrho,6) - (0.5*(pow(mrho,6)*(-1.5 + C4*(-12.*pow(mpion,2) + 6.*s) +
                          pow(C4,2)*(-16.*pow(mpion,4) + 16.*pow(mpion,2)*s - 4.*pow(s,2))) +
                       pow(delta,2)*(1.*pow(mpion,6) + 0.125*pow(mrho,6) + pow(mpion,4)*(-2.*pow(mrho,2) - 1.*s) +
                          0.25*pow(mrho,4)*s - 0.625*pow(mrho,2)*pow(s,2) +
                          pow(mpion,2)*(-2.5*pow(mrho,4) + 1.75*pow(mrho,2)*s + 0.25*pow(s,2))) +
                       delta*pow(mrho,2)*(pow(mpion,4)*(1. + 8.*C4*pow(mrho,2)) +
                          pow(mpion,2)*(6.*C4*pow(mrho,4) - 0.5*s + pow(mrho,2)*(3. - 10.*C4*s)) +
                          pow(mrho,2)*(pow(mrho,2)*(1.5 - 1.*C4*s) + s*(-2.5 + 3.*C4*s))))*t1)/pow(mrho,6) -
                  (0.25*(pow(delta,2)*(1.*pow(mpion,6) - 1.*pow(mrho,6) +
                          pow(mpion,4)*(-2.499999999999999*pow(mrho,2) - 2.5*s) - 1.5*pow(mrho,4)*s +
                          2.*pow(mrho,2)*pow(s,2) - 0.5*pow(s,3) +
                          pow(mpion,2)*(3.5*pow(mrho,4) - 1.5000000000000004*pow(mrho,2)*s + 2.*pow(s,2))) +
                       pow(mrho,2)*(pow(mpion,4)*(-6. - 8.*C4*pow(mrho,2)) + 2.*pow(s,2) +
                          pow(mrho,4)*(-4. - 8.*C4*s) + pow(mrho,2)*s*(-2. + 8.*C4*s) +
                          pow(mpion,2)*(8.*C4*pow(mrho,4) + 4.*s + pow(mrho,2)*(10. - 16.*C4*s))) +
                       delta*(-2.*pow(mpion,6) - 5.*pow(mrho,2)*pow(s,2) + 1.*pow(s,3) +
                          pow(mpion,4)*(8.*pow(mrho,2) + 4.*C4*pow(mrho,4) + 5.*s) + pow(mrho,4)*s*(4. - 4.*C4*s) +
                          pow(mrho,6)*(4. + 4.*C4*s) + pow(mpion,2)*
                           (-4.*C4*pow(mrho,6) + 1.*pow(mrho,2)*s - 4.*pow(s,2) + pow(mrho,4)*(-12. + 8.*C4*s))))*t1)/
                   (pow(mrho,4)*(pow(mpion,2) - 1.*s)) +
                  (0.0625*(eta1 - 1.*eta2)*(pow(ma1,2) - 1.*s)*
                     (pow(mrho,2)*(eta2*(4.*pow(mpion,4) - 6.*pow(mpion,2)*s + s*(8.*pow(mrho,2) + 6.*s)) +
                          eta1*(-12.*pow(mpion,4) + 4.*pow(mrho,4) + 2.*pow(mrho,2)*s - 6.*pow(s,2) +
                             pow(mpion,2)*(-4.*pow(mrho,2) + 8.*s))) +
                       delta*(eta1*(8.*pow(mpion,6) - 2.*pow(mrho,6) + pow(mpion,4)*(2.*pow(mrho,2) - 2.*s) -
                             3.*pow(mrho,4)*s + 4.*pow(mrho,2)*pow(s,2) + 1.*pow(s,3) +
                             pow(mpion,2)*(2.*pow(mrho,4) - 2.*pow(s,2))) +
                          eta2*(pow(mpion,4)*(-2.*pow(mrho,2) - 4.*s) + pow(mpion,2)*s*(3.*pow(mrho,2) + 3.*s) +
                             s*(-4.*pow(mrho,4) - 7.*pow(mrho,2)*s - 1.*pow(s,2)))))*t1)/
                   (pow(mrho,2)*(pow(Gammaa1,2)*pow(ma1,2) + pow(ma1,4) - 2.*pow(ma1,2)*s + pow(s,2))) -
                  (0.1875*(eta1 - 1.*eta2)*(pow(ma1,2) - 1.*s)*
                     (delta*(eta1*(2.6666666666666665*pow(mpion,6) + pow(mpion,4)*(-4.*pow(mrho,2) + 2.*s) +
                             pow(mpion,2)*(-1.3333333333333333*pow(mrho,4) + 6.*pow(mrho,2)*s -
                                3.3333333333333335*pow(s,2)) +
                             s*(0.3333333333333333*pow(mrho,4) - 1.3333333333333333*pow(mrho,2)*s + 1.*pow(s,2))) +
                          eta2*(pow(mpion,4)*(-0.6666666666666666*pow(mrho,2) - 4.*s) +
                             s*(0.6666666666666666*pow(mrho,4) - 1.*pow(mrho,2)*s - 1.*pow(s,2)) +
                             pow(mpion,2)*(-0.6666666666666666*pow(mrho,4) - 0.3333333333333333*pow(mrho,2)*s +
                                3.6666666666666665*pow(s,2)))) +
                       pow(mrho,2)*(eta2*(C4*pow(mpion,4)*(2.6666666666666665*pow(mrho,2) + 10.666666666666666*s) +
                             pow(mpion,2)*(s*(3.3333333333333335 - 10.666666666666666*C4*s) +
                                pow(mrho,2)*(1.3333333333333333 - 5.333333333333333*C4*s)) +
                             s*(s*(-2. + 2.6666666666666665*C4*s) +
                                pow(mrho,2)*(-1.3333333333333333 + 2.6666666666666665*C4*s))) +
                          eta1*(pow(mpion,4)*(1.3333333333333333 + 8.*C4*pow(mrho,2) - 10.666666666666666*C4*s) +
                             s*(s*(2. - 2.6666666666666665*C4*s) + pow(mrho,2)*(-2. + 2.6666666666666665*C4*s)) +
                             pow(mpion,2)*(pow(mrho,2)*(2.6666666666666665 - 10.666666666666666*C4*s) +
                                s*(-4. + 10.666666666666666*C4*s)))))*t1)/
                   (pow(mrho,2)*(pow(Gammaa1,2)*pow(ma1,2) + pow(ma1,4) - 2.*pow(ma1,2)*s + pow(s,2))) -
                  (0.0625*(-2. + delta)*(eta1 - 1.*eta2)*(pow(ma1,2) - 1.*s)*(pow(mpion,2) + s)*
                     (-2.*eta2*s + eta1*(pow(mpion,2) - 1.*pow(mrho,2) + s))*pow(t1,2))/
                   ((-1.*pow(mpion,2) + s)*(pow(Gammaa1,2)*pow(ma1,2) + pow(ma1,4) - 2.*pow(ma1,2)*s + pow(s,2))) +
                  (0.03125*pow(eta1 - 1.*eta2,2)*(pow(eta1,2)*(pow(mrho,2) - 1.*s) + 2.*eta1*eta2*s - 1.*pow(eta2,2)*s)*
                     (pow(mpion,4) + (pow(mrho,2) - 1.*s)*s + pow(mpion,2)*(-1.*pow(mrho,2) + 2.*s))*pow(t1,2))/
                   (pow(Gammaa1,2)*pow(ma1,2) + pow(ma1,4) - 2.*pow(ma1,2)*s + pow(s,2)) -
                  (0.125*(-1.*pow(mrho,4) + 4.*C4*pow(mrho,6) +
                       delta*pow(mrho,2)*(2.*pow(mrho,2) + 2.*C4*pow(mrho,4) +
                          pow(mpion,2)*(2. - 4.*C4*pow(mrho,2)) - 2.*s) +
                       pow(delta,2)*(1.*pow(mpion,4) + 0.25*pow(mrho,4) - 1.25*pow(s,2) +
                          pow(mpion,2)*(-3.*pow(mrho,2) + 2.*s)))*pow(t1,2))/pow(mrho,6) +
                  (0.03125*(0. - 4.*pow(mrho,4) + delta*(16.*pow(mrho,4) - 8.*pow(mrho,2)*s) +
                       pow(delta,2)*(4.*pow(mpion,4) - 3.*pow(mrho,4) + 2.*pow(mrho,2)*s - 3.*pow(s,2) +
                          pow(mpion,2)*(-4.*pow(mrho,2) + 4.*s)))*pow(t1,2))/pow(mrho,6) +
                  (0.0625*(-32.*C4*pow(mrho,4)*s + pow(delta,2)*
                        (1.*pow(mpion,4) + pow(mpion,2)*(-1.0000000000000009*pow(mrho,2) - 2.*s) +
                          s*(-3.*pow(mrho,2) + 1.*s)) +
                       delta*(-2.*pow(mpion,4) + (6.*pow(mrho,2) + 16.*C4*pow(mrho,4) - 2.*s)*s +
                          pow(mpion,2)*(2.*pow(mrho,2) + 4.*s)))*pow(t1,2))/(pow(mrho,4)*(pow(mpion,2) - 1.*s)) -
                  (0.5625*(C4*pow(mrho,6)*(2.6666666666666665 + 7.111111111111112*C4*pow(mpion,2) -
                          3.555555555555556*C4*s) + pow(delta,2)*
                        (0.11111111111111112*pow(mrho,4) + pow(mpion,2)*(1.*pow(mrho,2) - 0.22222222222222224*s) -
                          0.22222222222222224*pow(mrho,2)*s + 0.11111111111111112*pow(s,2)) +
                       delta*pow(mrho,2)*(-2.2222222222222223*C4*pow(mrho,4) +
                          pow(mpion,2)*(-0.6666666666666666 - 2.6666666666666665*C4*pow(mrho,2)) + 0.22222222222222224*s +
                          pow(mrho,2)*(-0.22222222222222224 + 1.777777777777778*C4*s)))*pow(t1,2))/pow(mrho,6) +
                  (0.03125*(eta1 - 1.*eta2)*(pow(ma1,2) - 1.*s)*
                     (pow(mrho,2)*(-2.*eta2*pow(mpion,2) - 5.999999999999999*eta1*pow(mrho,2) + 8.*eta1*s - 2.*eta2*s) +
                       delta*(eta1*(-5.999999999999999*pow(mpion,4) + 5.*pow(mrho,4) +
                             pow(mpion,2)*(4.*pow(mrho,2) - 4.*s) - 5.999999999999999*pow(mrho,2)*s + 1.*pow(s,2)) +
                          eta2*(4.*pow(mpion,4) + pow(mpion,2)*(1.*pow(mrho,2) - 2.*s) + s*(5.*pow(mrho,2) + 2.*s))))*
                     pow(t1,2))/
                   (pow(mrho,2)*(pow(Gammaa1,2)*pow(ma1,2) + pow(ma1,4) - 2.*pow(ma1,2)*s + pow(s,2))) -
                  (0.15625*(eta1 - 1.*eta2)*(pow(ma1,2) - 1.*s)*
                     (delta*(eta1*(-1.2*pow(mpion,4) + 0.6*pow(mrho,4) + pow(mpion,2)*(2.*pow(mrho,2) - 2.4*s) -
                             1.6*pow(mrho,2)*s + 1.*pow(s,2)) +
                          eta2*(0.8*pow(mpion,4) + (1.*pow(mrho,2) - 0.4*s)*s + pow(mpion,2)*(0.2*pow(mrho,2) + 1.2*s)))
                         + pow(mrho,2)*(eta2*(pow(mpion,2)*(-0.4 - 6.4*C4*s) + s*(-0.4 + 3.2*C4*s)) +
                          eta1*(s*(0.8 - 3.2*C4*s) + pow(mrho,2)*(-0.4 + 3.2*C4*s) +
                             pow(mpion,2)*(-0.8 - 3.2*C4*pow(mrho,2) + 6.4*C4*s))))*pow(t1,2))/
                   (pow(mrho,2)*(pow(Gammaa1,2)*pow(ma1,2) + pow(ma1,4) - 2.*pow(ma1,2)*s + pow(s,2))) -
                  (0.20833333333333331*delta*(-0.8*pow(mrho,2) + 0.8*C4*pow(mrho,4) +
                       delta*(0.8*pow(mpion,2) + 1.*pow(mrho,2) - 0.7*s))*pow(t1,3))/pow(mrho,6) +
                  (0.125*(5.333333333333333*pow(C4,2)*pow(mrho,6) +
                       delta*(-0.6666666666666666*pow(mrho,2) - 1.3333333333333333*C4*pow(mrho,4)) +
                       pow(delta,2)*(1.*pow(mpion,2) + 1.1666666666666667*pow(mrho,2) - 0.6666666666666666*s))*
                     pow(t1,3))/pow(mrho,6) + (0.10416666666666666*delta*
                     (-0.8*pow(mrho,2) + delta*(0.4*pow(mpion,2) + 1.*pow(mrho,2) - 0.6*s))*pow(t1,3))/pow(mrho,6)\
                   + (0.020833333333333332*pow(eta1 - 1.*eta2,2)*s*
                     (-2.*eta1*eta2*s + pow(eta2,2)*s + pow(eta1,2)*(-1.*pow(mrho,2) + s))*pow(t1,3))/
                   (pow(Gammaa1,2)*pow(ma1,2) + pow(ma1,4) - 2.*pow(ma1,2)*s + pow(s,2)) +
                  (0.10416666666666666*(eta1 - 1.*eta2)*(pow(ma1,2) - 1.*s)*
                     (0.4*eta1*pow(mrho,2) + delta*(-0.2*eta2*pow(mpion,2) - 0.2*eta2*s +
                          eta1*(-0.4*pow(mpion,2) - 0.8*pow(mrho,2) + 1.*s)))*pow(t1,3))/
                   (pow(mrho,2)*(pow(Gammaa1,2)*pow(ma1,2) + pow(ma1,4) - 2.*pow(ma1,2)*s + pow(s,2))) -
                  (0.14583333333333331*(eta1 - 1.*eta2)*(pow(ma1,2) - 1.*s)*
                     (delta*(-0.14285714285714285*eta2*pow(mpion,2) - 0.42857142857142855*eta2*s +
                          eta1*(-0.2857142857142857*pow(mpion,2) - 0.5714285714285714*pow(mrho,2) + 1.*s)) +
                       pow(mrho,2)*(1.1428571428571428*C4*eta2*s + eta1*(0.2857142857142857 - 1.1428571428571428*C4*s)))*
                     pow(t1,3))/
                   (pow(mrho,2)*(pow(Gammaa1,2)*pow(ma1,2) + pow(ma1,4) - 2.*pow(ma1,2)*s + pow(s,2))) +
                  (0. - 0.5000000000000001*pow(2. - 1.*delta,2)*pow(mpion,4)*pow(mrho,6) +
                     0.25*pow(2. - 1.*delta,2)*pow(mrho,10) -
                     0.5000000000000001*pow(2. - 1.*delta,2)*pow(mrho,6)*pow(s,2) +
                     pow(2. - 1.*delta,2)*pow(mpion,2)*pow(mrho,6)*(-1.*pow(mrho,2) + 1.*s))/
                   (pow(mrho,6)*(-2.*pow(mpion,2) + 1.*s + 1.*t1)) +
                  (2.*(0. - 2.*pow(mpion,4)*pow(mrho,4) - 0.5*pow(mrho,8) +
                       delta*pow(mrho,4)*(2.*pow(mpion,4) + 0.5*pow(mrho,4) +
                          pow(mpion,2)*(-2.*pow(mrho,2) - 1.9999999999999998*s)) +
                       pow(mpion,2)*(2.*pow(mrho,6) + 2.*pow(mrho,4)*s) +
                       pow(delta,2)*pow(mrho,2)*(-2.220446049250313e-16*pow(mpion,6) - 0.125*pow(mrho,6) +
                          pow(mpion,4)*(-0.5*pow(mrho,2) + 2.220446049250313e-16*s) +
                          pow(mpion,2)*(0.5*pow(mrho,4) + 0.5*pow(mrho,2)*s)))*log(fabs(-1.*pow(mpion,2) + 0.5*s + 0.5*t1)))
                    /(pow(mrho,4)*(pow(mpion,2) - 1.*s)) -
                  (0.25*(eta1 - 1.*eta2)*(pow(ma1,2) - 1.*s)*
                     (eta2*((-2. + 1.*delta)*pow(mpion,6) + (6. - 3.*delta)*pow(mpion,4)*s +
                          pow(s,2)*((4. - 2.*delta)*pow(mrho,2) + (2. - 1.*delta)*s) +
                          pow(mpion,2)*s*((-4. + 2.*delta)*pow(mrho,2) + (-6. + 3.*delta)*s)) +
                       eta1*((2. - 1.*delta)*pow(mpion,6) + (2. - 1.*delta)*pow(mrho,4)*s + (-2. + 1.*delta)*pow(s,3) +
                          pow(mpion,4)*((4. - 2.*delta)*pow(mrho,2) + (-6. + 3.*delta)*s) +
                          pow(mpion,2)*((-2. + 1.*delta)*pow(mrho,4) + (-4. + 2.*delta)*pow(mrho,2)*s +
                             (6. - 3.*delta)*pow(s,2))))*log(fabs(-2.*pow(mpion,2) + s + t1)))/
                   (pow(Gammaa1,2)*pow(ma1,2) + pow(ma1,4) - 2.*pow(ma1,2)*s + pow(s,2)) +
                  (0.25*(0. + 8.*pow(mpion,2)*pow(mrho,6) + 4.*pow(mrho,8) - 8.*pow(mrho,6)*s +
                       delta*pow(mrho,4)*(8.*pow(mpion,4) - 8.*pow(mrho,4) + pow(mpion,2)*(8.*pow(mrho,2) - 16.*s) +
                          8.*pow(mrho,2)*s + 8.*pow(s,2)) +
                       pow(delta,2)*pow(mrho,4)*(-4.*pow(mpion,4) + 3.*pow(mrho,4) - 2.*pow(mrho,2)*s -
                          4.*pow(s,2) + pow(mpion,2)*(-6.*pow(mrho,2) + 8.*s)))*log(fabs(-2.*pow(mpion,2) + 1.*s + 1.*t1)))/
                   pow(mrho,6) + (0.5*(0. + pow(mpion,2)*(4.*pow(mrho,6) - 8.*C4*pow(mrho,8)) - 4.*pow(mrho,6)*s +
                       8.*C4*pow(mrho,8)*s + pow(delta,2)*pow(mrho,4)*
                        (2.*pow(mpion,4) - 1.*pow(mrho,4) + pow(mpion,2)*(4.*pow(mrho,2) - 4.*s) + 2.*pow(s,2)) +
                       delta*pow(mrho,4)*(-4.*pow(mpion,4) + 2.*pow(mrho,2)*s - 4.*pow(s,2) +
                          pow(mpion,2)*(-10.*pow(mrho,2) + 4.*C4*pow(mrho,4) + 8.*s) + pow(mrho,4)*(2. - 4.*C4*s)))*
                     log(fabs(-2.*pow(mpion,2) + 1.*s + 1.*t1)))/pow(mrho,6)))/(0.3400429294240001 - 1.24244*s + pow(s,2)));

          //omega:
         /*xsection = to_mb*1/3.0*(0.0024868*pow(Const,2)*pow(g_POR,4)*((pow(momega,8) + pow(mpion,4)*pow(pow(mpion,2) - pow(mrho,2),2) -
              2*pow(momega,6)*(2*pow(mpion,2) + pow(mrho,2) - s) -
              2*pow(momega,2)*pow(mpion,2)*(pow(mrho,4) + pow(mpion,2)*s - pow(mrho,2)*s) +
              pow(momega,4)*(4*pow(mpion,4) + pow(mrho,4) + 4*pow(mpion,2)*(pow(mrho,2) - s) - 2*pow(mrho,2)*s + 2*pow(s,2)))/
            (pow(momega,2) - t2) + 3*pow(momega,4)*t2 - 8*pow(momega,2)*pow(mpion,2)*t2 + 4*pow(mpion,4)*t2 -
           4*pow(momega,2)*pow(mrho,2)*t2 + 4*pow(mpion,2)*pow(mrho,2)*t2 + pow(mrho,4)*t2 + 4*pow(momega,2)*s*t2 -
           4*pow(mpion,2)*s*t2 - 2*pow(mrho,2)*s*t2 + 2*pow(s,2)*t2 + pow(momega,2)*pow(t2,2) - 2*pow(mpion,2)*pow(t2,2) -
           pow(mrho,2)*pow(t2,2) + s*pow(t2,2) + pow(t2,3)/3. -
           (pow(momega,8) + pow(mpion,4)*pow(pow(mpion,2) - pow(mrho,2),2) - 2*pow(momega,6)*(2*pow(mpion,2) + pow(mrho,2) - s) -
              2*pow(momega,2)*pow(mpion,2)*(pow(mrho,4) + pow(mpion,2)*s - pow(mrho,2)*s) +
              pow(momega,4)*(4*pow(mpion,4) + pow(mrho,4) + 4*pow(mpion,2)*(pow(mrho,2) - s) - 2*pow(mrho,2)*s + 2*pow(s,2)))/
            (pow(momega,2) - t1) - 3*pow(momega,4)*t1 + 8*pow(momega,2)*pow(mpion,2)*t1 - 4*pow(mpion,4)*t1 +
           4*pow(momega,2)*pow(mrho,2)*t1 - 4*pow(mpion,2)*pow(mrho,2)*t1 - pow(mrho,4)*t1 - 4*pow(momega,2)*s*t1 +
           4*pow(mpion,2)*s*t1 + 2*pow(mrho,2)*s*t1 - 2*pow(s,2)*t1 - pow(momega,2)*pow(t1,2) + 2*pow(mpion,2)*pow(t1,2) +
           pow(mrho,2)*pow(t1,2) - s*pow(t1,2) - pow(t1,3)/3. +
           2*(2*pow(momega,6) - 3*pow(momega,4)*(2*pow(mpion,2) + pow(mrho,2) - s) -
              pow(mpion,2)*(pow(mrho,4) + pow(mpion,2)*s - pow(mrho,2)*s) +
              pow(momega,2)*(4*pow(mpion,4) + pow(mrho,4) + 4*pow(mpion,2)*(pow(mrho,2) - s) - 2*pow(mrho,2)*s + 2*pow(s,2)))*
            log(fabs(-pow(momega,2) + t2)) - 2*(2*pow(momega,6) - 3*pow(momega,4)*(2*pow(mpion,2) + pow(mrho,2) - s) -
              pow(mpion,2)*(pow(mrho,4) + pow(mpion,2)*s - pow(mrho,2)*s) +
              pow(momega,2)*(4*pow(mpion,4) + pow(mrho,4) + 4*pow(mpion,2)*(pow(mrho,2) - s) - 2*pow(mrho,2)*s + 2*pow(s,2)))*
            log(fabs(-pow(momega,2) + t1))))/(pow(mpion,4) + pow(pow(mrho,2) - s,2) - 2*pow(mpion,2)*(pow(mrho,2) + s)); */

          process_list.push_back(make_unique<CollisionBranch>(
              *part_out, *photon_out, xsection, ProcessType::TwoToTwo));
          break;

        /*case ReactionType::pi_eta:
          if (part_a.type().pdgcode() == pdg::pi_p) {
            part_out = pi_plus_particle;
          } else {
            part_out = pi_minus_particle;
          }
          m3 = part_out->mass();

          mandelstam_t = get_t_range(sqrts, m1, m2, m3, 0.0);
          t1 = mandelstam_t[1];
          t2 = mandelstam_t[0];

          xsection = to_be_determined * to_mb;
          process_list.push_back(make_unique<CollisionBranch>(
              *part_out, *photon_out, xsection, ProcessType::TwoToTwo));
          break; */

        case ReactionType::pi0_rho0:
          part_out = pi0_particle;
          m3 = part_out->mass();

          mandelstam_t = get_t_range(sqrts, m1, m2, m3, 0.0);
          t1 = mandelstam_t[1];
          t2 = mandelstam_t[0];

          xsection = to_mb*1/3.0*(pow(Const,2)*pow(g_POR,4)*((pow(pow(m_omega,2) - s,2)*(pow(m_pi,8) - 2*pow(m_pi,6)*pow(m_rho,2) + pow(m_pi,4)*(pow(m_rho,4) + 4*pow(m_omega,4) - 2*pow(m_omega,2)*s) +
                  pow(m_omega,4)*(pow(m_rho,4) + pow(m_omega,4) + 2*pow(m_omega,2)*s + 2*pow(s,2) - 2*pow(m_rho,2)*(pow(m_omega,2) + s)) -
                  2*pow(m_pi,2)*pow(m_omega,2)*(pow(m_rho,4) + 2*pow(m_omega,2)*(pow(m_omega,2) + s) - pow(m_rho,2)*(2*pow(m_omega,2) + s))))/(pow(m_omega,2) - t2) +
             (pow(m_pi,8) - 2*pow(m_pi,6)*pow(m_rho,2) + 3*pow(m_omega,8) - 4*pow(m_omega,6)*s - 7*pow(m_omega,4)*pow(s,2) + 4*pow(m_omega,2)*pow(s,3) + 5*pow(s,4) +
                pow(m_rho,4)*(pow(m_omega,4) - 2*pow(m_omega,2)*s + 2*pow(s,2)) + pow(m_rho,2)*(-4*pow(m_omega,6) + 8*pow(m_omega,4)*s - 6*pow(s,3)) -
                2*pow(m_pi,2)*(4*pow(m_omega,6) - 2*pow(m_rho,2)*pow(pow(m_omega,2) - 2*s,2) + pow(m_rho,4)*s - 10*pow(m_omega,4)*s + 8*pow(s,3)) +
                pow(m_pi,4)*(pow(m_rho,4) + 2*pow(m_rho,2)*(pow(m_omega,2) - s) + 4*(pow(m_omega,4) - 3*pow(m_omega,2)*s + 3*pow(s,2))))*t2 -
             2*pow(m_pi,2)*pow(m_omega,4)*pow(t2,2) - pow(m_rho,2)*pow(m_omega,4)*pow(t2,2) + pow(m_omega,6)*pow(t2,2) - pow(m_pi,4)*s*pow(t2,2) +
             pow(m_pi,2)*pow(m_rho,2)*s*pow(t2,2) + 8*pow(m_pi,2)*pow(m_omega,2)*s*pow(t2,2) + 3*pow(m_rho,2)*pow(m_omega,2)*s*pow(t2,2) -
             2*pow(m_omega,4)*s*pow(t2,2) - 8*pow(m_pi,2)*pow(s,2)*pow(t2,2) - 3*pow(m_rho,2)*pow(s,2)*pow(t2,2) - 3*pow(m_omega,2)*pow(s,2)*pow(t2,2) +
             5*pow(s,3)*pow(t2,2) + ((pow(m_omega,4) - 4*pow(m_omega,2)*s + 5*pow(s,2))*pow(t2,3))/3. -
             (pow(pow(m_omega,2) - s,2)*(pow(m_pi,8) - 2*pow(m_pi,6)*pow(m_rho,2) + pow(m_pi,4)*(pow(m_rho,4) + 4*pow(m_omega,4) - 2*pow(m_omega,2)*s) +
                  pow(m_omega,4)*(pow(m_rho,4) + pow(m_omega,4) + 2*pow(m_omega,2)*s + 2*pow(s,2) - 2*pow(m_rho,2)*(pow(m_omega,2) + s)) -
                  2*pow(m_pi,2)*pow(m_omega,2)*(pow(m_rho,4) + 2*pow(m_omega,2)*(pow(m_omega,2) + s) - pow(m_rho,2)*(2*pow(m_omega,2) + s))))/(pow(m_omega,2) - t1) -
             (pow(m_pi,8) - 2*pow(m_pi,6)*pow(m_rho,2) + 3*pow(m_omega,8) - 4*pow(m_omega,6)*s - 7*pow(m_omega,4)*pow(s,2) + 4*pow(m_omega,2)*pow(s,3) + 5*pow(s,4) +
                pow(m_rho,4)*(pow(m_omega,4) - 2*pow(m_omega,2)*s + 2*pow(s,2)) + pow(m_rho,2)*(-4*pow(m_omega,6) + 8*pow(m_omega,4)*s - 6*pow(s,3)) -
                2*pow(m_pi,2)*(4*pow(m_omega,6) - 2*pow(m_rho,2)*pow(pow(m_omega,2) - 2*s,2) + pow(m_rho,4)*s - 10*pow(m_omega,4)*s + 8*pow(s,3)) +
                pow(m_pi,4)*(pow(m_rho,4) + 2*pow(m_rho,2)*(pow(m_omega,2) - s) + 4*(pow(m_omega,4) - 3*pow(m_omega,2)*s + 3*pow(s,2))))*t1 +
             2*pow(m_pi,2)*pow(m_omega,4)*pow(t1,2) + pow(m_rho,2)*pow(m_omega,4)*pow(t1,2) - pow(m_omega,6)*pow(t1,2) + pow(m_pi,4)*s*pow(t1,2) -
             pow(m_pi,2)*pow(m_rho,2)*s*pow(t1,2) - 8*pow(m_pi,2)*pow(m_omega,2)*s*pow(t1,2) - 3*pow(m_rho,2)*pow(m_omega,2)*s*pow(t1,2) +
             2*pow(m_omega,4)*s*pow(t1,2) + 8*pow(m_pi,2)*pow(s,2)*pow(t1,2) + 3*pow(m_rho,2)*pow(s,2)*pow(t1,2) + 3*pow(m_omega,2)*pow(s,2)*pow(t1,2) -
             5*pow(s,3)*pow(t1,2) - ((pow(m_omega,4) - 4*pow(m_omega,2)*s + 5*pow(s,2))*pow(t1,3))/3. +
             2*(pow(m_omega,2) - s)*(-pow(m_pi,8) + pow(m_pi,4)*(4*pow(m_omega,4) - 7*pow(m_omega,2)*s + pow(s,2) + pow(m_rho,2)*(pow(m_omega,2) + s)) +
                pow(m_pi,2)*(-6*pow(m_omega,6) + 6*pow(m_omega,4)*s + 8*pow(m_omega,2)*pow(s,2) + pow(m_rho,4)*(-pow(m_omega,2) + s) +
                   pow(m_rho,2)*(4*pow(m_omega,4) - 7*pow(m_omega,2)*s - pow(s,2))) +
                pow(m_omega,2)*(2*pow(m_omega,6) + pow(m_rho,4)*(pow(m_omega,2) - s) - 4*pow(m_omega,2)*pow(s,2) - 3*pow(s,3) +
                   pow(m_rho,2)*(-3*pow(m_omega,4) + 2*pow(m_omega,2)*s + 3*pow(s,2))))*log((-pow(m_omega,2) + t2)/(-pow(m_omega,2) + t1))))/
                   (128.0*M_PI*pow(pow(m_omega,2) - s,2)*(pow(m_pi,4) + pow(pow(m_rho,2) - s,2) - 2*pow(m_pi,2)*(pow(m_rho,2) + s)));

          process_list.push_back(make_unique<CollisionBranch>(
          *part_out, *photon_out, xsection, ProcessType::TwoToTwo));
          break;

        case ReactionType::no_reaction:
          // never reached
          break;
       }
    }
  }
  return process_list;
}

double ScatterActionPhoton::diff_cross_section(double t, double m3, double t2, double t1) const {
  const double to_mb = 0.3894;
  const float m_rho = ParticleType::find(pdg::rho_z).mass();
  const float m_pi = ParticleType::find(pdg::pi_z).mass();
  float s = mandelstam_s();
  float diff_xsection = 0.0;

<<<<<<< HEAD
  const float Const = 0.059;
  // no form factor: const float g_POR = 11.93;
  const float g_POR = 11.93;
  const float ma1 = 1.26;
  const float ghat = 6.4483;
  const float eta1 = 2.3920;
  const float eta2 = 1.9430;
  const float delta = -0.6426;
  const float C4 = -0.14095;
  // no form factor: const float Gammaa1 = 0.4;, form factor: 0.033
  const float Gammaa1 = 0.4;
  const float Pi = M_PI;
  float m_omega = 0.783;
  float momega = m_omega;
  float mrho = m_rho;
  float mpion = m_pi;
=======
  const double Const = 0.059;
  const double g_POR = 11.93;
  const double ma1 = 1.26;
  const double ghat = 6.4483;
  const double eta1 = 2.3920;
  const double eta2 = 1.9430;
  const double delta = -0.6426;
  const double C4 = -0.14095;
  const double Gammaa1 = 0.4;
  const double Pi = M_PI;
  double m_omega = 0.783;
  double momega = m_omega;
  double mrho = m_rho;
  double mpion = m_pi;
>>>>>>> 2781ebd8

  switch (reac) {
    case ReactionType::pi_pi:
      if (outgoing_particles_[0].type().pdgcode().is_rho()) {
        diff_xsection = (pow(Const,2)*pow(ghat,4)*((0.25*(32*pow(C4,2)*pow(mrho,8) + 2*pow(delta,2)*pow(s,2) + 8*C4*pow(mrho,6)*(-6 + delta - 8*C4*s) +
                    2*delta*pow(mrho,2)*s*(-6 + delta - 8*C4*s) +
                    pow(mrho,4)*(12 - pow(delta,2) + 8*C4*(6 + delta)*s + 32*pow(C4,2)*pow(s,2))))/pow(mrho,4) -
               (0.25*pow(-2 + delta,2)*pow(mpion,2)*(pow(mpion,4) + pow(pow(mrho,2) - t,2) - 2*pow(mpion,2)*(pow(mrho,2) + t)))/
                (pow(mrho,2)*pow(pow(mpion,2) - t,2)) - (0.25*pow(-2 + delta,2)*pow(mpion,2)*
                  (pow(mpion,4) + pow(s + t,2) - 2*pow(mpion,2)*(2*pow(mrho,2) + s + t)))/
                (pow(mrho,2)*pow(pow(mpion,2) + pow(mrho,2) - s - t,2)) +
               (0.125*(-2 + delta)*(eta1 - eta2)*(pow(ma1,2) - 2*pow(mpion,2) - pow(mrho,2) + s + t)*
                  (eta1*(2*pow(mpion,2) - s) + eta2*(-3*pow(mpion,2) - pow(mrho,2) + s + t))*
                  (pow(mpion,4) + t*(-pow(mrho,2) + 2*s + t) - pow(mpion,2)*(pow(mrho,2) + 2*t)))/
                ((-pow(mpion,2) + t)*(pow(Gammaa1,2)*pow(ma1,2) + pow(pow(ma1,2) - 2*pow(mpion,2) - pow(mrho,2) + s + t,2))) +
               (0.25*(-2. + delta)*(pow(mpion,4)*(2. + delta - 8.*C4*pow(mrho,2)) + 8.*C4*pow(mrho,4)*t +
                    t*((2. + 3.*delta)*s + (2. + delta)*t) + pow(mrho,2)*(s*(2. - 1.*delta - 16.*C4*t) + t*(-2. - 1.*delta - 8.*C4*t)) +
                    pow(mpion,2)*(8.*C4*pow(mrho,4) + (-2. + delta)*s + (-4. - 2.*delta)*t + pow(mrho,2)*(-6. + delta + 16.*C4*t))))/
                (pow(mrho,2)*(pow(mpion,2) - 1.*t)) - (0.125*(-2 + delta)*(eta1 - eta2)*(pow(ma1,2) - 2*pow(mpion,2) - pow(mrho,2) + s + t)*
                  (-(eta2*(3*pow(mpion,2) + pow(mrho,2) - s - t)*
                       (pow(mpion,4) + (pow(mrho,2) - s - t)*(s - t) - pow(mpion,2)*(pow(mrho,2) - 2*s + 2*t))) +
                    eta1*(2*pow(mpion,6) + pow(mpion,4)*(-2*pow(mrho,2) + 5*s - 4*t) + s*(s + t)*(-pow(mrho,2) + s + t) +
                       pow(mpion,2)*(2*pow(mrho,4) + pow(mrho,2)*(s - 2*t) - 2*(2*s - t)*(s + t)))))/
                ((-pow(mpion,2) - pow(mrho,2) + s + t)*(pow(Gammaa1,2)*pow(ma1,2) +
                    pow(pow(ma1,2) - 2*pow(mpion,2) - pow(mrho,2) + s + t,2))) +
               (0.03125*pow(eta1 - eta2,2)*(-2*eta1*eta2*(pow(mpion,8) - 4*pow(mpion,6)*t +
                       pow(t,2)*(-pow(mrho,4) - 2*pow(mrho,2)*s + 2*pow(s,2) + 2*s*t + pow(t,2)) -
                       2*pow(mpion,2)*t*(-2*pow(mrho,4) + pow(mrho,2)*s + 2*t*(s + t)) + pow(mpion,4)*(-pow(mrho,4) + 2*t*(s + 3*t))) +
                    pow(eta2,2)*(pow(mpion,8) - 2*pow(mpion,6)*(pow(mrho,2) + 2*t) +
                       pow(t,2)*(pow(mrho,4) + 2*pow(s,2) + 2*s*t + pow(t,2) + 2*pow(mrho,2)*(-s + t)) -
                       2*pow(mpion,2)*t*(2*t*(s + t) + pow(mrho,2)*(s + 3*t)) + pow(mpion,4)*(pow(mrho,4) + 6*pow(mrho,2)*t + 2*t*(s + 3*t)))
                      + pow(eta1,2)*(pow(mpion,8) + 2*pow(mpion,6)*(pow(mrho,2) - 2*t) -
                       2*pow(mpion,2)*(pow(mrho,2) - s - t)*(pow(mrho,4) + pow(mrho,2)*t - 2*pow(t,2)) +
                       t*(-pow(mrho,2) + t)*(2*pow(s,2) + 2*s*t + pow(t,2) - pow(mrho,2)*(2*s + t)) +
                       pow(mpion,4)*(pow(mrho,4) - 2*pow(mrho,2)*(s + 3*t) + 2*t*(s + 3*t)))))/pow(pow(ma1,2) - t,2) +
               (2*((0.125*pow(-2 + delta,2)*(2*pow(mpion,2) - s)*
                       (pow(mpion,4) + pow(mrho,2)*(s - t) + t*(s + t) - pow(mpion,2)*(3*pow(mrho,2) + s + 2*t)))/
                     ((pow(mpion,2) - t)*(pow(mpion,2) + pow(mrho,2) - s - t)) -
                    (0.125*(-2. + delta)*(pow(mpion,4)*(2. + delta - 8.*C4*pow(mrho,2)) - 2.*delta*pow(s,2) + 2.*s*t - 1.*delta*s*t +
                         2.*pow(t,2) + delta*pow(t,2) + C4*pow(mrho,4)*(-8.*s + 8.*t) +
                         pow(mrho,2)*((2. + delta)*s + 8.*C4*pow(s,2) + t*(-2. - 1.*delta - 8.*C4*t)) +
                         pow(mpion,2)*(8.*C4*pow(mrho,4) - 2.*s + 5.*delta*s - 4.*t - 2.*delta*t +
                            pow(mrho,2)*(-6. + delta - 16.*C4*s + 16.*C4*t))))/(pow(mpion,2) + pow(mrho,2) - 1.*s - 1.*t)))/pow(mrho,2) +
               (0.03125*pow(eta1 - eta2,2)*(-2*eta1*eta2*(pow(mpion,8) + 4*pow(mpion,6)*(pow(mrho,2) - t) +
                       pow(-pow(mrho,2) + s + t,2)*(pow(s,2) + pow(t,2) - 2*pow(mrho,2)*(s + t)) +
                       pow(mpion,4)*(9*pow(mrho,4) + 4*pow(s,2) + 2*s*t + 6*pow(t,2) - 2*pow(mrho,2)*(7*s + 6*t)) +
                       2*pow(mpion,2)*(pow(mrho,2) - s - t)*(2*pow(mrho,4) - pow(mrho,2)*(5*s + 4*t) + 2*(pow(s,2) + pow(t,2)))) +
                    pow(eta2,2)*(pow(mpion,8) + pow(mpion,6)*(6*pow(mrho,2) - 4*t) +
                       pow(-pow(mrho,2) + s + t,2)*(4*pow(mrho,4) + pow(s,2) + pow(t,2) - 4*pow(mrho,2)*(s + t)) +
                       pow(mpion,4)*(17*pow(mrho,4) + 4*pow(s,2) + 2*s*t + 6*pow(t,2) - 2*pow(mrho,2)*(10*s + 9*t)) +
                       2*pow(mpion,2)*(pow(mrho,2) - s - t)*(7*pow(mrho,4) - pow(mrho,2)*(8*s + 7*t) + 2*(pow(s,2) + pow(t,2)))) +
                    pow(eta1,2)*(pow(mpion,8) + 2*pow(mpion,6)*(pow(mrho,2) - 2*t) +
                       (s + t)*(-pow(mrho,2) + s + t)*(pow(s,2) + pow(t,2) - pow(mrho,2)*(s + t)) +
                       pow(mpion,4)*(5*pow(mrho,4) + 4*pow(s,2) + 2*s*t + 6*pow(t,2) - 2*pow(mrho,2)*(5*s + 3*t)) -
                       2*pow(mpion,2)*(2*pow(mrho,4)*(s + t) + 2*(s + t)*(pow(s,2) + pow(t,2)) -
                          pow(mrho,2)*(4*pow(s,2) + 5*s*t + 3*pow(t,2))))))/
                (pow(Gammaa1,2)*pow(ma1,2) + pow(pow(ma1,2) - 2*pow(mpion,2) - pow(mrho,2) + s + t,2)) +
               (0.0625*pow(eta1 - eta2,2)*(pow(ma1,2) - 2*pow(mpion,2) - pow(mrho,2) + s + t)*
                  (-(pow(eta2,2)*(pow(mpion,8) + 2*pow(mpion,6)*(pow(mrho,2) - 2*t) +
                         2*pow(mpion,2)*t*(pow(pow(mrho,2) - s,2) + (3*pow(mrho,2) - 2*s)*t - 2*pow(t,2)) +
                         (pow(mrho,2) - s - t)*t*(2*pow(mrho,4) + pow(s,2) - s*t - pow(t,2) + pow(mrho,2)*(-3*s + t)) +
                         pow(mpion,4)*(pow(mrho,4) + 2*t*(s + 3*t) - pow(mrho,2)*(s + 6*t)))) -
                    pow(eta1,2)*(pow(mpion,8) + 2*pow(mpion,6)*(pow(mrho,2) - 2*t) +
                       (pow(mrho,2) - s - t)*t*(pow(s,2) - s*t - pow(t,2) + pow(mrho,2)*(s + t)) +
                       pow(mpion,4)*(3*pow(mrho,4) + 2*t*(s + 3*t) - pow(mrho,2)*(5*s + 6*t)) +
                       2*pow(mpion,2)*(-(pow(mrho,4)*(s + t)) + t*(pow(s,2) - 2*s*t - 2*pow(t,2)) +
                          pow(mrho,2)*(pow(s,2) + 2*s*t + 3*pow(t,2)))) +
                    2*eta1*eta2*(pow(mpion,8) + 2*pow(mpion,6)*(pow(mrho,2) - 2*t) -
                       (pow(mrho,2) - s - t)*t*(pow(mrho,4) - pow(s,2) - pow(mrho,2)*t + t*(s + t)) +
                       2*pow(mpion,4)*(2*pow(mrho,4) + t*(s + 3*t) - pow(mrho,2)*(2*s + 3*t)) +
                       pow(mpion,2)*(pow(mrho,6) - 2*pow(mrho,4)*(s + 2*t) + 2*t*(pow(s,2) - 2*s*t - 2*pow(t,2)) +
                          pow(mrho,2)*(pow(s,2) + 2*s*t + 6*pow(t,2))))))/
                ((-pow(ma1,2) + t)*(pow(Gammaa1,2)*pow(ma1,2) + pow(pow(ma1,2) - 2*pow(mpion,2) - pow(mrho,2) + s + t,2))) +
               2*((-0.0625*(-2 + delta)*(eta1 - eta2)*(eta1*(-2*pow(mpion,2) + s) + eta2*(pow(mpion,2) + t))*
                     (-pow(mpion,4) + pow(s,2) - pow(t,2) + pow(mrho,2)*(-s + t) + pow(mpion,2)*(pow(mrho,2) - 2*s + 2*t)))/
                   ((pow(mpion,2) + pow(mrho,2) - s - t)*(-pow(ma1,2) + t)) +
                  (0.125*(-2. + delta)*(eta1 - 1.*eta2)*(eta2*(-0.5*pow(mpion,6) + pow(mpion,4)*(0.5*pow(mrho,2) + 0.5*t) +
                          pow(mpion,2)*(1.*pow(mrho,2) - 1.*s + 0.5*t)*t + (0.5*pow(mrho,2) - 1.*s - 0.5*t)*pow(t,2)) +
                       eta1*(1.*pow(mpion,6) + pow(mpion,4)*(-1.*pow(mrho,2) + 0.5*s - 2.*t) + s*(-0.5*pow(mrho,2) + 0.5*t)*t +
                          pow(mpion,2)*(1.*pow(mrho,4) + pow(mrho,2)*(-0.5*s - 1.*t) + t*(1.*s + 1.*t)))))/
                   ((pow(ma1,2) - 1.*t)*(-1.*pow(mpion,2) + t)) +
                  (0.0625*(eta1 - eta2)*(eta2*(8*C4*pow(mrho,6)*t - 2*delta*pow(s,2)*t +
                          pow(mrho,2)*(-4*pow(mpion,4) + (s*(2 + 3*delta + 8*C4*s) - 4*t)*t + pow(mpion,2)*(-((-2 + delta)*s) + 8*t)) +
                          pow(mrho,4)*(8*C4*pow(mpion,4) - pow(mpion,2)*(-2 + delta + 16*C4*t) + t*(-6 + delta + 8*C4*(-2*s + t)))) +
                       eta1*(2*delta*pow(s,2)*t + 8*C4*pow(mrho,6)*(-2*pow(mpion,2) + t) -
                          pow(mrho,2)*(-4*pow(mpion,4) - 4*pow(t,2) + 2*pow(mpion,2)*((2 + delta)*s + 4*t) +
                             pow(s,2)*(-2 + delta + 8*C4*t)) + pow(mrho,4)*
                           (-8*C4*pow(mpion,4) + (-2 + delta)*s - 4*t*(1 + 2*C4*t) + 8*pow(mpion,2)*(1 + 2*C4*(s + t))))))/
                   (pow(mrho,2)*(-pow(ma1,2) + t))) - (0.125*(eta1 - eta2)*(pow(ma1,2) - 2*pow(mpion,2) - pow(mrho,2) + s + t)*
                  (eta1*(pow(mpion,4)*(4*pow(mrho,2) - 8*C4*pow(mrho,4)) + 8*C4*pow(mrho,6)*(s + t) - 2*delta*pow(s,2)*(s + t) +
                       pow(mrho,2)*((6 + delta)*pow(s,2) + 8*s*t + 4*pow(t,2) + 8*C4*pow(s,2)*(s + t)) -
                       pow(mrho,4)*(-((-6 + delta)*s) + 4*t + 8*C4*(2*pow(s,2) + 2*s*t + pow(t,2))) +
                       2*pow(mpion,2)*(-8*C4*pow(mrho,6) + 2*delta*pow(s,2) - pow(mrho,2)*(s*(6 + delta + 8*C4*s) + 4*t) +
                          4*pow(mrho,4)*(1 + 2*C4*(2*s + t)))) +
                    eta2*(pow(mpion,4)*(-4*pow(mrho,2) + 8*C4*pow(mrho,4)) -
                       (-pow(mrho,2) + s + t)*(16*C4*pow(mrho,6) - 2*delta*pow(s,2) + pow(mrho,2)*(s*(6 + 3*delta + 8*C4*s) + 4*t) +
                          pow(mrho,4)*(-10 + delta - 8*C4*(3*s + t))) +
                       pow(mpion,2)*(32*C4*pow(mrho,6) - 4*delta*pow(s,2) + pow(mrho,2)*(s*(14 + 5*delta + 16*C4*s) + 8*t) +
                          pow(mrho,4)*(delta - 2*(9 + 8*C4*(3*s + t)))))))/
                (pow(mrho,2)*(pow(Gammaa1,2)*pow(ma1,2) + pow(pow(ma1,2) - 2*pow(mpion,2) - pow(mrho,2) + s + t,2)))))/
           (16.*M_PI*s*(-4*pow(mpion,2) + s));
    //  } else if (outgoing_particles_[0].type().pdgcode() == pdg::eta) {
    //    diff_xsection = to_be_determined;
      } else if (outgoing_particles_[0].type().pdgcode() == pdg::photon) {
        diff_xsection = 0.0000000000001/to_mb/(t2-t1);
      }
      break;
    case ReactionType::pi0_pi:
      if (outgoing_particles_[0].type().pdgcode().is_rho()) {
        diff_xsection = (pow(Const,2)*pow(ghat,4)*((-0.25*pow(-2 + delta,2)*pow(mpion,2)*
      				  (pow(mpion,4) + pow(pow(mrho,2) - t,2) - 2*pow(mpion,2)*(pow(mrho,2) + t)))/(pow(mrho,2)*pow(pow(mpion,2) - t,2)) +
      			   (0.0625*pow(-2*pow(mrho,2) + delta*s,2)*(8*pow(mpion,4)*pow(mrho,2) + 2*pow(mrho,6) + pow(s,3) + 8*pow(mrho,2)*t*(s + t) -
      					pow(mrho,4)*(7*s + 8*t) + 4*pow(mpion,2)*(5*pow(mrho,4) - pow(s,2) - 4*pow(mrho,2)*t)))/
      				(pow(mrho,6)*pow(pow(mrho,2) - s,2)) - (0.0625*(eta1 - eta2)*(2*pow(mrho,2) - delta*s)*
      				  (-(eta2*(2*pow(mpion,2) + pow(mrho,2) - s - 2*t)*
      					   (2*pow(mpion,4) + pow(mpion,2)*(-pow(mrho,2) + s - 4*t) + t*(3*pow(mrho,2) + s + 2*t))) +
      					eta1*(4*pow(mpion,6) - pow(mrho,4)*s + pow(s,3) + 2*pow(mpion,4)*(5*pow(mrho,2) - s - 6*t) -
      					   2*(pow(mrho,4) - 4*pow(mrho,2)*s + pow(s,2))*t + 6*(pow(mrho,2) - s)*pow(t,2) - 4*pow(t,3) -
      					   4*pow(mpion,2)*(4*pow(mrho,2)*t + (s - 3*t)*(s + t)))))/(pow(mrho,2)*(pow(mrho,2) - s)*(pow(ma1,2) - t)) -
      			   (0.125*(-2 + delta)*(eta1 - eta2)*(-(eta2*(pow(mpion,2) + t)*
      					   (pow(mpion,4) + t*(-pow(mrho,2) + 2*s + t) - pow(mpion,2)*(pow(mrho,2) + 2*t))) +
      					eta1*(2*pow(mpion,6) + pow(mpion,4)*(-2*pow(mrho,2) + s - 4*t) + s*t*(-pow(mrho,2) + t) +
      					   pow(mpion,2)*(2*pow(mrho,4) + 2*t*(s + t) - pow(mrho,2)*(s + 2*t)))))/((-pow(ma1,2) + t)*(-pow(mpion,2) + t)) +
      			   (0.03125*pow(eta1 - eta2,2)*(-2*eta1*eta2*(pow(mpion,8) - 4*pow(mpion,6)*t +
      					   pow(t,2)*(-pow(mrho,4) - 2*pow(mrho,2)*s + 2*pow(s,2) + 2*s*t + pow(t,2)) -
      					   2*pow(mpion,2)*t*(-2*pow(mrho,4) + pow(mrho,2)*s + 2*t*(s + t)) + pow(mpion,4)*(-pow(mrho,4) + 2*t*(s + 3*t))) +
      					pow(eta2,2)*(pow(mpion,8) - 2*pow(mpion,6)*(pow(mrho,2) + 2*t) +
      					   pow(t,2)*(pow(mrho,4) + 2*pow(s,2) + 2*s*t + pow(t,2) + 2*pow(mrho,2)*(-s + t)) -
      					   2*pow(mpion,2)*t*(2*t*(s + t) + pow(mrho,2)*(s + 3*t)) + pow(mpion,4)*(pow(mrho,4) + 6*pow(mrho,2)*t + 2*t*(s + 3*t))) +
      					pow(eta1,2)*(pow(mpion,8) + 2*pow(mpion,6)*(pow(mrho,2) - 2*t) -
      					   2*pow(mpion,2)*(pow(mrho,2) - s - t)*(pow(mrho,4) + pow(mrho,2)*t - 2*pow(t,2)) +
      					   t*(-pow(mrho,2) + t)*(2*pow(s,2) + 2*s*t + pow(t,2) - pow(mrho,2)*(2*s + t)) +
      					   pow(mpion,4)*(pow(mrho,4) - 2*pow(mrho,2)*(s + 3*t) + 2*t*(s + 3*t)))))/pow(pow(ma1,2) - t,2) -
      			   (3.*(1.*pow(mrho,2) - 0.5*delta*s)*(delta*(0.666667*pow(mpion,4)*pow(mrho,2) + 0.166667*pow(mrho,6) +
      					   pow(mpion,2)*(1.66667*pow(mrho,4) - 0.416667*pow(s,2) + pow(mrho,2)*(0.0833333*s - 1.33333*t)) +
      					   pow(mrho,4)*(-0.541667*s - 0.666667*t) + pow(s,2)*(0.125*s + 0.0833333*t) +
      					   pow(mrho,2)*(-0.0833333*pow(s,2) + 0.583333*s*t + 0.666667*pow(t,2))) +
      					pow(mrho,2)*(1.*C4*pow(mrho,6) + pow(mpion,2)*(2.*C4*pow(mrho,4) + 0.166667*s + pow(mrho,2)*(-0.833333 - 0.666667*C4*s)) +
      					   s*(-0.0833333*s - 0.166667*t) + pow(mrho,4)*(-0.416667 - 1.33333*C4*s - 2.*C4*t) +
      					   pow(mrho,2)*(0.833333*t + s*(0.5 + 0.333333*C4*s + 0.666667*C4*t)))))/(pow(mrho,8) - 1.*pow(mrho,6)*s) +
      			   (pow(mrho,6)*(0.75 + C4*(2.*C4*pow(mrho,4) + pow(mrho,2)*(-3. - 4.*C4*s) + s*(3. + 2.*C4*s))) +
      				  pow(delta,2)*(0.5*pow(mpion,4)*pow(mrho,2) + 0.125*pow(mrho,6) +
      					 pow(mpion,2)*(1.25*pow(mrho,4) - 0.375*pow(s,2) + pow(mrho,2)*(0.125*s - 1.*t)) + pow(mrho,4)*(-0.375*s - 0.5*t) +
      					 pow(s,2)*(0.125*s + 0.125*t) + pow(mrho,2)*(0.0625*pow(s,2) + 0.375*s*t + 0.5*pow(t,2))) +
      				  delta*pow(mrho,2)*(2.*C4*pow(mrho,6) + pow(mpion,2)*(3.*C4*pow(mrho,4) + 0.25*s + pow(mrho,2)*(-1.25 - 1.*C4*s)) +
      					 s*(-0.25*s - 0.25*t) + pow(mrho,4)*(-0.75 - 1.5*C4*s - 3.*C4*t) + pow(mrho,2)*(1.25*t + s*(0.25 - 0.5*C4*s + 1.*C4*t))))/
      				pow(mrho,6) + (2*((-0.0625*(-2. + delta)*(-2.*pow(mrho,2) + delta*s)*
      					   (pow(mpion,4)*(4.*pow(mrho,2) + 4.*s) + pow(mpion,2)*(pow(mrho,2)*(-7.*s - 4.*t) + s*(-1.*s - 4.*t)) +
      						 s*(pow(mrho,4) + pow(mrho,2)*(s - 1.*t) + s*t)))/((pow(mrho,2) - 1.*s)*(pow(mpion,2) - 1.*t)) +
      					(0.0625*(-2 + delta)*(pow(mpion,4)*((-2 + 4*delta)*pow(mrho,2) + 8*C4*pow(mrho,4) + 5*delta*s) - 8*C4*pow(mrho,6)*t +
      						 delta*s*t*(s + t) + pow(mrho,2)*(delta*s*(s - 3*t) - 2*t*(s + t)) + 2*pow(mrho,4)*((-1 + delta)*s + t + 4*C4*t*(2*s + t)) -
      						 pow(mpion,2)*(8*C4*pow(mrho,6) + delta*s*(s + 6*t) + 2*pow(mrho,4)*(-3 + 8*C4*t) +
      							pow(mrho,2)*((-2 + 9*delta)*s + 4*(-1 + delta)*t))))/(-pow(mpion,2) + t)))/pow(mrho,4) -
      			   (0.0625*(eta1 - eta2)*(eta2*(-4*delta*pow(mpion,6) + 4*pow(mpion,4)*(pow(mrho,2) - 2*C4*pow(mrho,4) + 3*delta*t) +
      					   pow(mpion,2)*(delta*(s - 6*t)*(s + 2*t) - (2 + delta)*pow(mrho,2)*(s + 4*t) + 2*pow(mrho,4)*(-1 + delta + 8*C4*t)) +
      					   t*(-8*C4*pow(mrho,6) + pow(mrho,4)*(6 - 4*delta + 16*C4*s - 8*C4*t) +
      						  pow(mrho,2)*(-(s*(2 + delta + 8*C4*s)) + 4*(1 + delta)*t) + delta*(3*pow(s,2) + 4*s*t + 4*pow(t,2)))) +
      					eta1*(4*delta*pow(mpion,6) - 8*C4*pow(mrho,6)*t + delta*(pow(s,3) - 4*pow(s,2)*t - 6*s*pow(t,2) - 4*pow(t,3)) -
      					   2*pow(mpion,4)*((2 - 5*delta)*pow(mrho,2) - 4*C4*pow(mrho,4) + delta*(s + 6*t)) +
      					   2*pow(mrho,4)*(s - delta*s + t*(2 - delta + 4*C4*t)) +
      					   pow(mrho,2)*(8*delta*s*t + 2*(-2 + 3*delta)*pow(t,2) + pow(s,2)*(-2 + delta + 8*C4*t)) -
      					   2*pow(mpion,2)*(-8*C4*pow(mrho,6) + 2*delta*(s - 3*t)*(s + t) - pow(mrho,2)*((2 + delta)*s + (4 - 8*delta)*t) +
      						  pow(mrho,4)*(4 + 8*C4*(s + t))))))/(pow(mrho,2)*(-pow(ma1,2) + t))))/(16.*Pi*s*(-4*pow(mpion,2) + s));

      } else if (outgoing_particles_[0].type().pdgcode().is_pion()) {
        diff_xsection = 0.0000000000001/to_mb/(t2-t1);
      }
      break;
    case ReactionType::pi_rho0:

      diff_xsection = 1/3.0*(pow(Const,2)*pow(ghat,4)*((-8*pow(-2 + delta,2)*pow(m_pi,2))/(pow(mrho,2)*pow(pow(m_pi,2) - s,2)) -
       (8*pow(-2 + delta,2)*pow(m_pi,2)*(pow(m_pi,4) + pow(pow(mrho,2) - t,2) - 2*pow(m_pi,2)*(pow(mrho,2) + t)))/
        (pow(mrho,2)*(pow(m_pi,4) + pow(pow(mrho,2) - s,2) - 2*pow(m_pi,2)*(pow(mrho,2) + s))*pow(pow(m_pi,2) - t,2)) +
       (4*(-2 + delta)*(eta1 - eta2)*(pow(ma1,2) - s)*(-(eta2*(pow(m_pi,2) + s)) + eta1*(-pow(mrho,2) + s + t))*
          (-pow(m_pi,4) + pow(m_pi,2)*(pow(mrho,2) - 2*t) + t*(-pow(mrho,2) + 2*s + t)))/
        ((pow(Gammaa1,2)*pow(ma1,2) + pow(pow(ma1,2) - s,2))*(pow(m_pi,4) + pow(pow(mrho,2) - s,2) - 2*pow(m_pi,2)*(pow(mrho,2) + s))*
          (pow(m_pi,2) - t)) - (8*(-2 + delta)*(pow(m_pi,4)*(2 - 3*delta + 8*C4*pow(mrho,2)) + pow(mrho,4)*(-2 + delta + 8*C4*t) +
            t*((2 + 3*delta)*s + 2*delta*t) + pow(m_pi,2)*(-8*C4*pow(mrho,4) + (-2 + delta)*s - (2 + 3*delta)*t + 4*pow(mrho,2)*(1 + 4*C4*t)) -
            pow(mrho,2)*(t*(-2 + 3*delta + 8*C4*t) + s*(-2 + delta + 16*C4*t))))/
        (pow(mrho,2)*(pow(m_pi,4) + pow(pow(mrho,2) - s,2) - 2*pow(m_pi,2)*(pow(mrho,2) + s))*(pow(m_pi,2) - t)) +
       (4*(-2 + delta)*(eta1 - eta2)*(pow(ma1,2) - s)*(eta2*(pow(m_pi,2) + s)*
             (pow(m_pi,4) - pow(m_pi,2)*(pow(mrho,2) - 2*s) + s*(pow(mrho,2) - s - 2*t)) +
            eta1*(-4*pow(m_pi,6) + s*(-pow(mrho,2) + s)*(-pow(mrho,2) + s + t) + pow(m_pi,4)*(3*pow(mrho,2) + s + t) -
               pow(m_pi,2)*(pow(mrho,4) + 2*s*(s - t) + pow(mrho,2)*(-s + t)))))/
        ((pow(Gammaa1,2)*pow(ma1,2) + pow(pow(ma1,2) - s,2))*(pow(m_pi,2) - s)*
          (pow(m_pi,4) + pow(pow(mrho,2) - s,2) - 2*pow(m_pi,2)*(pow(mrho,2) + s))) +
       (pow(eta1 - eta2,2)*(pow(eta2,2)*(pow(m_pi,8) - 2*pow(m_pi,6)*pow(mrho,2) + pow(m_pi,4)*(pow(pow(mrho,2) + 2*s,2) - 2*s*t) +
               pow(s,2)*(pow(pow(mrho,2) + s,2) + 2*(-pow(mrho,2) + s)*t + 2*pow(t,2)) -
               2*pow(m_pi,2)*s*(pow(mrho,4) + pow(mrho,2)*(2*s - t) + 2*s*(s + t))) +
            2*eta1*eta2*(-pow(m_pi,8) + pow(m_pi,4)*(pow(mrho,4) + 2*pow(mrho,2)*s + 2*s*(-2*s + t)) -
               2*pow(m_pi,2)*s*(pow(mrho,4) + pow(mrho,2)*(s + t) - 2*s*(s + t)) + pow(s,2)*(pow(mrho,4) - pow(s,2) + 2*pow(mrho,2)*t - 2*t*(s + t)))\
             + pow(eta1,2)*(pow(m_pi,8) - 2*pow(m_pi,6)*pow(mrho,2) + pow(m_pi,4)*(3*pow(mrho,4) + 2*s*(2*s - t) + 2*pow(mrho,2)*(-3*s + t)) -
               2*pow(m_pi,2)*(pow(mrho,2) - s)*(-2*s*(s + t) + pow(mrho,2)*(2*s + t)) +
               s*(-pow(mrho,2) + s)*(pow(s,2) + 2*s*t + 2*pow(t,2) - pow(mrho,2)*(s + 2*t)))))/
        ((pow(Gammaa1,2)*pow(ma1,2) + pow(pow(ma1,2) - s,2))*(pow(m_pi,4) + pow(pow(mrho,2) - s,2) - 2*pow(m_pi,2)*(pow(mrho,2) + s))) +
       (pow(eta1 - eta2,2)*(-2*eta1*eta2*(pow(m_pi,8) - pow(m_pi,4)*(pow(mrho,4) + 2*(pow(mrho,2) + s)*t - 4*pow(t,2)) +
               pow(t,2)*(-pow(mrho,4) - 2*pow(mrho,2)*s + 2*pow(s,2) + 2*s*t + pow(t,2)) +
               2*pow(m_pi,2)*t*(pow(mrho,4) + pow(mrho,2)*(s + t) - 2*t*(s + t))) +
            pow(eta2,2)*(pow(m_pi,8) - 2*pow(m_pi,6)*pow(mrho,2) + pow(m_pi,4)*(pow(mrho,4) + 4*pow(mrho,2)*t - 2*(s - 2*t)*t) +
               pow(t,2)*(pow(mrho,4) + 2*pow(s,2) + 2*s*t + pow(t,2) + 2*pow(mrho,2)*(-s + t)) -
               2*pow(m_pi,2)*t*(pow(mrho,4) - pow(mrho,2)*(s - 2*t) + 2*t*(s + t))) +
            pow(eta1,2)*(pow(m_pi,8) - 2*pow(m_pi,6)*pow(mrho,2) + pow(m_pi,4)*(3*pow(mrho,4) + 2*pow(mrho,2)*(s - 3*t) - 2*(s - 2*t)*t) +
               t*(-pow(mrho,2) + t)*(2*pow(s,2) + 2*s*t + pow(t,2) - pow(mrho,2)*(2*s + t)) -
               2*pow(m_pi,2)*(-pow(mrho,2) + t)*(2*t*(s + t) - pow(mrho,2)*(s + 2*t)))))/
        ((pow(m_pi,4) + pow(pow(mrho,2) - s,2) - 2*pow(m_pi,2)*(pow(mrho,2) + s))*pow(pow(ma1,2) - t,2)) +
       (8*(-2 + delta)*((-2 + delta)*pow(mrho,6) + pow(m_pi,6)*(-2 + 3*delta - 8*C4*pow(mrho,2)) + s*t*((-2 + 3*delta)*s + 4*delta*t) +
            pow(m_pi,4)*(8*C4*pow(mrho,4) + 4*delta*s + 2*t - 3*delta*t - pow(mrho,2)*(2 + delta + 16*C4*s - 8*C4*t)) +
            pow(mrho,4)*(-((-2 + delta)*t) + s*(4 - 2*delta + 8*C4*t)) + pow(mrho,2)*s*(s*(-2 + delta - 8*C4*t) - 2*t*(delta + 8*C4*t)) +
            pow(m_pi,2)*(s*((2 - 3*delta)*s - 8*delta*t) - pow(mrho,4)*(-6 + 3*delta + 8*C4*(s + t)) +
               pow(mrho,2)*(8*C4*pow(s,2) + 4*(-1 + delta)*t + s*(-8 + 6*delta + 32*C4*t)))))/
        (pow(mrho,2)*(pow(m_pi,2) - s)*(pow(m_pi,4) + pow(pow(mrho,2) - s,2) - 2*pow(m_pi,2)*(pow(mrho,2) + s))*(pow(m_pi,2) - t)) +
       (2*pow(eta1 - eta2,2)*(pow(ma1,2) - s)*(pow(eta1,2)*(pow(m_pi,8) + pow(m_pi,4)*(2*pow(mrho,4) + 2*s*t - 3*pow(mrho,2)*(s + t)) +
               s*t*(2*pow(mrho,4) + pow(s,2) + 3*s*t + pow(t,2) - 3*pow(mrho,2)*(s + t)) -
               2*pow(m_pi,2)*(pow(mrho,2) - s - t)*(-2*s*t + pow(mrho,2)*(s + t))) +
            pow(eta2,2)*(pow(m_pi,8) - 4*pow(m_pi,2)*s*t*(pow(mrho,2) + s + t) + pow(m_pi,4)*(2*s*t + pow(mrho,2)*(s + t)) +
               s*t*(pow(s,2) + 3*s*t + pow(t,2) + pow(mrho,2)*(s + t))) +
            2*eta1*eta2*(-pow(m_pi,8) + 2*pow(m_pi,6)*pow(mrho,2) - 2*pow(m_pi,4)*s*t - s*t*(pow(s,2) + 3*s*t + pow(t,2) - 2*pow(mrho,2)*(s + t)) -
               pow(m_pi,2)*(-4*s*t*(s + t) + pow(mrho,2)*(pow(s,2) + 4*s*t + pow(t,2))))))/
        ((pow(Gammaa1,2)*pow(ma1,2) + pow(pow(ma1,2) - s,2))*(pow(m_pi,4) + pow(pow(mrho,2) - s,2) - 2*pow(m_pi,2)*(pow(mrho,2) + s))*
          (pow(ma1,2) - t)) + (8*(pow(delta,2)*(8*pow(m_pi,4) + 3*pow(mrho,4) - 6*pow(mrho,2)*(s + t) + 2*pow(s + t,2) +
               4*pow(m_pi,2)*(3*pow(mrho,2) - 2*(s + t))) - 4*delta*pow(mrho,2)*
             (16*C4*pow(m_pi,4) + pow(mrho,2)*(3 - 6*C4*(s + t)) + (s + t)*(-3 + 4*C4*(s + t)) + 2*pow(m_pi,2)*(3 + C4*(6*pow(mrho,2) - 8*(s + t)))) +
            4*pow(mrho,4)*(3 + 4*C4*(2*pow(m_pi,2) - s - t)*(3 + C4*(4*pow(m_pi,2) - 2*(s + t))))))/
        (pow(mrho,4)*(pow(m_pi,4) + pow(pow(mrho,2) - s,2) - 2*pow(m_pi,2)*(pow(mrho,2) + s))) +
       (4*(eta1 - eta2)*(-pow(ma1,2) + s)*(eta2*(-2*pow(m_pi,4)*(delta - 4*C4*pow(mrho,2))*(pow(mrho,2) + 4*s) +
               pow(m_pi,2)*(-2*pow(mrho,4)*(-2 + delta + 8*C4*s) + 8*delta*s*(s + t) - pow(mrho,2)*((-10 + delta)*s - (-2 + delta)*t + 32*C4*s*(s + t))) +
               s*(2*pow(mrho,4)*(-2 + delta + 4*C4*s) - 2*delta*pow(s + t,2) + pow(mrho,2)*((-6 + delta)*s + (-2 + delta)*t + 8*C4*pow(s + t,2)))) +
            eta1*(4*pow(m_pi,4)*(6*C4*pow(mrho,4) + 2*delta*s + pow(mrho,2)*(1 - 2*delta - 8*C4*s)) + 2*delta*s*pow(s + t,2) -
               pow(mrho,2)*((-6 + 5*delta)*pow(s,2) + 2*(-2 + 3*delta)*s*t + (-2 + delta)*pow(t,2) + 8*C4*s*pow(s + t,2)) +
               pow(mrho,4)*((-2 + delta)*(3*s + t) + 8*C4*s*(s + 2*t)) -
               2*pow(m_pi,2)*(4*delta*s*(s + t) - pow(mrho,2)*(-6*s + 7*delta*s - 2*t + 3*delta*t + 16*C4*s*(s + t)) +
                  2*pow(mrho,4)*(-2 + delta + 4*C4*(2*s + t))))))/
        (pow(mrho,2)*(pow(Gammaa1,2)*pow(ma1,2) + pow(pow(ma1,2) - s,2))*
          (pow(m_pi,4) + pow(pow(mrho,2) - s,2) - 2*pow(m_pi,2)*(pow(mrho,2) + s))) +
       (4*(eta1 - eta2)*(((-2 + delta)*(pow(m_pi,4) - pow(m_pi,2)*(pow(mrho,2) - 2*s) + s*(pow(mrho,2) - s - 2*t))*
               (eta1*(pow(mrho,2) - s - t) + eta2*(pow(m_pi,2) + t)))/((pow(m_pi,2) - s)*(pow(ma1,2) - t)) +
            ((-2 + delta)*(eta2*(pow(m_pi,2) + t)*(pow(m_pi,4) - pow(m_pi,2)*(pow(mrho,2) - 2*t) + (pow(mrho,2) - 2*s - t)*t) +
                 eta1*(-4*pow(m_pi,6) + (pow(mrho,2) - t)*(pow(mrho,2) - s - t)*t + pow(m_pi,4)*(3*pow(mrho,2) + s + t) -
                    pow(m_pi,2)*(pow(mrho,4) + pow(mrho,2)*(s - t) + 2*t*(-s + t)))))/((-pow(ma1,2) + t)*(-pow(m_pi,2) + t)) +
            (eta2*(-2*pow(m_pi,4)*(delta - 4*C4*pow(mrho,2))*(pow(mrho,2) + 4*t) +
                  pow(m_pi,2)*(8*delta*t*(s + t) - 2*pow(mrho,4)*(-2 + delta + 8*C4*t) -
                     pow(mrho,2)*(-((-2 + delta)*s) + (-10 + delta)*t + 32*C4*t*(s + t))) +
                  t*(-2*delta*pow(s + t,2) + 2*pow(mrho,4)*(-2 + delta + 4*C4*t) + pow(mrho,2)*((-2 + delta)*s + (-6 + delta)*t + 8*C4*pow(s + t,2)))) +
               eta1*(2*delta*t*pow(s + t,2) - pow(mrho,2)*((-2 + delta)*pow(s,2) + 2*(-2 + 3*delta)*s*t + (-6 + 5*delta)*pow(t,2) + 8*C4*t*pow(s + t,2)) +
                  pow(mrho,4)*(8*C4*t*(2*s + t) + (-2 + delta)*(s + 3*t)) +
                  4*pow(m_pi,4)*(6*C4*pow(mrho,4) + 2*delta*t + pow(mrho,2)*(1 - 2*delta - 8*C4*t)) -
                  2*pow(m_pi,2)*(4*delta*t*(s + t) - pow(mrho,2)*(-2*s + 3*delta*s - 6*t + 7*delta*t + 16*C4*t*(s + t)) +
                     2*pow(mrho,4)*(-2 + delta + 4*C4*(s + 2*t)))))/(pow(mrho,2)*(-pow(ma1,2) + t))))/
        (pow(m_pi,4) + pow(pow(mrho,2) - s,2) - 2*pow(m_pi,2)*(pow(mrho,2) + s))))/(512.*Pi);

      break;
    case ReactionType::pi_rho:
      diff_xsection = 1/3.0*((pow(Const,2)*pow(ghat,4)*((-0.25*pow(-2 + delta,2)*pow(mpion,2)*
                  (pow(mpion,4) + pow(pow(mrho,2) - t,2) - 2*pow(mpion,2)*(pow(mrho,2) + t)))/
                (pow(mrho,2)*pow(pow(mpion,2) - t,2)) -
               (0.0625*(eta1 - eta2)*(2*pow(mrho,2) + delta*(-2*pow(mpion,2) - pow(mrho,2) + s + t))*
                  (eta1*(8*pow(mpion,6) + pow(s,3) + 2*pow(mrho,4)*(s - t) + 5*pow(s,2)*t + s*pow(t,2) +
                       pow(t,3) + 2*pow(mpion,2)*(2*pow(mrho,2) - s - t)*(s + t) - pow(mrho,2)*(3*s - t)*(s + t) -
                       2*pow(mpion,4)*(2*pow(mrho,2) + 3*s + t)) +
                    eta2*(s - t)*(4*pow(mpion,4) + t*(4*pow(mrho,2) - s + t) - pow(mpion,2)*(s + 3*t))))/
                (pow(mrho,2)*(-pow(ma1,2) + t)*(-2*pow(mpion,2) + s + t)) -
               (0.0625*pow(-2.*pow(mrho,2) + delta*(2.*pow(mpion,2) + pow(mrho,2) - 1.*s - 1.*t),2)*
                  (8.*pow(mpion,6) + 4.*pow(mrho,6) + pow(s,3) + pow(mrho,4)*(-4.*s - 4.*t) +
                    pow(mpion,4)*(-4.*pow(mrho,2) - 4.*s - 4.*t) + 3.*pow(s,2)*t + 3.*s*pow(t,2) + pow(t,3) +
                    pow(mrho,2)*(-3.*pow(s,2) + 2.*s*t - 3.*pow(t,2)) +
                    pow(mpion,2)*(-8.*pow(mrho,4) - 2.*pow(s,2) - 4.*s*t - 2.*pow(t,2) + pow(mrho,2)*(4.*s + 4.*t))
                    ))/(pow(mrho,6)*pow(2.*pow(mpion,2) - 1.*s - 1.*t,2)) +
               (0.125*(-2 + delta)*(eta1 - eta2)*(eta2*(pow(mpion,2) + t)*
                     (pow(mpion,4) - pow(mpion,2)*(pow(mrho,2) - 2*t) + (pow(mrho,2) - 2*s - t)*t) +
                    eta1*(-4*pow(mpion,6) + (pow(mrho,2) - t)*(pow(mrho,2) - s - t)*t +
                       pow(mpion,4)*(3*pow(mrho,2) + s + t) -
                       pow(mpion,2)*(pow(mrho,4) + pow(mrho,2)*(s - t) + 2*t*(-s + t)))))/
                ((-pow(ma1,2) + t)*(-pow(mpion,2) + t)) +
               (0.03125*pow(eta1 - eta2,2)*(-2*eta1*eta2*
                     (pow(mpion,8) - pow(mpion,4)*(pow(mrho,4) + 2*(pow(mrho,2) + s)*t - 4*pow(t,2)) +
                       pow(t,2)*(-pow(mrho,4) - 2*pow(mrho,2)*s + 2*pow(s,2) + 2*s*t + pow(t,2)) +
                       2*pow(mpion,2)*t*(pow(mrho,4) + pow(mrho,2)*(s + t) - 2*t*(s + t))) +
                    pow(eta2,2)*(pow(mpion,8) - 2*pow(mpion,6)*pow(mrho,2) +
                       pow(mpion,4)*(pow(mrho,4) + 4*pow(mrho,2)*t - 2*(s - 2*t)*t) +
                       pow(t,2)*(pow(mrho,4) + 2*pow(s,2) + 2*s*t + pow(t,2) + 2*pow(mrho,2)*(-s + t)) -
                       2*pow(mpion,2)*t*(pow(mrho,4) - pow(mrho,2)*(s - 2*t) + 2*t*(s + t))) +
                    pow(eta1,2)*(pow(mpion,8) - 2*pow(mpion,6)*pow(mrho,2) +
                       pow(mpion,4)*(3*pow(mrho,4) + 2*pow(mrho,2)*(s - 3*t) - 2*(s - 2*t)*t) +
                       t*(-pow(mrho,2) + t)*(2*pow(s,2) + 2*s*t + pow(t,2) - pow(mrho,2)*(2*s + t)) -
                       2*pow(mpion,2)*(-pow(mrho,2) + t)*(2*t*(s + t) - pow(mrho,2)*(s + 2*t)))))/
                pow(pow(ma1,2) - t,2) - (0.5*(-2.*pow(mrho,2) +
                    delta*(2.*pow(mpion,2) + pow(mrho,2) - 1.*s - 1.*t))*
                  (delta*(-1.*pow(mpion,6) - 0.5*pow(mrho,6) - 0.1875*pow(s,3) +
                       pow(mpion,2)*(1.*pow(mrho,4) + pow(mrho,2)*(-0.625*s - 0.375*t) + s*(0.5*s + 0.5*t)) +
                       pow(mrho,4)*(0.5*s + 0.5*t) + pow(mpion,4)*(0.5*pow(mrho,2) + 0.25*s + 0.75*t) -
                       0.4375*pow(s,2)*t - 0.3125*s*pow(t,2) - 0.0625*pow(t,3) +
                       pow(mrho,2)*(0.4375*pow(s,2) - 0.25*s*t + 0.3125*pow(t,2))) +
                    pow(mrho,2)*(-0.125*pow(s,2) + C4*pow(mrho,4)*(1.*s - 1.*t) + 0.125*pow(t,2) +
                       pow(mpion,2)*((0.25 - 1.*C4*pow(mrho,2))*s + (-0.25 + 1.*C4*pow(mrho,2))*t) +
                       pow(mrho,2)*(-0.5*s + 0.5*C4*pow(s,2) + t*(0.5 - 0.5*C4*t)))))/
                (pow(mrho,6)*(1.*pow(mpion,2) - 0.5*s - 0.5*t)) +
               (pow(delta,2)*(-0.5*pow(mpion,6) - 0.0625*pow(mrho,6) + pow(mrho,4)*(-0.125*s - 0.125*t) +
                     pow(mpion,4)*(1.*pow(mrho,2) + 0.5*t) + s*(-0.125*pow(s,2) - 0.25*s*t - 0.125*pow(t,2)) +
                     pow(mpion,2)*(1.25*pow(mrho,4) + 0.375*pow(s,2) + pow(mrho,2)*(-1.125*s - 0.875*t) + 0.25*s*t -
                        0.125*pow(t,2)) + pow(mrho,2)*(0.4375*pow(s,2) + 0.25*s*t + 0.3125*pow(t,2))) +
                  pow(mrho,6)*(0.75 + C4*(8.*C4*pow(mpion,4) + 2.*C4*pow(s,2) +
                        pow(mpion,2)*(6. - 8.*C4*s - 8.*C4*t) + t*(-3. + 2.*C4*t) + s*(-3. + 4.*C4*t))) +
                  delta*pow(mrho,2)*(pow(mpion,4)*(-0.5 - 4.*C4*pow(mrho,2)) + s*(-0.25*s - 0.25*t) +
                     pow(mrho,4)*(-0.75 + 2.5*C4*s + 0.5*C4*t) +
                     pow(mrho,2)*(-0.5*C4*pow(s,2) + s*(0.25 - 2.*C4*t) + t*(1.25 - 1.5*C4*t)) +
                     pow(mpion,2)*(-3.*C4*pow(mrho,4) + 0.75*s + 0.25*t + pow(mrho,2)*(-1.5 + 3.*C4*s + 5.*C4*t))))/
                pow(mrho,6) + (2*((0.0625*(-2. + delta)*
                       (-2.*pow(mrho,2) + delta*(2.*pow(mpion,2) + pow(mrho,2) - 1.*s - 1.*t))*
                       (2.*pow(mpion,6) + 1.*pow(mrho,6) + pow(mpion,4)*(-3.*pow(mrho,2) - 2.*t) +
                         pow(mrho,4)*(-1.5*s - 1.5*t) + pow(mrho,2)*s*(0.5*s + 0.5*t) +
                         pow(mpion,2)*(-1.*pow(mrho,4) - 0.5*pow(s,2) + pow(mrho,2)*(2.5*s - 0.5*t) - 1.*s*t -
                            0.5*pow(t,2)) + t*(0.5*pow(s,2) + 1.*s*t + 0.5*pow(t,2))))/
                     ((pow(mpion,2) - 1.*t)*(1.*pow(mpion,2) - 0.5*s - 0.5*t)) +
                    (0.0625*(-2 + delta)*(6*delta*pow(mpion,6) + delta*s*t*(s + t) +
                         pow(mrho,6)*(-2 + 3*delta + 8*C4*t) -
                         pow(mpion,4)*((-2 + 9*delta)*pow(mrho,2) - 8*C4*pow(mrho,4) + delta*(s + 9*t)) -
                         2*pow(mrho,4)*(t*(-1 + 3*delta + 4*C4*t) + s*(-1 + 2*delta + 8*C4*t)) -
                         pow(mpion,2)*(8*C4*pow(mrho,6) + 2*pow(mrho,4)*(-2 + delta - 8*C4*t) +
                            pow(mrho,2)*((2 - 7*delta)*s + (2 + 5*delta)*t) + delta*(pow(s,2) - 3*pow(t,2))) +
                         pow(mrho,2)*(2*s*t + delta*(pow(s,2) + 3*s*t + 3*pow(t,2)))))/(-pow(mpion,2) + t)))/
                pow(mrho,4) + (0.0625*(eta1 - eta2)*(-(eta2*
                       (-2*pow(mpion,4)*(4*C4*pow(mrho,2)*(pow(mrho,2) + 4*t) - delta*(pow(mrho,2) - 2*s + 6*t)) +
                         pow(mpion,2)*(2*pow(mrho,4)*(-2 + delta + 8*C4*t) +
                            delta*(pow(s,2) - 6*s*t - 11*pow(t,2)) +
                            pow(mrho,2)*(-((-2 + delta)*s) + (-10 + delta)*t + 32*C4*t*(s + t))) +
                         t*(-2*pow(mrho,4)*(-2 + delta + 4*C4*t) + delta*(3*pow(s,2) + 2*s*t + 3*pow(t,2)) +
                            pow(mrho,2)*((2 - 5*delta)*s + 3*(2 + delta)*t - 8*C4*pow(s + t,2))))) +
                    eta1*(8*delta*pow(mpion,6) + delta*(pow(s,3) + 7*pow(s,2)*t + 5*s*pow(t,2) + 3*pow(t,3)) -
                       2*pow(mrho,2)*((-1 + 2*delta)*pow(s,2) + 2*(-1 + 2*delta)*s*t + (-3 + 2*delta)*pow(t,2) +
                          4*C4*t*pow(s + t,2)) + pow(mpion,4)*
                        (24*C4*pow(mrho,4) + 6*delta*(-s + t) - 4*pow(mrho,2)*(-1 + 3*delta + 8*C4*t)) +
                       pow(mrho,4)*(t*(-6 + delta + 8*C4*t) + s*(-2 + 3*delta + 16*C4*t)) -
                       2*pow(mpion,2)*(delta*(s + t)*(s + 5*t) -
                          pow(mrho,2)*(-2*s + 5*delta*s - 6*t + 9*delta*t + 16*C4*t*(s + t)) +
                          2*pow(mrho,4)*(-2 + delta + 4*C4*(s + 2*t))))))/(pow(mrho,2)*(-pow(ma1,2) + t))))/
           (16.*Pi*(0.3400429294240001 - 1.24244*s + pow(s,2))));

      // omega:
      /*diff_xsection = 1/3.0*(0.0024867959858108648*pow(Const,2)*pow(g_POR,4)*(pow(mpion,8) - 2*pow(mpion,6)*pow(mrho,2) +
        pow(mpion,4)*(pow(mrho,4) + 4*pow(s,2) - 2*s*t) +
        pow(s,2)*(pow(mrho,4) + pow(s,2) + 2*s*t + 2*pow(t,2) - 2*pow(mrho,2)*(s + t)) -
        2*pow(mpion,2)*s*(pow(mrho,4) + 2*s*(s + t) - pow(mrho,2)*(2*s + t))))/(pow(pow(momega,2) - s,2)*(pow(mpion,4) + pow(pow(mrho,2) - s,2) - 2*pow(mpion,2)*(pow(mrho,2) + s))); */
      break;
    case ReactionType::pi0_rho:
      diff_xsection = 1/3.0*((pow(Const,2)*pow(ghat,4)*((-0.25*pow(-2 + delta,2)*pow(mpion,2)*
                    (pow(mpion,4) + pow(pow(mrho,2) - s,2) - 2*pow(mpion,2)*(pow(mrho,2) + s)))/
                  (pow(mrho,2)*pow(pow(mpion,2) - s,2)) -
                 (0.0625*(eta1 - eta2)*(-pow(ma1,2) + s)*
                    (2*pow(mrho,2) + delta*(-2*pow(mpion,2) - pow(mrho,2) + s + t))*
                    (-(eta2*(s - t)*(4*pow(mpion,4) + s*(4*pow(mrho,2) + s - t) - pow(mpion,2)*(3*s + t))) +
                      eta1*(8*pow(mpion,6) + pow(s,3) + pow(s,2)*t + 5*s*pow(t,2) + pow(t,3) +
                         2*pow(mrho,4)*(-s + t) + pow(mrho,2)*(s - 3*t)*(s + t) +
                         2*pow(mpion,2)*(2*pow(mrho,2) - s - t)*(s + t) - 2*pow(mpion,4)*(2*pow(mrho,2) + s + 3*t))))/
                  (pow(mrho,2)*(pow(Gammaa1,2)*pow(ma1,2) + pow(pow(ma1,2) - s,2))*(-2*pow(mpion,2) + s + t)) -
                 (0.0625*pow(-2.*pow(mrho,2) + delta*(2.*pow(mpion,2) + pow(mrho,2) - 1.*s - 1.*t),2)*
                    (8.*pow(mpion,6) + 4.*pow(mrho,6) + pow(s,3) + pow(mrho,4)*(-4.*s - 4.*t) +
                      pow(mpion,4)*(-4.*pow(mrho,2) - 4.*s - 4.*t) + 3.*pow(s,2)*t + 3.*s*pow(t,2) + pow(t,3) +
                      pow(mrho,2)*(-3.*pow(s,2) + 2.*s*t - 3.*pow(t,2)) +
                      pow(mpion,2)*(-8.*pow(mrho,4) - 2.*pow(s,2) - 4.*s*t - 2.*pow(t,2) + pow(mrho,2)*(4.*s + 4.*t)))
                    )/(pow(mrho,6)*pow(2.*pow(mpion,2) - 1.*s - 1.*t,2)) +
                 (0.125*(-2 + delta)*(eta1 - eta2)*(-pow(ma1,2) + s)*
                    (-(eta2*(pow(mpion,2) + s)*(-pow(mpion,4) + pow(mpion,2)*(pow(mrho,2) - 2*s) +
                           s*(-pow(mrho,2) + s + 2*t))) +
                      eta1*(-4*pow(mpion,6) + s*(-pow(mrho,2) + s)*(-pow(mrho,2) + s + t) +
                         pow(mpion,4)*(3*pow(mrho,2) + s + t) -
                         pow(mpion,2)*(pow(mrho,4) + 2*s*(s - t) + pow(mrho,2)*(-s + t)))))/
                  ((pow(Gammaa1,2)*pow(ma1,2) + pow(pow(ma1,2) - s,2))*(-pow(mpion,2) + s)) +
                 (0.03125*pow(eta1 - eta2,2)*(pow(eta2,2)*
                       (pow(mpion,8) - 2*pow(mpion,6)*pow(mrho,2) +
                         pow(mpion,4)*(pow(pow(mrho,2) + 2*s,2) - 2*s*t) +
                         pow(s,2)*(pow(pow(mrho,2) + s,2) + 2*(-pow(mrho,2) + s)*t + 2*pow(t,2)) -
                         2*pow(mpion,2)*s*(pow(mrho,4) + pow(mrho,2)*(2*s - t) + 2*s*(s + t))) -
                      2*eta1*eta2*(pow(mpion,8) - pow(mpion,4)*(pow(mrho,4) + 2*pow(mrho,2)*s + 2*s*(-2*s + t)) +
                         2*pow(mpion,2)*s*(pow(mrho,4) + pow(mrho,2)*(s + t) - 2*s*(s + t)) +
                         pow(s,2)*(-pow(mrho,4) + pow(s,2) - 2*pow(mrho,2)*t + 2*t*(s + t))) +
                      pow(eta1,2)*(pow(mpion,8) - 2*pow(mpion,6)*pow(mrho,2) +
                         pow(mpion,4)*(3*pow(mrho,4) + 2*s*(2*s - t) + 2*pow(mrho,2)*(-3*s + t)) -
                         2*pow(mpion,2)*(-pow(mrho,2) + s)*(2*s*(s + t) - pow(mrho,2)*(2*s + t)) +
                         s*(-pow(mrho,2) + s)*(pow(s,2) + 2*s*t + 2*pow(t,2) - pow(mrho,2)*(s + 2*t)))))/
                  (pow(Gammaa1,2)*pow(ma1,2) + pow(pow(ma1,2) - s,2)) +
                 (0.5*(-2.*pow(mrho,2) + delta*(2.*pow(mpion,2) + pow(mrho,2) - 1.*s - 1.*t))*
                    (delta*(1.*pow(mpion,6) + 0.5*pow(mrho,6) + 0.0625*pow(s,3) + pow(mrho,4)*(-0.5*s - 0.5*t) +
                         pow(mpion,4)*(-0.5*pow(mrho,2) - 0.75*s - 0.25*t) + 0.3125*pow(s,2)*t + 0.4375*s*pow(t,2) +
                         0.1875*pow(t,3) + pow(mpion,2)*
                          (-1.*pow(mrho,4) + pow(mrho,2)*(0.375*s + 0.625*t) + (-0.5*s - 0.5*t)*t) +
                         pow(mrho,2)*(-0.3125*pow(s,2) + 0.25*s*t - 0.4375*pow(t,2))) +
                      pow(mrho,2)*(-0.125*pow(s,2) + C4*pow(mrho,4)*(1.*s - 1.*t) + 0.125*pow(t,2) +
                         pow(mpion,2)*((0.25 - 1.*C4*pow(mrho,2))*s + (-0.25 + 1.*C4*pow(mrho,2))*t) +
                         pow(mrho,2)*(-0.5*s + 0.5*C4*pow(s,2) + t*(0.5 - 0.5*C4*t)))))/
                  (pow(mrho,6)*(1.*pow(mpion,2) - 0.5*s - 0.5*t)) +
                 (pow(delta,2)*(-0.5*pow(mpion,6) - 0.0625*pow(mrho,6) + pow(mpion,4)*(1.*pow(mrho,2) + 0.5*s) +
                       pow(mrho,4)*(-0.125*s - 0.125*t) + t*(-0.125*pow(s,2) - 0.25*s*t - 0.125*pow(t,2)) +
                       pow(mpion,2)*(1.25*pow(mrho,4) - 0.125*pow(s,2) + pow(mrho,2)*(-0.875*s - 1.125*t) + 0.25*s*t +
                          0.375*pow(t,2)) + pow(mrho,2)*(0.3125*pow(s,2) + 0.25*s*t + 0.4375*pow(t,2))) +
                    delta*pow(mrho,2)*(pow(mpion,4)*(-0.5 - 4.*C4*pow(mrho,2)) + (-0.25*s - 0.25*t)*t +
                       pow(mrho,4)*(-0.75 + 0.5*C4*s + 2.5*C4*t) +
                       pow(mrho,2)*(-1.5*C4*pow(s,2) + s*(1.25 - 2.*C4*t) + t*(0.25 - 0.5*C4*t)) +
                       pow(mpion,2)*(-3.*C4*pow(mrho,4) + 0.25*s + 0.75*t + pow(mrho,2)*(-1.5 + 5.*C4*s + 3.*C4*t))) +
                    pow(mrho,6)*(0.75 + C4*(8.*C4*pow(mpion,4) + 2.*C4*pow(s,2) +
                          pow(mpion,2)*(6. - 8.*C4*s - 8.*C4*t) + t*(-3. + 2.*C4*t) + s*(-3. + 4.*C4*t))))/pow(mrho,6) +
                 (0.0625*(eta1 - eta2)*(-pow(ma1,2) + s)*
                    (-(eta2*(2*pow(mpion,4)*(-4*C4*pow(mrho,2)*(pow(mrho,2) + 4*s) + delta*(pow(mrho,2) + 6*s - 2*t)) +
                           pow(mpion,2)*(2*pow(mrho,4)*(-2 + delta + 8*C4*s) +
                              delta*(-11*pow(s,2) - 6*s*t + pow(t,2)) +
                              pow(mrho,2)*((-10 + delta)*s - (-2 + delta)*t + 32*C4*s*(s + t))) +
                           s*(-2*pow(mrho,4)*(-2 + delta + 4*C4*s) + delta*(3*pow(s,2) + 2*s*t + 3*pow(t,2)) +
                              pow(mrho,2)*(3*(2 + delta)*s + (2 - 5*delta)*t - 8*C4*pow(s + t,2))))) +
                      eta1*(8*delta*pow(mpion,6) + 2*pow(mpion,4)*
                          (12*C4*pow(mrho,4) - 2*pow(mrho,2)*(-1 + 3*delta + 8*C4*s) + 3*delta*(s - t)) +
                         delta*(3*pow(s,3) + 5*pow(s,2)*t + 7*s*pow(t,2) + pow(t,3)) -
                         2*pow(mrho,2)*((-3 + 2*delta)*pow(s,2) + 2*(-1 + 2*delta)*s*t + (-1 + 2*delta)*pow(t,2) +
                            4*C4*s*pow(s + t,2)) + pow(mrho,4)*((-6 + delta)*s + (-2 + 3*delta)*t + 8*C4*s*(s + 2*t)) -
                         2*pow(mpion,2)*(delta*(s + t)*(5*s + t) -
                            pow(mrho,2)*(-6*s + 9*delta*s - 2*t + 5*delta*t + 16*C4*s*(s + t)) +
                            2*pow(mrho,4)*(-2 + delta + 4*C4*(2*s + t))))))/
                  (pow(mrho,2)*(pow(Gammaa1,2)*pow(ma1,2) + pow(pow(ma1,2) - s,2))) +
                 (2*((0.0625*(-2. + delta)*(-2.*pow(mrho,2) + delta*(2.*pow(mpion,2) + pow(mrho,2) - 1.*s - 1.*t))*
                         (2.*pow(mpion,6) + 1.*pow(mrho,6) + pow(mpion,4)*(-3.*pow(mrho,2) - 2.*s) +
                           pow(mrho,4)*(-1.5*s - 1.5*t) + pow(mrho,2)*(0.5*s + 0.5*t)*t +
                           s*(0.5*pow(s,2) + 1.*s*t + 0.5*pow(t,2)) +
                           pow(mpion,2)*(-1.*pow(mrho,4) - 0.5*pow(s,2) - 1.*s*t - 0.5*pow(t,2) +
                              pow(mrho,2)*(-0.5*s + 2.5*t))))/((pow(mpion,2) - 1.*s)*(1.*pow(mpion,2) - 0.5*s - 0.5*t)) +
                      (0.0625*(-2 + delta)*(delta*(6*pow(mpion,6) - pow(mpion,4)*(9*(pow(mrho,2) + s) + t) -
                              pow(mpion,2)*(2*pow(mrho,4) - 3*pow(s,2) + pow(mrho,2)*(5*s - 7*t) + pow(t,2)) +
                              (pow(mrho,2) - s - t)*(3*pow(mrho,4) - s*t - pow(mrho,2)*(3*s + t))) +
                           2*pow(mrho,2)*(pow(mpion,4)*(1 + 4*C4*pow(mrho,2)) + pow(mrho,4)*(-1 + 4*C4*s) + s*t -
                              pow(mpion,2)*(4*C4*pow(mrho,4) + s - 2*pow(mrho,2)*(1 + 4*C4*s) + t) +
                              pow(mrho,2)*(t + s*(1 - 4*C4*(s + 2*t))))))/(-pow(mpion,2) + s)))/pow(mrho,4)))/
             (16.*Pi*(0.3400429294240001 - 1.24244*s + pow(s,2))));

      // omega:
      /*diff_xsection = 1/3.0*(0.0024867959858108648*pow(Const,2)*pow(g_POR,4)*(pow(mpion,8) - 2*pow(mpion,6)*pow(mrho,2) +
       pow(mpion,4)*(pow(mrho,4) - 2*(s - 2*t)*t) + pow(t,2)*(pow(mrho,4) + 2*pow(s,2) + 2*s*t + pow(t,2) - 2*pow(mrho,2)*(s + t)) -
       2*pow(mpion,2)*t*(pow(mrho,4) + 2*t*(s + t) - pow(mrho,2)*(s + 2*t))))/
       ((pow(mpion,4) + pow(pow(mrho,2) - s,2) - 2*pow(mpion,2)*(pow(mrho,2) + s))*pow(pow(momega,2) - t,2));*/
      break;
    /*case ReactionType::pi_eta:
      diff_xsection = to_be_determined;
      break;*/
    case ReactionType::pi0_rho0:

      diff_xsection = 1/3.0*(pow(Const,2)*pow(g_POR,4)*(pow(m_omega,4)*pow(s,4) + 4*pow(m_omega,4)*pow(s,3)*t - 4*pow(m_omega,2)*pow(s,4)*t + 10*pow(m_omega,4)*pow(s,2)*pow(t,2) -
             16*pow(m_omega,2)*pow(s,3)*pow(t,2) + 5*pow(s,4)*pow(t,2) + 4*pow(m_omega,4)*s*pow(t,3) - 16*pow(m_omega,2)*pow(s,2)*pow(t,3) +
             10*pow(s,3)*pow(t,3) + pow(m_omega,4)*pow(t,4) - 4*pow(m_omega,2)*s*pow(t,4) + 5*pow(s,2)*pow(t,4) + pow(m_pi,8)*pow(-2*pow(m_omega,2) + s + t,2) -
             2*pow(m_pi,6)*pow(m_rho,2)*(2*pow(m_omega,4) + pow(s,2) + pow(t,2) - 2*pow(m_omega,2)*(s + t)) +
             pow(m_rho,4)*(2*pow(s,2)*pow(t,2) - 2*pow(m_omega,2)*s*t*(s + t) + pow(m_omega,4)*(pow(s,2) + pow(t,2))) -
             2*pow(m_rho,2)*(3*pow(s,2)*pow(t,2)*(s + t) - 3*pow(m_omega,2)*s*t*pow(s + t,2) +
                pow(m_omega,4)*(pow(s,3) + 2*pow(s,2)*t + 2*s*pow(t,2) + pow(t,3))) +
             pow(m_pi,4)*(-2*pow(m_rho,2)*(pow(m_omega,2) - s)*(pow(m_omega,2) - t)*(s + t) - 8*pow(m_omega,2)*s*t*(s + t) + 4*pow(m_omega,4)*(pow(s,2) + pow(t,2)) -
                2*s*t*(pow(s,2) - 6*s*t + pow(t,2)) + pow(m_rho,4)*(2*pow(m_omega,4) + pow(s,2) + pow(t,2) - 2*pow(m_omega,2)*(s + t))) -
             2*pow(m_pi,2)*(2*(s + t)*pow(-2*s*t + pow(m_omega,2)*(s + t),2) + pow(m_rho,4)*(-4*pow(m_omega,2)*s*t + pow(m_omega,4)*(s + t) + s*t*(s + t)) -
                pow(m_rho,2)*(-10*pow(m_omega,2)*s*t*(s + t) + 2*pow(m_omega,4)*(pow(s,2) + 3*s*t + pow(t,2)) + s*t*(pow(s,2) + 8*s*t + pow(t,2))))))/
         (128.*Pi*pow(pow(m_omega,2) - s,2)*(pow(pow(m_pi,2) - pow(m_rho,2),2) - 2*(pow(m_pi,2) + pow(m_rho,2))*s + pow(s,2))*pow(pow(m_omega,2) - t,2));
      break;
    case ReactionType::no_reaction:
      // never reached
      break;
  }
  return diff_xsection*to_mb;
}

float ScatterActionPhoton::form_factor(float E_photon) {
  float form_factor = 1.0;
  float t_ff = 0.0;
  float Lambda = 1.0;
  switch(reac){

    /* The form factor is assumed to be a hadronic dipole form factor which
    takes the shape of: FF = (2*Lambda^2/(2*Lambda^2 - t))^2 with
    Lambda = 1.0 GeV. t depends on the lightest possible exchange particle in
    the different channels. This could either be a pion or an omega meson. For
    the computation the parametrizations given in REF! are used. */

    case ReactionType::pi_pi:
    case ReactionType::pi0_pi:
    case ReactionType::pi_rho0:
    case ReactionType::pi_rho:
    case ReactionType::pi0_rho:
      t_ff = 34.5096*pow(E_photon,0.737) - 67.557*pow(E_photon,0.7584)
          + 32.858*pow(E_photon,0.7806);
      break;
    // lightest exchange particle: omega
    case ReactionType::pi0_rho0:
      t_ff = -61.595*pow(E_photon,0.9979) + 28.592*pow(E_photon,1.1579)
                    + 37.738*pow(E_photon,0.9317) - 5.282*pow(E_photon,1.3686);
      break;

    case ReactionType::no_reaction:
      // never reached
      break;
  }
  form_factor = pow(2.0*pow(Lambda,2)/(2.0*pow(Lambda,2)-t_ff),2);
  return form_factor;
}

}  // namespace Smash<|MERGE_RESOLUTION|>--- conflicted
+++ resolved
@@ -97,7 +97,6 @@
     new_particle.set_4position(middle_point);
     new_particle.boost_momentum(-beta_cm());
   }
-<<<<<<< HEAD
 
   /* Inlcusion of form factors:
   Usual procedure would be the multplication of the photon cross section
@@ -114,15 +113,15 @@
   The actual value of the form factor is determined in
   ScatterActionPhoton::form_factor */
 
-  float E_Photon_Comp = outgoing_particles_[1].momentum()[0];
+  double E_Photon_Comp = outgoing_particles_[1].momentum()[0];
 
   weight_ *= pow(form_factor(E_Photon_Comp),4);
-=======
+
   // Photons are not really part of the normal processes, so we have to set a
   // constant arbitrary number.
   const auto id_process = ID_PROCESS_PHOTON;
   Action::check_conservation(id_process);
->>>>>>> 2781ebd8
+
 }
 
 void ScatterActionPhoton::add_dummy_hadronic_channels(
@@ -187,28 +186,6 @@
   ParticleTypePtr pi_plus_particle = &ParticleType::find(pdg::pi_p);
   ParticleTypePtr pi_minus_particle = &ParticleType::find(pdg::pi_m);
   ParticleTypePtr photon_particle = &ParticleType::find(pdg::photon);
-<<<<<<< HEAD
-  const float m_rho = rho0_particle->mass();
-  const float m_pi = pi0_particle->mass();
-
-  const float to_mb = 0.3894;
-  const float Const = 0.059;
-  // no form factor: const float g_POR = 11.93;
-  const float g_POR = 11.93;
-  const float ma1 = 1.26;
-  const float ghat = 6.4483;
-  const float eta1 = 2.3920;
-  const float eta2 = 1.9430;
-  const float delta = -0.6426;
-  const float C4 = -0.14095;
-  // no form factor: const float Gammaa1 = 0.4; form factor: 0.033
-  const float Gammaa1 = 0.4;
-  const float Pi = M_PI;
-  float m_omega = 0.783;
-  float momega = m_omega;
-  float mrho = m_rho;
-  float mpion = m_pi;
-=======
   const double m_rho = rho0_particle->mass();
   const double m_pi = pi0_particle->mass();
 
@@ -227,7 +204,6 @@
   double momega = m_omega;
   double mrho = m_rho;
   double mpion = m_pi;
->>>>>>> 2781ebd8
 
   ParticleData part_a = incoming_particles_[0];
   ParticleData part_b = incoming_particles_[1];
@@ -2768,24 +2744,6 @@
   float s = mandelstam_s();
   float diff_xsection = 0.0;
 
-<<<<<<< HEAD
-  const float Const = 0.059;
-  // no form factor: const float g_POR = 11.93;
-  const float g_POR = 11.93;
-  const float ma1 = 1.26;
-  const float ghat = 6.4483;
-  const float eta1 = 2.3920;
-  const float eta2 = 1.9430;
-  const float delta = -0.6426;
-  const float C4 = -0.14095;
-  // no form factor: const float Gammaa1 = 0.4;, form factor: 0.033
-  const float Gammaa1 = 0.4;
-  const float Pi = M_PI;
-  float m_omega = 0.783;
-  float momega = m_omega;
-  float mrho = m_rho;
-  float mpion = m_pi;
-=======
   const double Const = 0.059;
   const double g_POR = 11.93;
   const double ma1 = 1.26;
@@ -2800,7 +2758,6 @@
   double momega = m_omega;
   double mrho = m_rho;
   double mpion = m_pi;
->>>>>>> 2781ebd8
 
   switch (reac) {
     case ReactionType::pi_pi:
@@ -3262,10 +3219,10 @@
   return diff_xsection*to_mb;
 }
 
-float ScatterActionPhoton::form_factor(float E_photon) {
-  float form_factor = 1.0;
-  float t_ff = 0.0;
-  float Lambda = 1.0;
+double ScatterActionPhoton::form_factor(double E_photon) {
+  double form_factor = 1.0;
+  double t_ff = 0.0;
+  double Lambda = 1.0;
   switch(reac){
 
     /* The form factor is assumed to be a hadronic dipole form factor which
