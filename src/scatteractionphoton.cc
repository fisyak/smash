/*
 *
 *    Copyright (c) 2016-2017
 *      SMASH Team
 *
 *    GNU General Public License (GPLv3 or later)
 *
 */

#include <fstream>
#include <iostream>

#include "include/scatteractionphoton.h"

#include "include/angles.h"
#include "include/constants.h"
#include "include/cxx14compat.h"
#include "include/integrate.h"
#include "include/kinematics.h"
#include "include/particletype.h"
#include "include/pdgcode.h"
#include "include/photoncrosssections.h"
#include "include/pow.h"
#include "include/random.h"
#include "include/tabulation.h"

using std::atan;
using std::pow;
using std::sqrt;

namespace Smash {

<<<<<<< HEAD
ScatterActionPhoton::ReactionType ScatterActionPhoton::photon_reaction_type(
    const ParticleList &in) {
=======

ScatterActionPhoton::ReactionType ScatterActionPhoton::photon_reaction_type(const ParticleList &in)
{
>>>>>>> e37c5e76
  // ToDo: is this check here necessary?
  if (in.size() != 2) {
    return ReactionType::no_reaction;
  }

  PdgCode a = in[0].pdgcode();
  PdgCode b = in[1].pdgcode();

  // swap so that pion should be first and there are less cases to be listed

  if (!a.is_pion()) {
    std::swap(a, b);
  }

  switch (pack(a.code(), b.code())) {
    case (pack(pdg::pi_p, pdg::pi_z)):
    case (pack(pdg::pi_z, pdg::pi_p)):
      return ReactionType::pi_z_pi_p_rho_p;

    case (pack(pdg::pi_m, pdg::pi_z)):
    case (pack(pdg::pi_z, pdg::pi_m)):
      return ReactionType::pi_z_pi_m_rho_m;

    case (pack(pdg::pi_p, pdg::rho_z)):
      return ReactionType::pi_p_rho_z_pi_p;

    case (pack(pdg::pi_m, pdg::rho_z)):
      return ReactionType::pi_m_rho_z_pi_m;

    case (pack(pdg::pi_m, pdg::rho_p)):
      return ReactionType::pi_m_rho_p_pi_z;

    case (pack(pdg::pi_p, pdg::rho_m)):
      return ReactionType::pi_p_rho_m_pi_z;

    case (pack(pdg::pi_z, pdg::rho_p)):
      return ReactionType::pi_z_rho_p_pi_p;

    case (pack(pdg::pi_z, pdg::rho_m)):
      return ReactionType::pi_z_rho_m_pi_m;

    case (pack(pdg::pi_p, pdg::pi_m)):
    case (pack(pdg::pi_m, pdg::pi_p)):
      return ReactionType::pi_p_pi_m_rho_z;

    case (pack(pdg::pi_z, pdg::rho_z)):
      return ReactionType::pi_z_rho_z_pi_z;

    default:
      return ReactionType::no_reaction;
  }
}

<<<<<<< HEAD
ParticleTypePtr ScatterActionPhoton::outgoing_hadron(const ParticleList &in) {
  // ToDo: not sure how to handle the returning of pointers. i have to think
  // about this
  const static ParticleTypePtr rho_z_particle_ptr =
      &ParticleType::find(pdg::rho_z);
  const static ParticleTypePtr rho_p_particle_ptr =
      &ParticleType::find(pdg::rho_p);
  const static ParticleTypePtr rho_m_particle_ptr =
      &ParticleType::find(pdg::rho_m);
  const static ParticleTypePtr pi_z_particle_ptr =
      &ParticleType::find(pdg::pi_z);
  const static ParticleTypePtr pi_p_particle_ptr =
      &ParticleType::find(pdg::pi_p);
  const static ParticleTypePtr pi_m_particle_ptr =
      &ParticleType::find(pdg::pi_m);
  // const static ParticleTypePtr photon_particle =
  // &ParticleType::find(pdg::photon);

  auto reac = photon_reaction_type(in);

  switch (reac) {
=======


ParticleTypePtr ScatterActionPhoton::outgoing_hadron(const ParticleList &in)
{

  // ToDo: not sure how to handle the returning of pointers. i have to think about this
  const static ParticleTypePtr rho_z_particle_ptr = &ParticleType::find(pdg::rho_z);
  const static ParticleTypePtr rho_p_particle_ptr = &ParticleType::find(pdg::rho_p);
  const static ParticleTypePtr rho_m_particle_ptr = &ParticleType::find(pdg::rho_m);
  const static ParticleTypePtr pi_z_particle_ptr = &ParticleType::find(pdg::pi_z);
  const static ParticleTypePtr pi_p_particle_ptr = &ParticleType::find(pdg::pi_p);
  const static ParticleTypePtr pi_m_particle_ptr = &ParticleType::find(pdg::pi_m);
  //const static ParticleTypePtr photon_particle = &ParticleType::find(pdg::photon);

  auto reac = photon_reaction_type(in);

  switch(reac)
  {
>>>>>>> e37c5e76
    case ReactionType::pi_z_pi_p_rho_p:
      return rho_p_particle_ptr;
      break;
    case ReactionType::pi_z_pi_m_rho_m:
      return rho_m_particle_ptr;
      break;
    case ReactionType::pi_p_pi_m_rho_z:
      return rho_z_particle_ptr;
      break;

<<<<<<< HEAD
    case ReactionType::pi_p_rho_z_pi_p:
    case ReactionType::pi_z_rho_p_pi_p:
      return pi_p_particle_ptr;

    case ReactionType::pi_m_rho_z_pi_m:
    case ReactionType::pi_z_rho_m_pi_m:
      return pi_m_particle_ptr;

    case ReactionType::pi_m_rho_p_pi_z:
    case ReactionType::pi_p_rho_m_pi_z:
    case ReactionType::pi_z_rho_z_pi_z:
      return pi_z_particle_ptr;
      break;
    default:
      // ToDo: Think of something better, now returns particletypeptr with
=======
     case ReactionType::pi_p_rho_z_pi_p:
     case ReactionType::pi_z_rho_p_pi_p:
      return pi_p_particle_ptr;

     case ReactionType::pi_m_rho_z_pi_m:
     case ReactionType::pi_z_rho_m_pi_m:
      return pi_m_particle_ptr;

     case ReactionType::pi_m_rho_p_pi_z:
     case ReactionType::pi_p_rho_m_pi_z:
     case ReactionType::pi_z_rho_z_pi_z:
      return pi_z_particle_ptr;
      break;
    default:
      // ToDo: Think of something better, now returns particletypeptr with 
>>>>>>> e37c5e76
      // ivnalid index
      ParticleTypePtr p;
      return p;
  }
}

bool ScatterActionPhoton::is_kinematically_possible(const double s,
                                                    const ParticleList &in) {
  auto hadron = outgoing_hadron(in);
<<<<<<< HEAD
  if (hadron && hadron->mass() > s) {
=======
  if (hadron && hadron -> mass() > s)
  {
>>>>>>> e37c5e76
    return true;
  } else {
    return false;
  }
}

void ScatterActionPhoton::generate_final_state() {
  /* Decide for a particular final state. */
  const CollisionBranch *proc = choose_channel<CollisionBranch>(
      collision_channels_photons_, cross_section_photons_);
  process_type_ = proc->get_type();
  outgoing_particles_ = proc->particle_list();

  /* The production point of the new particles.  */
  FourVector middle_point = get_interaction_point();

  /* 2->2 inelastic scattering */
  /* Sample the particle momenta in CM system. */
  const std::pair<double, double> masses = sample_masses();
  const double m1 = incoming_particles_[0].effective_mass();
  const double m2 = incoming_particles_[1].effective_mass();
  const double m3 = masses.first;
  const double s = mandelstam_s();
  const double sqrts = sqrt_s();
  std::array<double, 2> mandelstam_t = get_t_range(sqrts, m1, m2, m3, 0.0);
  const double t1 = mandelstam_t[1];
  const double t2 = mandelstam_t[0];
  const double pcm_in = cm_momentum();
  const double pcm_out = pCM(sqrts, m3, 0.0);

  assert(t1 < t2);
  double diff_xsection_max = 0.0;
  const double stepsize = (t2 - t1) / 100.0;
  for (double t = t1; t < t2; t += stepsize) {
    diff_xsection_max =
        std::max(diff_cross_section(t, t2, t1), diff_xsection_max);
  }

  double t = 0.0;
  int iteration_number = 0;
  // Bug: diff_xsection_max set to 0 but then used in comparison
  do {
    t = Random::uniform(t1, t2);
    iteration_number++;
  } while (diff_cross_section(t, t2, t1) <
               Random::uniform(0., diff_xsection_max) &&
           iteration_number < 100);

  // TODO(schaefer): this should be moved to kinematics.h and tested
  double costheta =
      (t - pow_int(m2, 2) +
       0.5 * (s + pow_int(m2, 2) - pow_int(m1, 2)) * (s - pow_int(m3, 2)) / s) /
      (pcm_in * (s - pow_int(m3, 2)) / sqrts);

  Angles phitheta(Random::uniform(0.0, twopi), costheta);
  outgoing_particles_[0].set_4momentum(masses.first,
                                       phitheta.threevec() * pcm_out);
  outgoing_particles_[1].set_4momentum(masses.second,
                                       -phitheta.threevec() * pcm_out);

  /* Weighing of the fractional photons */
  if (number_of_fractional_photons_ > 1) {
    weight_ = diff_cross_section(t, t2, t1) * (t2 - t1) /
              (number_of_fractional_photons_ * cross_section());
  } else {
    weight_ = proc->weight() / cross_section();
  }

  /* Set positions & boost to computational frame. */
  for (ParticleData &new_particle : outgoing_particles_) {
    new_particle.set_4position(middle_point);
    new_particle.boost_momentum(-beta_cm());
  }

  /* Inlcusion of form factors (FF):
  The usual procedure would be the multplication of the photon cross section
  by the corresponding form factor. This form factor is however energy
  dependent, such that the energy of the generated photon in the computational
  frame is necessary to determine FF. Yet this is not directly accessible in
  ScatterActionPhoton::photon_cross_section().
  The alternative solution is to multiply the weighting factor (proportional to
  cross section) by FF. This is equivalent to multiplying the cross section
  directly.

  The modification is as follows:
  weight_FF = weight_noFF * FF^4
  The actual value of the form factor is determined in
  ScatterActionPhoton::form_factor(E_photon) */

  double E_Photon = outgoing_particles_[1].momentum()[0];

  weight_ *= pow(form_factor(E_Photon), 4);

  // Photons are not really part of the normal processes, so we have to set a
  // constant arbitrary number.
  const auto id_process = ID_PROCESS_PHOTON;
  Action::check_conservation(id_process);
}

void ScatterActionPhoton::add_dummy_hadronic_channels(
    double reaction_cross_section) {
  CollisionBranchPtr dummy_process = make_unique<CollisionBranch>(
      incoming_particles_[0].type(), incoming_particles_[1].type(),
      reaction_cross_section, ProcessType::TwoToTwo);
  add_collision(std::move(dummy_process));
}

/*
ScatterActionPhoton::ReactionType ScatterActionPhoton::photon_reaction_type(
    const ParticleList &in) {

  if (in.size() != 2) {
    return ReactionType::no_reaction;
  }

  PdgCode a = in[0].pdgcode();
  PdgCode b = in[1].pdgcode();

  // swap so that pion should be first and there are less cases to be listed
  if (!a.is_pion()) {
    std::swap(a, b);
  }

  switch (pack(a.code(), b.code())) {
    case (pack(pdg::pi_p, pdg::pi_z)
    case (pack(pdg::pi_z, pdg::pi_p)):
      return ReactionType::pi_z_pi_p_rho_p;

    case (pack(pdg::pi_m, pdg::pi_z)):
    case (pack(pdg::pi_z, pdg::pi_m)):
      return ReactionType::pi_z_pi_m_rho_m;

    case (pack(pdg::pi_p, pdg::rho_z)):
      return ReactionType::pi_p_rho_z_pi_p;

    case (pack(pdg::pi_m, pdg::rho_z)):
      return ReactionType::pi_m_rho_z_pi_m;

    case (pack(pdg::pi_m, pdg::rho_p)):
      return ReactionType::pi_m_rho_p_pi_z;

    case (pack(pdg::pi_p, pdg::rho_m)):
      return ReactionType::pi_p_rho_m_pi_z;

    case (pack(pdg::pi_z, pdg::rho_p)):
      return ReactionType::pi_z_rho_p_pi_p;

    case (pack(pdg::pi_z, pdg::rho_m)):
      return ReactionType::pi_z_rho_m_pi_m;

      case(pack(pdg::pi_p, pdg::pi_m)):
    case(pack(pdg::pi_m, pdg::pi_p)):
      return ReactionType::pi_p_pi_m_rho_z;

    case(pack(pdg::pi_z, pdg::rho_z)):
      return ReactionType::pi_z_rho_z_pi_z;

      default:
      return ReactionType::no_reaction;
  }
}
*/

CollisionBranchList ScatterActionPhoton::photon_cross_sections() {
  
  CollisionBranchList process_list;
  static ParticleTypePtr photon_particle = &ParticleType::find(pdg::photon);
<<<<<<< HEAD
=======

  reac = photon_reaction_type(Action::incoming_particles());
>>>>>>> e37c5e76

  reac = photon_reaction_type(Action::incoming_particles());

  PhotonCrossSection<ComputationMethod::Analytic> xs_object;

  auto hadron_out = outgoing_hadron(incoming_particles_);
  double xsection = 0.0;

  auto hadron_out = outgoing_hadron(incoming_particles_);
  double xsection = 0.0;

  ParticleData part_a = incoming_particles_[0];
  ParticleData part_b = incoming_particles_[1];

  // needed?
  /*
  const double m_rho = rho0_particle->mass();
  const double m_pi = pi0_particle->mass();
*/

<<<<<<< HEAD
  /* we should not get here if reaction is no photon reaction.
=======


  /* we should not get here if reaction is no photon reaction. 
>>>>>>> e37c5e76
  bool pion_found = true;

  if (!part_a.type().pdgcode().is_pion()) {
    if (part_b.type().pdgcode().is_pion()) {
      part_a = incoming_particles_[1];
      part_b = incoming_particles_[0];
    } else {
      pion_found = false;
    }
  }
*/

<<<<<<< HEAD
  // do a check according to incoming_particles_ and calculate the
  // cross sections (xsection) for all possible reactions

  const double &m1 = part_a.effective_mass();
  const double &m2 = part_b.effective_mass();
  // fixme: make const
  double m3 = hadron_out->mass();

  const double s = mandelstam_s();
  double sqrts = sqrt_s();

  auto mandelstam_t = get_t_range(sqrts, m1, m2, m3, 0.0);
  // fixme: make const
  double t1 = mandelstam_t[1];
  double t2 = mandelstam_t[0];

  ParticleTypePtr photon_out = photon_particle;

  /* should not be necessary
  if (sqrts <= m1 + m2) {
    reac = ReactionType::no_reaction;
  }
  */

  // ToDo: in future give reaction type to xs_object
  switch (reac) {
    case ReactionType::pi_p_pi_m_rho_z:
      // there are three possible reaction channels
      // the first possible reaction (produces rho0)

      // this check *should* not be necessary
      if (sqrts > m3) {
        xsection = xs_object.xs_pi_pi_rho0(s);
        process_list.push_back(make_unique<CollisionBranch>(
            *hadron_out, *photon_out, xsection, ProcessType::TwoToTwo));
      }

      // should never get here, right?

      // the second possible reaction (produces photon)
      // -> only necessary in case of a stable rho meson
      hadron_out = photon_particle;
      m3 = 0.0;

      mandelstam_t = get_t_range(sqrts, m1, m2, m3, 0.0);
      t1 = mandelstam_t[1];
      t2 = mandelstam_t[0];

      // replace by really small constant
      xsection = 0.0000000000001 * to_mb;
      process_list.push_back(make_unique<CollisionBranch>(
          *hadron_out, *photon_out, xsection, ProcessType::TwoToTwo));

      break;

    case ReactionType::pi_z_pi_m_rho_m:
    case ReactionType::pi_z_pi_p_rho_p:
      // this check should be unecessary
      if (sqrts > m3) {
        xsection = xs_object.xs_pi_pi0_rho(s);

        process_list.push_back(make_unique<CollisionBranch>(
            *hadron_out, *photon_out, xsection, ProcessType::TwoToTwo));
        break;
      }

      // should never get here, also pay attention that t1, t2 get overridden
      // here.
      // dummy: necessary in case of a stable rho meson

      m3 = 0.0;

      mandelstam_t = get_t_range(sqrts, m1, m2, m3, 0.0);
      t1 = mandelstam_t[1];
      t2 = mandelstam_t[0];

      xsection = 0.0000000000000001;
      process_list.push_back(make_unique<CollisionBranch>(
          *hadron_out, *photon_out, xsection, ProcessType::TwoToTwo));
      break;

    case ReactionType::pi_m_rho_z_pi_m:
    case ReactionType::pi_p_rho_z_pi_p:
      if (sqrts > m3) {
        xsection = xs_object.xs_pi_rho0_pi(s);

        process_list.push_back(make_unique<CollisionBranch>(
            *hadron_out, *photon_out, xsection, ProcessType::TwoToTwo));
      } else {
        xsection = 0.0000000000001 * to_mb;
        process_list.push_back(make_unique<CollisionBranch>(
            *hadron_out, *photon_out, xsection, ProcessType::TwoToTwo));
      }
      break;

    case ReactionType::pi_m_rho_p_pi_z:
    case ReactionType::pi_p_rho_m_pi_z:

      if (sqrts > m3) {
        // omega:
        xsection = xs_object.xs_pi_rho_pi0(s);
        process_list.push_back(make_unique<CollisionBranch>(
            *hadron_out, *photon_out, xsection, ProcessType::TwoToTwo));

      } else {
        xsection = 0.0000000000001 * to_mb;
        process_list.push_back(make_unique<CollisionBranch>(
            *hadron_out, *photon_out, xsection, ProcessType::TwoToTwo));
      }
      break;

    case ReactionType::pi_z_rho_m_pi_m:
    case ReactionType::pi_z_rho_p_pi_p:
      if (sqrts > m3) {
        // omega:
        xsection = xs_object.xs_pi0_rho_pi(s);
        process_list.push_back(make_unique<CollisionBranch>(
            *hadron_out, *photon_out, xsection, ProcessType::TwoToTwo));
      } else {
        xsection = 0.0000000000001 * to_mb;
        process_list.push_back(make_unique<CollisionBranch>(
            *hadron_out, *photon_out, xsection, ProcessType::TwoToTwo));
      }
      break;

    case ReactionType::pi_z_rho_z_pi_z:

      if (sqrts > m3) {
        xsection = xs_object.xs_pi0_rho0_pi0(s);

        process_list.push_back(make_unique<CollisionBranch>(
            *hadron_out, *photon_out, xsection, ProcessType::TwoToTwo));
      } else {
        xsection = 0.0000000000001 * to_mb;
        process_list.push_back(make_unique<CollisionBranch>(
            *hadron_out, *photon_out, xsection, ProcessType::TwoToTwo));
      }

      break;
  
    case ReactionType::no_reaction:
      // never reached
      break;
  }

=======
    // do a check according to incoming_particles_ and calculate the
    // cross sections (xsection) for all possible reactions

    const double &m1 = part_a.effective_mass();
    const double &m2 = part_b.effective_mass();
    // fixme: make const
    double m3 = hadron_out -> mass();

    const double s = mandelstam_s();
    double sqrts = sqrt_s();
    
    auto mandelstam_t = get_t_range(sqrts, m1, m2, m3, 0.0);
    // fixme: make const
    double t1 = mandelstam_t[1];
    double t2 = mandelstam_t[0];

    ParticleTypePtr photon_out = photon_particle;


    /*
    if (sqrts <= m1 + m2) {
      reac = ReactionType::no_reaction;
    }
    */

      switch (reac) {
         case ReactionType::pi_p_pi_m_rho_z:
        // there are three possible reaction channels
        // the first possible reaction (produces rho0)

        // this check *should* not be necessary
        if (sqrts > m3) {
            xsection = xs_object.xs_pi_pi_rho0(s);
            process_list.push_back(make_unique<CollisionBranch>(
                *hadron_out, *photon_out, xsection, ProcessType::TwoToTwo));
          }

          // should never get here, right?
          
          // the second possible reaction (produces photon)
          // -> only necessary in case of a stable rho meson
          hadron_out = photon_particle;
          m3 = 0.0;

          mandelstam_t = get_t_range(sqrts, m1, m2, m3, 0.0);
          t1 = mandelstam_t[1];
          t2 = mandelstam_t[0];

          // replace by really small constant
          xsection = 0.0000000000001 * to_mb;
          process_list.push_back(make_unique<CollisionBranch>(
              *hadron_out, *photon_out, xsection, ProcessType::TwoToTwo));

              break;

        case ReactionType::pi_z_pi_m_rho_m:
        case ReactionType::pi_z_pi_p_rho_p:
        // this check should be unecessary
        if (sqrts > m3) {

            xsection = xs_object.xs_pi_pi0_rho(s);

            process_list.push_back(make_unique<CollisionBranch>(
                *hadron_out, *photon_out, xsection, ProcessType::TwoToTwo));
            break;
          }

          // should never get here, also pay attention that t1, t2 get overridden here. 
          //dummy: necessary in case of a stable rho meson
  
          m3 = 0.0;

          mandelstam_t = get_t_range(sqrts, m1, m2, m3, 0.0);
          t1 = mandelstam_t[1];
          t2 = mandelstam_t[0];

          xsection = 0.0000000000000001;
          process_list.push_back(make_unique<CollisionBranch>(
              *hadron_out, *photon_out, xsection, ProcessType::TwoToTwo));
          break;

        case ReactionType::pi_m_rho_z_pi_m:
        case ReactionType::pi_p_rho_z_pi_p:
          if (sqrts > m3) {

            xsection = xs_object.xs_pi_rho0_pi(s);

            process_list.push_back(make_unique<CollisionBranch>(
                *hadron_out, *photon_out, xsection, ProcessType::TwoToTwo));
          } else {
            xsection = 0.0000000000001 * to_mb;
            process_list.push_back(make_unique<CollisionBranch>(
                *hadron_out, *photon_out, xsection, ProcessType::TwoToTwo));
          }
          break;

        case ReactionType::pi_m_rho_p_pi_z:
        case ReactionType::pi_p_rho_m_pi_z:

          if (sqrts > m3) {
            // omega:
            xsection = xs_object.xs_pi_rho_pi0(s);
            process_list.push_back(make_unique<CollisionBranch>(
                *hadron_out, *photon_out, xsection, ProcessType::TwoToTwo));

              } else {
            xsection = 0.0000000000001 * to_mb;
            process_list.push_back(make_unique<CollisionBranch>(
                *hadron_out, *photon_out, xsection, ProcessType::TwoToTwo));
          }
          break;

        case ReactionType::pi_z_rho_m_pi_m:
        case ReactionType::pi_z_rho_p_pi_p:

        if (sqrts > m3) {
            // omega:
            xsection = xs_object.xs_pi0_rho_pi(s);

            process_list.push_back(make_unique<CollisionBranch>(
                *hadron_out, *photon_out, xsection, ProcessType::TwoToTwo));
          } else {
            xsection = 0.0000000000001 * to_mb;
            process_list.push_back(make_unique<CollisionBranch>(
                *hadron_out, *photon_out, xsection, ProcessType::TwoToTwo));
          }
          break;

        case ReactionType::pi_z_rho_z_pi_z:

          if (sqrts > m3) {

            xsection = xs_object.xs_pi0_rho0_pi0(s);

            process_list.push_back(make_unique<CollisionBranch>(
                *hadron_out, *photon_out, xsection, ProcessType::TwoToTwo));
          } else {
            xsection = 0.0000000000001 * to_mb;
            process_list.push_back(make_unique<CollisionBranch>(
                *hadron_out, *photon_out, xsection, ProcessType::TwoToTwo));
          }

          break;

        case ReactionType::no_reaction:
          // never reached
          break;
      }
    
  
>>>>>>> e37c5e76
  return process_list;
}

double ScatterActionPhoton::diff_cross_section(double t, double t2,
                                               double t1) const {
  const double to_mb = 0.3894;
  static const float m_rho = ParticleType::find(pdg::rho_z).mass();
  static const float m_pi = ParticleType::find(pdg::pi_z).mass();
  double s = mandelstam_s();
  double diff_xsection = 0.0;

<<<<<<< HEAD
  PhotonCrossSection<ComputationMethod::Analytic> xs_object;
=======
  
  PhotonCrossSection<ComputationMethod::Lookup> xs_object;
>>>>>>> e37c5e76

  switch (reac) {
    case ReactionType::pi_p_pi_m_rho_z:
      if (outgoing_particles_[0].type().pdgcode().is_rho()) {
        diff_xsection = xs_object.xs_diff_pi_pi_rho0(s, t);

      } else if (outgoing_particles_[0].type().pdgcode() == pdg::photon) {
        diff_xsection = 0.0000000000001 / to_mb / (t2 - t1);
      }
      break;

<<<<<<< HEAD
    case ReactionType::pi_z_pi_m_rho_m:
    case ReactionType::pi_z_pi_p_rho_p:
=======
      case ReactionType::pi_z_pi_m_rho_m:
      case ReactionType::pi_z_pi_p_rho_p:
>>>>>>> e37c5e76

      if (outgoing_particles_[0].type().pdgcode().is_rho()) {
        diff_xsection = xs_object.xs_diff_pi_pi0_rho(s, t);

      } else if (outgoing_particles_[0].type().pdgcode().is_pion()) {
        diff_xsection = 0.0000000000001 / to_mb / (t2 - t1);
      }
      break;

<<<<<<< HEAD
    case ReactionType::pi_m_rho_z_pi_m:
    case ReactionType::pi_p_rho_z_pi_p:
=======
      case ReactionType::pi_m_rho_z_pi_m:
      case ReactionType::pi_p_rho_z_pi_p:
>>>>>>> e37c5e76
      diff_xsection = xs_object.xs_diff_pi_rho0_pi(s, t);

      break;

<<<<<<< HEAD
    case ReactionType::pi_m_rho_p_pi_z:
    case ReactionType::pi_p_rho_m_pi_z:
=======
      case ReactionType::pi_m_rho_p_pi_z:
      case ReactionType::pi_p_rho_m_pi_z:
>>>>>>> e37c5e76
      // omega:
      diff_xsection = xs_object.xs_diff_pi_rho_pi0(s, t);

      break;

<<<<<<< HEAD
    case ReactionType::pi_z_rho_m_pi_m:
    case ReactionType::pi_z_rho_p_pi_p:
=======
      case ReactionType::pi_z_rho_m_pi_m:
      case ReactionType::pi_z_rho_p_pi_p:
>>>>>>> e37c5e76
      // omega:
      diff_xsection = xs_object.xs_diff_pi0_rho_pi(s, t);

      break;
<<<<<<< HEAD
    case ReactionType::pi_z_rho_z_pi_z:
=======
      case ReactionType::pi_z_rho_z_pi_z:
>>>>>>> e37c5e76

      diff_xsection = xs_object.xs_diff_pi0_rho0_pi0(s, t);

      break;
    case ReactionType::no_reaction:
      // never reached
      break;
  }
  return diff_xsection;
  // conversionfactor to_mb in functions. this makes it analog to total cross
  // sections.
  // return diff_xsection * to_mb;
}

double ScatterActionPhoton::form_factor(double E_photon) {
  double form_factor = 1.0;
  double t_ff = 0.0;
  double Lambda = 1.0;
<<<<<<< HEAD
  switch (reac) {
      /* The form factor is assumed to be a hadronic dipole form factor which
      takes the shape: FF = (2*Lambda^2/(2*Lambda^2 - t))^2 with
      Lambda = 1.0 GeV. t depends on the lightest possible exchange particle in
      the different channels. This could either be a pion or an omega meson. For
      the computation the parametrizations given in \ref! are used. */
      // TODO (schaefer): Include reference for FF!
=======
  switch(reac){

    /* The form factor is assumed to be a hadronic dipole form factor which
    takes the shape: FF = (2*Lambda^2/(2*Lambda^2 - t))^2 with
    Lambda = 1.0 GeV. t depends on the lightest possible exchange particle in
    the different channels. This could either be a pion or an omega meson. For
    the computation the parametrizations given in \ref! are used. */
  // TODO (schaefer): Include reference for FF!
>>>>>>> e37c5e76

    case ReactionType::pi_p_pi_m_rho_z:
    case ReactionType::pi_z_pi_p_rho_p:
    case ReactionType::pi_z_pi_m_rho_m:
    case ReactionType::pi_p_rho_z_pi_p:
    case ReactionType::pi_m_rho_z_pi_m:
      // case ReactionType::pi_rho:
      // case ReactionType::pi0_rho:
      t_ff = 34.5096 * pow(E_photon, 0.737) - 67.557 * pow(E_photon, 0.7584) +
             32.858 * pow(E_photon, 0.7806);
      break;
    // lightest exchange particle: omega
    case ReactionType::pi_m_rho_p_pi_z:
<<<<<<< HEAD
    case ReactionType::pi_p_rho_m_pi_z:  // for omeaga

    case ReactionType::pi_z_rho_m_pi_m:
    case ReactionType::pi_z_rho_p_pi_p:  // for omega

    case ReactionType::pi_z_rho_z_pi_z:
=======
    case ReactionType::pi_p_rho_m_pi_z: // for omeaga
    
    case ReactionType::pi_z_rho_m_pi_m:
    case ReactionType::pi_z_rho_p_pi_p: // for omega
    
    case ReactionType::pi_z_rho_z_pi_z:    
>>>>>>> e37c5e76
      t_ff = -61.595 * pow(E_photon, 0.9979) + 28.592 * pow(E_photon, 1.1579) +
             37.738 * pow(E_photon, 0.9317) - 5.282 * pow(E_photon, 1.3686);
      break;

    case ReactionType::no_reaction:
      // never reached
      break;
  }
  form_factor = pow(2.0 * pow(Lambda, 2) / (2.0 * pow(Lambda, 2) - t_ff), 2);
  return form_factor;
}

}  // namespace Smash<|MERGE_RESOLUTION|>--- conflicted
+++ resolved
@@ -30,14 +30,8 @@
 
 namespace Smash {
 
-<<<<<<< HEAD
 ScatterActionPhoton::ReactionType ScatterActionPhoton::photon_reaction_type(
     const ParticleList &in) {
-=======
-
-ScatterActionPhoton::ReactionType ScatterActionPhoton::photon_reaction_type(const ParticleList &in)
-{
->>>>>>> e37c5e76
   // ToDo: is this check here necessary?
   if (in.size() != 2) {
     return ReactionType::no_reaction;
@@ -91,7 +85,6 @@
   }
 }
 
-<<<<<<< HEAD
 ParticleTypePtr ScatterActionPhoton::outgoing_hadron(const ParticleList &in) {
   // ToDo: not sure how to handle the returning of pointers. i have to think
   // about this
@@ -113,26 +106,6 @@
   auto reac = photon_reaction_type(in);
 
   switch (reac) {
-=======
-
-
-ParticleTypePtr ScatterActionPhoton::outgoing_hadron(const ParticleList &in)
-{
-
-  // ToDo: not sure how to handle the returning of pointers. i have to think about this
-  const static ParticleTypePtr rho_z_particle_ptr = &ParticleType::find(pdg::rho_z);
-  const static ParticleTypePtr rho_p_particle_ptr = &ParticleType::find(pdg::rho_p);
-  const static ParticleTypePtr rho_m_particle_ptr = &ParticleType::find(pdg::rho_m);
-  const static ParticleTypePtr pi_z_particle_ptr = &ParticleType::find(pdg::pi_z);
-  const static ParticleTypePtr pi_p_particle_ptr = &ParticleType::find(pdg::pi_p);
-  const static ParticleTypePtr pi_m_particle_ptr = &ParticleType::find(pdg::pi_m);
-  //const static ParticleTypePtr photon_particle = &ParticleType::find(pdg::photon);
-
-  auto reac = photon_reaction_type(in);
-
-  switch(reac)
-  {
->>>>>>> e37c5e76
     case ReactionType::pi_z_pi_p_rho_p:
       return rho_p_particle_ptr;
       break;
@@ -143,7 +116,6 @@
       return rho_z_particle_ptr;
       break;
 
-<<<<<<< HEAD
     case ReactionType::pi_p_rho_z_pi_p:
     case ReactionType::pi_z_rho_p_pi_p:
       return pi_p_particle_ptr;
@@ -159,23 +131,6 @@
       break;
     default:
       // ToDo: Think of something better, now returns particletypeptr with
-=======
-     case ReactionType::pi_p_rho_z_pi_p:
-     case ReactionType::pi_z_rho_p_pi_p:
-      return pi_p_particle_ptr;
-
-     case ReactionType::pi_m_rho_z_pi_m:
-     case ReactionType::pi_z_rho_m_pi_m:
-      return pi_m_particle_ptr;
-
-     case ReactionType::pi_m_rho_p_pi_z:
-     case ReactionType::pi_p_rho_m_pi_z:
-     case ReactionType::pi_z_rho_z_pi_z:
-      return pi_z_particle_ptr;
-      break;
-    default:
-      // ToDo: Think of something better, now returns particletypeptr with 
->>>>>>> e37c5e76
       // ivnalid index
       ParticleTypePtr p;
       return p;
@@ -185,12 +140,7 @@
 bool ScatterActionPhoton::is_kinematically_possible(const double s,
                                                     const ParticleList &in) {
   auto hadron = outgoing_hadron(in);
-<<<<<<< HEAD
   if (hadron && hadron->mass() > s) {
-=======
-  if (hadron && hadron -> mass() > s)
-  {
->>>>>>> e37c5e76
     return true;
   } else {
     return false;
@@ -358,11 +308,6 @@
   
   CollisionBranchList process_list;
   static ParticleTypePtr photon_particle = &ParticleType::find(pdg::photon);
-<<<<<<< HEAD
-=======
-
-  reac = photon_reaction_type(Action::incoming_particles());
->>>>>>> e37c5e76
 
   reac = photon_reaction_type(Action::incoming_particles());
 
@@ -383,13 +328,7 @@
   const double m_pi = pi0_particle->mass();
 */
 
-<<<<<<< HEAD
   /* we should not get here if reaction is no photon reaction.
-=======
-
-
-  /* we should not get here if reaction is no photon reaction. 
->>>>>>> e37c5e76
   bool pion_found = true;
 
   if (!part_a.type().pdgcode().is_pion()) {
@@ -402,7 +341,6 @@
   }
 */
 
-<<<<<<< HEAD
   // do a check according to incoming_particles_ and calculate the
   // cross sections (xsection) for all possible reactions
 
@@ -548,158 +486,6 @@
       break;
   }
 
-=======
-    // do a check according to incoming_particles_ and calculate the
-    // cross sections (xsection) for all possible reactions
-
-    const double &m1 = part_a.effective_mass();
-    const double &m2 = part_b.effective_mass();
-    // fixme: make const
-    double m3 = hadron_out -> mass();
-
-    const double s = mandelstam_s();
-    double sqrts = sqrt_s();
-    
-    auto mandelstam_t = get_t_range(sqrts, m1, m2, m3, 0.0);
-    // fixme: make const
-    double t1 = mandelstam_t[1];
-    double t2 = mandelstam_t[0];
-
-    ParticleTypePtr photon_out = photon_particle;
-
-
-    /*
-    if (sqrts <= m1 + m2) {
-      reac = ReactionType::no_reaction;
-    }
-    */
-
-      switch (reac) {
-         case ReactionType::pi_p_pi_m_rho_z:
-        // there are three possible reaction channels
-        // the first possible reaction (produces rho0)
-
-        // this check *should* not be necessary
-        if (sqrts > m3) {
-            xsection = xs_object.xs_pi_pi_rho0(s);
-            process_list.push_back(make_unique<CollisionBranch>(
-                *hadron_out, *photon_out, xsection, ProcessType::TwoToTwo));
-          }
-
-          // should never get here, right?
-          
-          // the second possible reaction (produces photon)
-          // -> only necessary in case of a stable rho meson
-          hadron_out = photon_particle;
-          m3 = 0.0;
-
-          mandelstam_t = get_t_range(sqrts, m1, m2, m3, 0.0);
-          t1 = mandelstam_t[1];
-          t2 = mandelstam_t[0];
-
-          // replace by really small constant
-          xsection = 0.0000000000001 * to_mb;
-          process_list.push_back(make_unique<CollisionBranch>(
-              *hadron_out, *photon_out, xsection, ProcessType::TwoToTwo));
-
-              break;
-
-        case ReactionType::pi_z_pi_m_rho_m:
-        case ReactionType::pi_z_pi_p_rho_p:
-        // this check should be unecessary
-        if (sqrts > m3) {
-
-            xsection = xs_object.xs_pi_pi0_rho(s);
-
-            process_list.push_back(make_unique<CollisionBranch>(
-                *hadron_out, *photon_out, xsection, ProcessType::TwoToTwo));
-            break;
-          }
-
-          // should never get here, also pay attention that t1, t2 get overridden here. 
-          //dummy: necessary in case of a stable rho meson
-  
-          m3 = 0.0;
-
-          mandelstam_t = get_t_range(sqrts, m1, m2, m3, 0.0);
-          t1 = mandelstam_t[1];
-          t2 = mandelstam_t[0];
-
-          xsection = 0.0000000000000001;
-          process_list.push_back(make_unique<CollisionBranch>(
-              *hadron_out, *photon_out, xsection, ProcessType::TwoToTwo));
-          break;
-
-        case ReactionType::pi_m_rho_z_pi_m:
-        case ReactionType::pi_p_rho_z_pi_p:
-          if (sqrts > m3) {
-
-            xsection = xs_object.xs_pi_rho0_pi(s);
-
-            process_list.push_back(make_unique<CollisionBranch>(
-                *hadron_out, *photon_out, xsection, ProcessType::TwoToTwo));
-          } else {
-            xsection = 0.0000000000001 * to_mb;
-            process_list.push_back(make_unique<CollisionBranch>(
-                *hadron_out, *photon_out, xsection, ProcessType::TwoToTwo));
-          }
-          break;
-
-        case ReactionType::pi_m_rho_p_pi_z:
-        case ReactionType::pi_p_rho_m_pi_z:
-
-          if (sqrts > m3) {
-            // omega:
-            xsection = xs_object.xs_pi_rho_pi0(s);
-            process_list.push_back(make_unique<CollisionBranch>(
-                *hadron_out, *photon_out, xsection, ProcessType::TwoToTwo));
-
-              } else {
-            xsection = 0.0000000000001 * to_mb;
-            process_list.push_back(make_unique<CollisionBranch>(
-                *hadron_out, *photon_out, xsection, ProcessType::TwoToTwo));
-          }
-          break;
-
-        case ReactionType::pi_z_rho_m_pi_m:
-        case ReactionType::pi_z_rho_p_pi_p:
-
-        if (sqrts > m3) {
-            // omega:
-            xsection = xs_object.xs_pi0_rho_pi(s);
-
-            process_list.push_back(make_unique<CollisionBranch>(
-                *hadron_out, *photon_out, xsection, ProcessType::TwoToTwo));
-          } else {
-            xsection = 0.0000000000001 * to_mb;
-            process_list.push_back(make_unique<CollisionBranch>(
-                *hadron_out, *photon_out, xsection, ProcessType::TwoToTwo));
-          }
-          break;
-
-        case ReactionType::pi_z_rho_z_pi_z:
-
-          if (sqrts > m3) {
-
-            xsection = xs_object.xs_pi0_rho0_pi0(s);
-
-            process_list.push_back(make_unique<CollisionBranch>(
-                *hadron_out, *photon_out, xsection, ProcessType::TwoToTwo));
-          } else {
-            xsection = 0.0000000000001 * to_mb;
-            process_list.push_back(make_unique<CollisionBranch>(
-                *hadron_out, *photon_out, xsection, ProcessType::TwoToTwo));
-          }
-
-          break;
-
-        case ReactionType::no_reaction:
-          // never reached
-          break;
-      }
-    
-  
->>>>>>> e37c5e76
   return process_list;
 }
 
@@ -711,12 +497,7 @@
   double s = mandelstam_s();
   double diff_xsection = 0.0;
 
-<<<<<<< HEAD
   PhotonCrossSection<ComputationMethod::Analytic> xs_object;
-=======
-  
-  PhotonCrossSection<ComputationMethod::Lookup> xs_object;
->>>>>>> e37c5e76
 
   switch (reac) {
     case ReactionType::pi_p_pi_m_rho_z:
@@ -728,13 +509,8 @@
       }
       break;
 
-<<<<<<< HEAD
     case ReactionType::pi_z_pi_m_rho_m:
     case ReactionType::pi_z_pi_p_rho_p:
-=======
-      case ReactionType::pi_z_pi_m_rho_m:
-      case ReactionType::pi_z_pi_p_rho_p:
->>>>>>> e37c5e76
 
       if (outgoing_particles_[0].type().pdgcode().is_rho()) {
         diff_xsection = xs_object.xs_diff_pi_pi0_rho(s, t);
@@ -744,45 +520,26 @@
       }
       break;
 
-<<<<<<< HEAD
     case ReactionType::pi_m_rho_z_pi_m:
     case ReactionType::pi_p_rho_z_pi_p:
-=======
-      case ReactionType::pi_m_rho_z_pi_m:
-      case ReactionType::pi_p_rho_z_pi_p:
->>>>>>> e37c5e76
       diff_xsection = xs_object.xs_diff_pi_rho0_pi(s, t);
 
       break;
 
-<<<<<<< HEAD
     case ReactionType::pi_m_rho_p_pi_z:
     case ReactionType::pi_p_rho_m_pi_z:
-=======
-      case ReactionType::pi_m_rho_p_pi_z:
-      case ReactionType::pi_p_rho_m_pi_z:
->>>>>>> e37c5e76
       // omega:
       diff_xsection = xs_object.xs_diff_pi_rho_pi0(s, t);
 
       break;
 
-<<<<<<< HEAD
     case ReactionType::pi_z_rho_m_pi_m:
     case ReactionType::pi_z_rho_p_pi_p:
-=======
-      case ReactionType::pi_z_rho_m_pi_m:
-      case ReactionType::pi_z_rho_p_pi_p:
->>>>>>> e37c5e76
       // omega:
       diff_xsection = xs_object.xs_diff_pi0_rho_pi(s, t);
 
       break;
-<<<<<<< HEAD
     case ReactionType::pi_z_rho_z_pi_z:
-=======
-      case ReactionType::pi_z_rho_z_pi_z:
->>>>>>> e37c5e76
 
       diff_xsection = xs_object.xs_diff_pi0_rho0_pi0(s, t);
 
@@ -801,7 +558,6 @@
   double form_factor = 1.0;
   double t_ff = 0.0;
   double Lambda = 1.0;
-<<<<<<< HEAD
   switch (reac) {
       /* The form factor is assumed to be a hadronic dipole form factor which
       takes the shape: FF = (2*Lambda^2/(2*Lambda^2 - t))^2 with
@@ -809,16 +565,6 @@
       the different channels. This could either be a pion or an omega meson. For
       the computation the parametrizations given in \ref! are used. */
       // TODO (schaefer): Include reference for FF!
-=======
-  switch(reac){
-
-    /* The form factor is assumed to be a hadronic dipole form factor which
-    takes the shape: FF = (2*Lambda^2/(2*Lambda^2 - t))^2 with
-    Lambda = 1.0 GeV. t depends on the lightest possible exchange particle in
-    the different channels. This could either be a pion or an omega meson. For
-    the computation the parametrizations given in \ref! are used. */
-  // TODO (schaefer): Include reference for FF!
->>>>>>> e37c5e76
 
     case ReactionType::pi_p_pi_m_rho_z:
     case ReactionType::pi_z_pi_p_rho_p:
@@ -832,21 +578,12 @@
       break;
     // lightest exchange particle: omega
     case ReactionType::pi_m_rho_p_pi_z:
-<<<<<<< HEAD
     case ReactionType::pi_p_rho_m_pi_z:  // for omeaga
 
     case ReactionType::pi_z_rho_m_pi_m:
     case ReactionType::pi_z_rho_p_pi_p:  // for omega
 
     case ReactionType::pi_z_rho_z_pi_z:
-=======
-    case ReactionType::pi_p_rho_m_pi_z: // for omeaga
-    
-    case ReactionType::pi_z_rho_m_pi_m:
-    case ReactionType::pi_z_rho_p_pi_p: // for omega
-    
-    case ReactionType::pi_z_rho_z_pi_z:    
->>>>>>> e37c5e76
       t_ff = -61.595 * pow(E_photon, 0.9979) + 28.592 * pow(E_photon, 1.1579) +
              37.738 * pow(E_photon, 0.9317) - 5.282 * pow(E_photon, 1.3686);
       break;
