--- conflicted
+++ resolved
@@ -666,175 +666,7 @@
 }
 
 /** baryon-antibaryon annihilation */
-bool StringProcess::next_BBbarAnn(){
-<<<<<<< HEAD
-  bool ret;
-
-  int ntry;
-  bool isBBbarpair, isAnnihilating;
-
-  int ic, jc;
-  int ijc, ipr, npr;
-  std::array<int,3> quark_content_A;
-  std::array<int,3> quark_content_B;
-  std::vector<int> indexAnn;
-
-  int idq11, idq12, idq12prev;
-  int idq21, idq22, idq22prev;
-  int nfrag1, nfrag2;
-  double mstr1, mstr2;
-  double mstr1Min, mstr2Min;
-
-  FourVector ustr1lab;
-  FourVector ustr2lab;
-
-  double pabs;
-  ThreeVector evec;
-
-  ustr1lab = ucomAB;
-  ustr2lab = ucomAB;
-
-  indexAnn.resize(0);
-
-  NpartFinal = 0;
-  NpartString1 = 0;
-  NpartString2 = 0;
-  final_state.clear();
-
-  quark_content_A = PDGcodeA.quark_content();
-  quark_content_B = PDGcodeB.quark_content();
-
-  isBBbarpair = ( (baryonA == 3) && (baryonB == -3) ) || ( (baryonA == -3) && (baryonB == 3) );
-  isAnnihilating = false;
-
-  // if it is baryon-antibaryon pair
-  if( isBBbarpair == true ){ // if it is
-    mstr1 = 0.5*sqrtsAB;
-    mstr2 = 0.5*sqrtsAB;
-
-    for(ic = 0; ic < 3; ic++){
-      for(jc = 0; jc < 3; jc++){
-        if( quark_content_A[ic] == -quark_content_B[jc] ){
-          ijc = ic*10 + jc;
-          indexAnn.push_back( ijc );
-        }
-      }
-    }
-    npr = indexAnn.size();
-    fprintf(stderr,"  StringProcess::next_BBarAnn : %d possible pairs for qqbar annihilation\n", npr);
-    /* if it is a BBbar pair but there is no qqbar pair to annihilate,
-     * nothing happens */
-    if( npr == 0 ){
-      NpartString1 = 1;
-      ParticleData new_particle1(ParticleType::find(PDGcodeA));
-      new_particle1.set_4momentum(plabA);
-      new_particle1.set_cross_section_scaling_factor(1.);
-      new_particle1.set_formation_time(0.);
-      final_state.push_back(new_particle1);
-
-      NpartString2 = 1;
-      ParticleData new_particle2(ParticleType::find(PDGcodeB));
-      new_particle2.set_4momentum(plabB);
-      new_particle2.set_cross_section_scaling_factor(1.);
-      new_particle2.set_formation_time(0.);
-      final_state.push_back(new_particle2);
-
-      isAnnihilating = false;
-
-      NpartFinal = NpartString1 + NpartString2;
-      ret = true;
-    }// endif no qqbar pair to annihilate
-
-    ntry = 0;
-    while( ( npr > 0 ) && ( isAnnihilating == false ) && ( ntry < 100 ) ){
-      ntry = ntry + 1;
-
-      // randomly choose a qqbar pair to annihilate
-      ipr = Random::uniform_int(0, npr - 1);
-      ijc = indexAnn.at(ipr);
-      ic = ( ijc - (ijc%10) )/10;
-      jc = ijc%10;
-      fprintf(stderr,"  StringProcess::next_BBarAnn : ic = %d, jc = %d chosen\n", ic, jc);
-      // make two qqbar pairs to excite strings
-      idq11 = 0;
-      idq12 = 0;
-      idq21 = 0;
-      idq22 = 0;
-      if( (baryonA == 3) && (baryonB == -3) ){
-        idq11 = quark_content_A[(ic + 1)%3];
-        idq12 = quark_content_B[(jc + 1)%3];
-        idq21 = quark_content_A[(ic + 2)%3];
-        idq22 = quark_content_B[(jc + 2)%3];
-      }
-      else if( (baryonA == -3) && (baryonB == 3) ){
-        idq11 = quark_content_B[(ic + 1)%3];
-        idq12 = quark_content_A[(jc + 1)%3];
-        idq21 = quark_content_B[(ic + 2)%3];
-        idq22 = quark_content_A[(jc + 2)%3];
-      }
-      // randomly choose if we flip the antiquark contents
-      if( Random::uniform_int(0, 1) == 0 ){
-        idq12prev = idq12;
-        idq22prev = idq22;
-        idq12 = idq22prev;
-        idq22 = idq12prev;
-      }
-      fprintf(stderr,"  StringProcess::next_BBarAnn : string 1 with %d, %d\n", idq11, idq12);
-      fprintf(stderr,"  StringProcess::next_BBarAnn : string 2 with %d, %d\n", idq21, idq22);
-
-      mstr1Min = pythia->particleData.m0(idq11) + pythia->particleData.m0(idq12);
-      mstr2Min = pythia->particleData.m0(idq21) + pythia->particleData.m0(idq22);
-      isAnnihilating = ( mstr1 > mstr1Min ) && ( mstr2 > mstr2Min );
-    }
-  }
-  else{ // if it is not
-    fprintf(stderr,"  StringProcess::next_BBarAnn failure : it is not BBbar pair.\n");
-    isAnnihilating = false;
-  }
-  // endif baryon-antibaryon pair
-
-  // implement collision in the case of annihilating BBbar pair
-  if( isAnnihilating == true ){
-    ret = false;
-
-    // string 1
-    pabs = pcomA.threevec().abs();
-    evec = pcomA.threevec() / pabs;
-
-    nfrag1 = fragment_string(idq11, idq12, mstr1, evec, false);
-    if( nfrag1 > 0 ){
-      NpartString1 = append_final_state(ustr1lab, evec);
-    }
-    else{
-      nfrag1 = 0;
-      NpartString1 = 0;
-      ret = false;
-    }
-
-    // string 2
-    pabs = pcomB.threevec().abs();
-    evec = pcomB.threevec() / pabs;
-
-    nfrag2 = fragment_string(idq21, idq22, mstr2, evec, false);
-    if( nfrag2 > 0 ){
-      NpartString2 = append_final_state(ustr2lab, evec);
-    }
-    else{
-      nfrag2 = 0;
-      NpartString2 = 0;
-      ret = false;
-    }
-
-    if( ( NpartString1 > 0 ) && ( NpartString2 > 0 )
-      && ( nfrag1 == NpartString1 ) && ( nfrag2 == NpartString2 ) ){
-      NpartFinal = NpartString1 + NpartString2;
-      ret = true;
-    }
-  }
-
-  return ret;
-=======
-
+bool StringProcess::next_BBbarAnn() {
   const std::array<FourVector, 2> ustrlab = {ucomAB, ucomAB};
 
   NpartFinal = 0;
@@ -937,7 +769,6 @@
   }
 
   return false;
->>>>>>> 7845fa7d
 }
 
 void StringProcess::make_incoming_com_momenta(){
