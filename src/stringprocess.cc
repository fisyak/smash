/*
 *
 *    Copyright (c) 2017-
 *      SMASH Team
 *
 *    GNU General Public License (GPLv3 or later)
 *
 */

#include <array>

// #include <math.h>
// #include <stdio.h>
// #include <stdlib.h>
// #include <string.h>

#include "include/angles.h"
#include "include/kinematics.h"
#include "include/random.h"
#include "include/stringprocess.h"

namespace Smash {

StringProcess::StringProcess()
    : pmin_gluon_lightcone_(0.001),
      pow_fgluon_beta_(0.5),
      pow_fquark_alpha_(1.),
      pow_fquark_beta_(2.5),
      sigma_qperp_(0.5),
      kappa_tension_string_(1.0) {
  // setup and initialize pythia
  pythia_ = make_unique<Pythia8::Pythia>(PYTHIA_XML_DIR, false);
  /* select only inelastic events: */
  pythia_->readString("SoftQCD:inelastic = on");
  /* suppress unnecessary output */
  pythia_->readString("Print:quiet = on");
  /* No resonance decays, since the resonances will be handled by SMASH */
  pythia_->readString("HadronLevel:Decay = off");
  /* transverse momentum spread in string fragmentation */
  pythia_->readString("StringPT:sigma = 0.25");
  /* manually set the parton distribution function */
  pythia_->readString("PDF:pSet = 13");
  pythia_->readString("PDF:pSetB = 13");
  pythia_->readString("PDF:piSet = 1");
  pythia_->readString("PDF:piSetB = 1");
  pythia_->readString("Beams:idA = 2212");
  pythia_->readString("Beams:idB = 2212");
  pythia_->readString("Beams:eCM = 10.");
  /* set particle masses and widths in PYTHIA to be same with those in SMASH */
  for (auto &ptype : ParticleType::list_all()) {
    int pdgid = ptype.pdgcode().get_decimal();
    double mass_pole = ptype.mass();
    double width_pole = ptype.width_at_pole();
    /* check if the particle specie is in PYTHIA */
    if (pythia_->particleData.isParticle(pdgid)) {
      /* set mass and width in PYTHIA */
      pythia_->particleData.m0(pdgid, mass_pole);
      pythia_->particleData.mWidth(pdgid, width_pole);
    }
  }
  pythia_->init();
  pythia_sigmatot_.init(&pythia_->info, pythia_->settings,
                        &pythia_->particleData);

  for (int imu = 0; imu < 4; imu++) {
    evecBasisAB_[imu] = ThreeVector(0., 0., 0.);
  }

  PPosA_ = 0.;
  PNegA_ = 0.;
  PPosB_ = 0.;
  PNegB_ = 0.;
  massA_ = massB_ = 0.;
  sqrtsAB_ = 0.;
  time_collision_ = 0.;
  gamma_factor_com_ = 1.;

  NpartFinal_ = 0;
  NpartString_[0] = 0;
  NpartString_[1] = 0;
  final_state.clear();
}

// compute the formation time and fill the arrays with final-state particles
int StringProcess::append_final_state(const FourVector &uString,
                                      const ThreeVector &evecLong) {
  struct fragment_type {
    FourVector momentum;
    double pparallel;  // longitudinal component of momentum
    double y;          // momentum rapidity
    double xtotfac;    // cross-section scaling factor
    PdgCode pdg;
    bool is_leading;  // is leading hadron or not
  };

  std::vector<fragment_type> fragments;
  double p_pos_tot = 0.0, p_neg_tot = 0.0;
  int bstring = 0;

  for (int ipyth = 0; ipyth < pythia_->event.size(); ipyth++) {
    if (!pythia_->event[ipyth].isFinal()) {
      continue;
    }
    int pythia_id = pythia_->event[ipyth].id();
    /* K_short and K_long need are converted to K0 since SMASH only knows K0 */
    if (pythia_id == 310 || pythia_id == 130) {
      pythia_id = (Random::uniform_int(0, 1) == 0) ? 311 : -311;
    }
    PdgCode pdg = PdgCode::from_decimal(pythia_id);
    if (!fragments[ipyth].pdg.is_hadron()) {
      throw std::invalid_argument(
          "StringProcess::append_final_state warning :"
          " particle is not meson or baryon.");
    }
    FourVector mom(pythia_->event[ipyth].e(), pythia_->event[ipyth].px(),
                   pythia_->event[ipyth].py(), pythia_->event[ipyth].pz());
    double pparallel = mom.threevec() * evecLong;
    double y = 0.5 * std::log((mom.x0() + pparallel) / (mom.x0() - pparallel));
    fragments.push_back({mom, pparallel, y, 0.0, pdg, false});
    // total lightcone momentum
    p_pos_tot += (mom.x0() + pparallel) / std::sqrt(2.);
    p_neg_tot += (mom.x0() - pparallel) / std::sqrt(2.);
    bstring += pythia_->particleData.baryonNumberType(pythia_id);
  }
  const int nfrag = fragments.size();
  assert(nfrag > 0);
  // Sort the particles in descending order of momentum rapidity
  std::sort(fragments.begin(), fragments.end(),
            [&](fragment_type i, fragment_type j) { return i.y > j.y; });

  std::vector<double> xvertex_pos, xvertex_neg;
  xvertex_pos.resize(nfrag + 1);
  xvertex_neg.resize(nfrag + 1);
  // x^{+} coordinates of the forward end
  xvertex_pos[0] = p_pos_tot / kappa_tension_string_;
  for (int i = 0; i < nfrag; i++) {
    // recursively compute x^{+} coordinates of q-qbar formation vertex
    xvertex_pos[i + 1] = xvertex_pos[i] -
                         (fragments[i].momentum.x0() + fragments[i].pparallel) /
                             (kappa_tension_string_ * std::sqrt(2.));
  }
  // x^{-} coordinates of the backward end
  xvertex_neg[nfrag] = p_neg_tot / kappa_tension_string_;
  for (int i = nfrag - 1; i >= 0; i--) {
    // recursively compute x^{-} coordinates of q-qbar formation vertex
    xvertex_neg[i] = xvertex_neg[i + 1] -
                     (fragments[i].momentum.x0() - fragments[i].pparallel) /
                         (kappa_tension_string_ * std::sqrt(2.));
  }

  /* compute the cross section suppression factor for leading hadrons
   * based on the number of valence quarks. */
  if (bstring == 0) {  // mesonic string
    for (int i : {0, nfrag - 1}) {
      fragments[i].xtotfac = fragments[i].pdg.is_baryon() ? 1. / 3. : 0.5;
      fragments[i].is_leading = true;
    }
  } else if (bstring == 3 || bstring == -3) {  // baryonic string
    // The first baryon in forward direction
    int i = 0;
    while (i < nfrag && fragments[i].pdg.is_meson()) {
      i++;
    }
    fragments[i].xtotfac = 2. / 3.;
    fragments[i].is_leading = true;
    // The most backward meson
    i = nfrag - 1;
    while (i >= 0 && fragments[i].pdg.is_baryon()) {
      i--;
    }
    fragments[i].xtotfac = 0.5;
    fragments[i].is_leading = true;
  } else {
    throw std::invalid_argument(
        "StringProcess::append_final_state"
        " encountered bstring != 0, 3, -3");
  }

  // Velocity three-vector to perform Lorentz boost.
  const ThreeVector vstring = uString.velocity();

  /* compute the formation times of hadrons
   * from the lightcone coordinates of q-qbar formation vertices. */
  for (int i = 0; i < nfrag; i++) {
    // set the formation time and position in the rest frame of string
    double t_prod = (xvertex_pos[i] + xvertex_neg[i + 1]) / std::sqrt(2.);
    FourVector fragment_position = FourVector(
        t_prod,
        evecLong * (xvertex_pos[i] - xvertex_neg[i + 1]) / std::sqrt(2.));
    // boost into the lab frame
    fragments[i].momentum = fragments[i].momentum.LorentzBoost(-vstring);
    fragment_position = fragment_position.LorentzBoost(-vstring);
    t_prod = fragment_position.x0();

    ParticleData new_particle(ParticleType::find(fragments[i].pdg));
    new_particle.set_4momentum(fragments[i].momentum);

    constexpr double suppression_factor = 0.7;
    new_particle.set_cross_section_scaling_factor(
        fragments[i].is_leading ? suppression_factor * fragments[i].xtotfac
                                : 0.);
    new_particle.set_formation_time(time_collision_ +
                                    gamma_factor_com_ * t_prod);
    final_state.push_back(new_particle);
  }

  return nfrag;
}

void StringProcess::init(const ParticleList &incoming, double tcoll,
                         double gamma) {
  PDGcodes_[0] = incoming[0].pdgcode();
  PDGcodes_[1] = incoming[1].pdgcode();
  massA_ = incoming[0].effective_mass();
  massB_ = incoming[1].effective_mass();

  plab_[0] = incoming[0].momentum();
  plab_[1] = incoming[1].momentum();

  sqrtsAB_ = (plab_[0] + plab_[1]).abs();
  /* Transverse momentum transferred to strings,
     parametrization to fit the experimental data */
  sigma_qperp_ = (sqrtsAB_ < 4.)
                     ? 0.5
                     : 0.5 + 0.2 * std::log(sqrtsAB_ / 4.) / std::log(5.);

  ucomAB_ = (plab_[0] + plab_[1]) / sqrtsAB_;
  vcomAB_ = ucomAB_.velocity();

  pcom_[0] = plab_[0].LorentzBoost(vcomAB_);
  pcom_[1] = plab_[1].LorentzBoost(vcomAB_);

  make_orthonormal_basis();
  compute_incoming_lightcone_momenta();

  time_collision_ = tcoll;
  gamma_factor_com_ = gamma;
}

/**
 * single diffractive
 * channel = 1 : A + B -> A + X
 * channel = 2 : A + B -> X + B
 */
bool StringProcess::next_SDiff(bool is_AB_to_AX) {
  NpartFinal_ = 0;
  NpartString_[0] = 0;
  NpartString_[1] = 0;
  final_state.clear();

  double massH = is_AB_to_AX ? massA_ : massB_;
  double mstrMin = is_AB_to_AX ? massB_ : massA_;
  double mstrMax = sqrtsAB_ - massH;

  bool foundPabsX = false, foundMassX = false;
  int ntry = 0;
  int idqX1, idqX2;
  double QTrn, QTrx, QTry;
  double pabscomHX_sqr, massX;
  while ((!foundPabsX || !foundMassX) && (ntry < 100)) {
    ntry++;
    // decompose hadron into quarks
    make_string_ends(is_AB_to_AX ? PDGcodes_[1] : PDGcodes_[0], idqX1, idqX2);
    // sample the transverse momentum transfer
    QTrx = Random::normal(0., sigma_qperp_ / std::sqrt(2.));
    QTry = Random::normal(0., sigma_qperp_ / std::sqrt(2.));
    QTrn = std::sqrt(QTrx * QTrx + QTry * QTry);
    // sample the string mass and evaluate the three-momenta of hadron and
    // string.
    massX = Random::power(-1.0, mstrMin, mstrMax);
    pabscomHX_sqr = pCM_sqr(sqrtsAB_, massH, massX);
    // magnitude of the three momentum must be larger than the transverse
    // momentum.
    foundPabsX = pabscomHX_sqr > QTrn * QTrn;
    // string mass must be larger than threshold set by PYTHIA.
    foundMassX = massX > (pythia_->particleData.m0(idqX1) +
                          pythia_->particleData.m0(idqX2));
  }

  if (!foundPabsX || !foundMassX) {
    return false;
  }
  double sign_direction = is_AB_to_AX ? 1. : -1.;
  const ThreeVector cm_momentum =
      sign_direction *
      (evecBasisAB_[3] * std::sqrt(pabscomHX_sqr - QTrn * QTrn) +
       evecBasisAB_[1] * QTrx + evecBasisAB_[2] * QTry);
  const FourVector pstrHcom(std::sqrt(pabscomHX_sqr + massH * massH),
                            cm_momentum);
  const FourVector pstrXcom(std::sqrt(pabscomHX_sqr + massX * massX),
                            -cm_momentum);

  const FourVector pstrHlab = pstrHcom.LorentzBoost(-vcomAB_);
  const FourVector pstrXlab = pstrXcom.LorentzBoost(-vcomAB_);

  const FourVector ustrXcom = pstrXcom / massX;
  const FourVector ustrXlab = pstrXlab / massX;
  /* determine direction in which the string is stretched.
   * this is set to be same with the three-momentum of string
   * in the center of mass frame. */
  const ThreeVector threeMomentum = pstrXcom.threevec();
  const FourVector pnull = FourVector(threeMomentum.abs(), threeMomentum);
  const FourVector prs = pnull.LorentzBoost(ustrXcom.velocity());
  ThreeVector evec = prs.threevec() / prs.threevec().abs();
  // perform fragmentation and add particles to final_state.
  int nfrag = fragment_string(idqX1, idqX2, massX, evec, false);
  if (nfrag < 1) {
    NpartString_[0] = 0;
    return false;
  }
  NpartString_[0] = append_final_state(ustrXlab, evec);

  NpartString_[1] = 1;
  PdgCode hadron_code = is_AB_to_AX ? PDGcodes_[0] : PDGcodes_[1];
  ParticleData new_particle(ParticleType::find(hadron_code));
  new_particle.set_4momentum(pstrHlab);
  new_particle.set_cross_section_scaling_factor(1.);
  new_particle.set_formation_time(0.);
  final_state.push_back(new_particle);

  NpartFinal_ = NpartString_[0] + NpartString_[1];
  return true;
}

bool StringProcess::make_final_state_2strings(
    const std::array<std::array<int, 2>, 2> &quarks,
    const std::array<FourVector, 2> &pstr_com,
    const std::array<double, 2> &m_str) {
  const FourVector pstr1lab = pstr_com[0].LorentzBoost(-vcomAB_);
  const FourVector pstr2lab = pstr_com[1].LorentzBoost(-vcomAB_);
  const std::array<FourVector, 2> ustr_com = {pstr_com[0] / m_str[0],
                                              pstr_com[1] / m_str[1]},
                                  ustr_lab = {pstr1lab / m_str[0],
                                              pstr2lab / m_str[1]};
  for (int i = 0; i < 2; i++) {
    /* determine direction in which string 1 is stretched.
     * this is set to be same with the three-momentum of string
     * in the center of mass frame. */
    const ThreeVector mom = pstr_com[i].threevec();
    const FourVector pnull(mom.abs(), mom);
    const FourVector prs = pnull.LorentzBoost(ustr_com[i].velocity());
    ThreeVector evec = prs.threevec() / prs.threevec().abs();
    // perform fragmentation and add particles to final_state.
    int nfrag =
        fragment_string(quarks[i][0], quarks[i][1], m_str[i], evec, false);
    if (nfrag <= 0) {
      NpartString_[i] = 0;
      return false;
    }
    NpartString_[i] = append_final_state(ustr_lab[i], evec);
    assert(nfrag == NpartString_[i]);
  }
  if ((NpartString_[0] > 0) && (NpartString_[1] > 0)) {
    NpartFinal_ = NpartString_[0] + NpartString_[1];
    return true;
  }
  return false;
}

/** double-diffractive : A + B -> X + X */
bool StringProcess::next_DDiff() {
  NpartFinal_ = 0;
  NpartString_[0] = 0;
  NpartString_[1] = 0;
  final_state.clear();

  int ntry = 0;
  std::array<bool, 2> found_mass = {false, false};
  std::array<std::array<int, 2>, 2> quarks;
  std::array<FourVector, 2> pstr_com;
  std::array<double, 2> m_str;
  ThreeVector threeMomentum;
  while ((!found_mass[0] || !found_mass[1]) && (ntry < 100)) {
    ntry++;

    make_string_ends(PDGcodes_[0], quarks[0][0], quarks[0][1]);
    make_string_ends(PDGcodes_[1], quarks[1][0], quarks[1][1]);
    // sample the lightcone momentum fraction carried by gluons
    const double xmin_gluon_fraction = pmin_gluon_lightcone_ / sqrtsAB_;
    const double xfracA =
        Random::beta_a0(xmin_gluon_fraction, pow_fgluon_beta_ + 1.);
    const double xfracB =
        Random::beta_a0(xmin_gluon_fraction, pow_fgluon_beta_ + 1.);
    // sample the transverse momentum transfer
    const double QTrx = Random::normal(0., sigma_qperp_ / std::sqrt(2.));
    const double QTry = Random::normal(0., sigma_qperp_ / std::sqrt(2.));
    const double QTrn = std::sqrt(QTrx * QTrx + QTry * QTry);
    // evaluate the lightcone momentum transfer
    const double QPos = -QTrn * QTrn / (2. * xfracB * PNegB_);
    const double QNeg = QTrn * QTrn / (2. * xfracA * PPosA_);
    // compute four-momentum of string 1
    threeMomentum =
        evecBasisAB_[3] * (PPosA_ + QPos - PNegA_ - QNeg) / std::sqrt(2.) +
        evecBasisAB_[1] * QTrx + evecBasisAB_[2] * QTry;
    pstr_com[0] = FourVector((PPosA_ + QPos + PNegA_ + QNeg) / std::sqrt(2.),
                             threeMomentum);
    // compute four-momentum of string 2
    threeMomentum =
        evecBasisAB_[3] * (PPosB_ - QPos - PNegB_ + QNeg) / std::sqrt(2.) -
        evecBasisAB_[1] * QTrx - evecBasisAB_[2] * QTry;
    pstr_com[1] = FourVector((PPosB_ - QPos + PNegB_ - QNeg) / std::sqrt(2.),
                             threeMomentum);
    found_mass[0] = false;
    found_mass[1] = false;
    for (int i = 0; i < 2; i++) {
      m_str[i] = pstr_com[i].sqr();
      m_str[i] = (m_str[i] > 0.) ? std::sqrt(m_str[i]) : 0.;
      const double threshold = pythia_->particleData.m0(quarks[i][0]) +
                               pythia_->particleData.m0(quarks[i][1]);
      // string mass must be larger than threshold set by PYTHIA.
      if (m_str[i] > threshold) {
        found_mass[i] = true;
      }
    }
  }

  if (!found_mass[0] || !found_mass[1]) {
    return false;
  }
  const bool success = make_final_state_2strings(quarks, pstr_com, m_str);
  return success;
}

/** non-diffractive */
bool StringProcess::next_NDiff() {
  NpartFinal_ = 0;
  NpartString_[0] = 0;
  NpartString_[1] = 0;
  final_state.clear();

  int ntry = 0;
  std::array<bool, 2> found_mass = {false, false};
  std::array<std::array<int, 2>, 2> quarks;
  std::array<FourVector, 2> pstr_com;
  std::array<double, 2> m_str;
  while ((!found_mass[0] || !found_mass[1]) && (ntry < 100)) {
    ntry++;

    int idqA1, idqA2, idqB1, idqB2;
    make_string_ends(PDGcodes_[0], idqA1, idqA2);
    make_string_ends(PDGcodes_[1], idqB1, idqB2);

    const int bar_a = PDGcodes_[0].baryon_number(),
              bar_b = PDGcodes_[1].baryon_number();
    if (bar_a == 1 ||  // baryon-baryon, baryon-meson, baryon-antibaryon
        (bar_a == 0 && bar_b == 1) ||  // meson-baryon
        (bar_a == 0 && bar_b == 0)) {  // meson-meson
      quarks[0][0] = idqB1;
      quarks[0][1] = idqA2;
      quarks[1][0] = idqA1;
      quarks[1][1] = idqB2;
    } else if (((bar_a == 0) && (bar_b == -1)) ||  // meson-antibaryon
               (bar_a == -1)) {  // antibaryon-baryon, antibaryon-meson,
                                 // antibaryon-antibaryon
      quarks[0][0] = idqA1;
      quarks[0][1] = idqB2;
      quarks[1][0] = idqB1;
      quarks[1][1] = idqA2;
    } else {
      std::stringstream ss;
      ss << "  StringProcess::next_NDiff : baryonA = " << bar_a <<
            ", baryonB = " << bar_b;
      throw std::runtime_error(ss.str());
    }
    // sample the lightcone momentum fraction carried by quarks
    const double xfracA = Random::beta(pow_fquark_alpha_, pow_fquark_beta_);
    const double xfracB = Random::beta(pow_fquark_alpha_, pow_fquark_beta_);
    // sample the transverse momentum transfer
    const double QTrx = Random::normal(0., sigma_qperp_ / std::sqrt(2.));
    const double QTry = Random::normal(0., sigma_qperp_ / std::sqrt(2.));
    const double QTrn = std::sqrt(QTrx * QTrx + QTry * QTry);
    // evaluate the lightcone momentum transfer
    const double QPos = -QTrn * QTrn / (2. * xfracB * PNegB_);
    const double QNeg = QTrn * QTrn / (2. * xfracA * PPosA_);
    const double dPPos = -xfracA * PPosA_ - QPos;
    const double dPNeg = xfracB * PNegB_ - QNeg;
    // compute four-momentum of string 1
    ThreeVector threeMomentum =
        evecBasisAB_[3] * (PPosA_ + dPPos - PNegA_ - dPNeg) / std::sqrt(2.) +
        evecBasisAB_[1] * QTrx + evecBasisAB_[2] * QTry;
    pstr_com[0] = FourVector((PPosA_ + dPPos + PNegA_ + dPNeg) / std::sqrt(2.),
                             threeMomentum);
    m_str[0] = pstr_com[0].sqr();
    // compute four-momentum of string 2
    threeMomentum =
        evecBasisAB_[3] * (PPosB_ - dPPos - PNegB_ + dPNeg) / std::sqrt(2.) -
        evecBasisAB_[1] * QTrx - evecBasisAB_[2] * QTry;
    pstr_com[1] = FourVector((PPosB_ - dPPos + PNegB_ - dPNeg) / std::sqrt(2.),
                             threeMomentum);

    found_mass[0] = false;
    found_mass[1] = false;
    for (int i = 0; i < 2; i++) {
      m_str[i] = pstr_com[i].sqr();
      m_str[i] = (m_str[i] > 0.) ? std::sqrt(m_str[i]) : 0.;
      const double threshold = pythia_->particleData.m0(quarks[i][0]) +
                               pythia_->particleData.m0(quarks[i][1]);
      // string mass must be larger than threshold set by PYTHIA.
      if (m_str[i] > threshold) {
        found_mass[i] = true;
      }
    }
  }

  if (!found_mass[0] || !found_mass[1]) {
    return false;
  }
  const bool success = make_final_state_2strings(quarks, pstr_com, m_str);
  return success;
}

/** baryon-antibaryon annihilation */
bool StringProcess::next_BBbarAnn() {
  const std::array<FourVector, 2> ustrlab = {ucomAB_, ucomAB_};

  NpartFinal_ = 0;
  NpartString_[0] = 0;
  NpartString_[1] = 0;
  final_state.clear();

  PdgCode baryon = PDGcodes_[0], antibaryon = PDGcodes_[1];
  if (baryon.baryon_number() == -1) {
    std::swap(baryon, antibaryon);
  }
  if (baryon.baryon_number() != 1 || antibaryon.baryon_number() != -1) {
    throw std::invalid_argument("Expected baryon-antibaryon pair.");
  }

  // Count how many qqbar combinations are possible for each quark type
  constexpr int n_q_types = 5;  // u, d, s, c, b
  std::vector<int> qcount_bar, qcount_antibar;
  std::vector<int> n_combinations;
  bool no_combinations = true;
  for (int i = 0; i < n_q_types; i++) {
    qcount_bar.push_back(baryon.net_quark_number(i));
    qcount_antibar.push_back(-antibaryon.net_quark_number(i));
    const int n_i = qcount_bar[i] * qcount_antibar[i];
    n_combinations.push_back(n_i);
    if (n_i > 0) {
      no_combinations = false;
    }
  }

  /* if it is a BBbar pair but there is no qqbar pair to annihilate,
   * nothing happens */
  if (no_combinations) {
    for (int i = 0; i < 2; i++) {
      NpartString_[i] = 1;
      ParticleData new_particle(ParticleType::find(PDGcodes_[i]));
      new_particle.set_4momentum(plab_[i]);
      new_particle.set_cross_section_scaling_factor(1.);
      new_particle.set_formation_time(0.);
      final_state.push_back(new_particle);
    }
    NpartFinal_ = NpartString_[0] + NpartString_[1];
    return true;
  }

  // Select qqbar pair to annihilate and remove it away
  auto discrete_distr = Random::discrete_dist<int>(n_combinations);
  const int q_annihilate = discrete_distr() + 1;
  qcount_bar[q_annihilate - 1]--;
  qcount_antibar[q_annihilate - 1]--;

  // Get the remaining quarks and antiquarks
  std::vector<int> remaining_quarks, remaining_antiquarks;
  for (int i = 0; i < n_q_types; i++) {
    for (int j = 0; j < qcount_bar[i]; j++) {
      remaining_quarks.push_back(i + 1);
    }
    for (int j = 0; j < qcount_antibar[i]; j++) {
      remaining_antiquarks.push_back(-(i + 1));
    }
  }
  assert(remaining_quarks.size() == 2);
  assert(remaining_antiquarks.size() == 2);

  const int max_ntry = 100;
  const std::array<double, 2> mstr = {0.5 * sqrtsAB_, 0.5 * sqrtsAB_};
  for (int ntry = 0; ntry < max_ntry; ntry++) {
    // Randomly select two quark-antiquark pairs
    if (Random::uniform_int(0, 1) == 0) {
      std::swap(remaining_quarks[0], remaining_quarks[1]);
    }
    if (Random::uniform_int(0, 1) == 0) {
      std::swap(remaining_antiquarks[0], remaining_antiquarks[1]);
    }
    // Make sure it satisfies kinematical threshold constraint
    bool kin_threshold_satisfied = true;
    for (int i = 0; i < 2; i++) {
      const double mstr_min = pythia_->particleData.m0(remaining_quarks[i]) +
                              pythia_->particleData.m0(remaining_antiquarks[i]);
      if (mstr_min > mstr[i]) {
        kin_threshold_satisfied = false;
      }
    }
    if (!kin_threshold_satisfied) {
      continue;
    }
    // Fragment two strings
    for (int i = 0; i < 2; i++) {
      ThreeVector evec = pcom_[i].threevec() / pcom_[i].threevec().abs();
      const int nfrag = fragment_string(
          remaining_quarks[i], remaining_antiquarks[i], mstr[i], evec, false);
      if (nfrag <= 0) {
        NpartString_[i] = 0;
        return false;
      }
      NpartString_[i] = append_final_state(ustrlab[i], evec);
    }
    NpartFinal_ = NpartString_[0] + NpartString_[1];
    return true;
  }

  return false;
}

<<<<<<< HEAD
void StringProcess::make_orthonormal_basis(){
  const double pabscomAB = pCM(sqrtsAB_, massA, massB);
=======
void StringProcess::make_orthonormal_basis() {
  const double pabscomAB = pCM(sqrtsAB_, massA_, massB_);
>>>>>>> 8fba1059
  if (std::abs(pcom_[0].x3()) < (1. - 1.0e-8) * pabscomAB) {
    double ex, ey, et;
    double theta, phi;

    evecBasisAB_[3] = pcom_[0].threevec() / pabscomAB;

    theta = std::acos(evecBasisAB_[3].x3());

    ex = evecBasisAB_[3].x1();
    ey = evecBasisAB_[3].x2();
    et = std::sqrt(ex * ex + ey * ey);
    if (ey > 0.) {
      phi = std::acos(ex / et);
    } else {
      phi = -std::acos(ex / et);
    }

    evecBasisAB_[1].set_x1(cos(theta) * cos(phi));
    evecBasisAB_[1].set_x2(cos(theta) * sin(phi));
    evecBasisAB_[1].set_x3(-sin(theta));

    evecBasisAB_[2].set_x1(-sin(phi));
    evecBasisAB_[2].set_x2(cos(phi));
    evecBasisAB_[2].set_x3(0.);
  } else {
    if (pcom_[0].x3() > 0.) {
      evecBasisAB_[1] = ThreeVector(1., 0., 0.);
      evecBasisAB_[2] = ThreeVector(0., 1., 0.);
      evecBasisAB_[3] = ThreeVector(0., 0., 1.);
    } else {
      evecBasisAB_[1] = ThreeVector(0., 1., 0.);
      evecBasisAB_[2] = ThreeVector(1., 0., 0.);
      evecBasisAB_[3] = ThreeVector(0., 0., -1.);
    }
  }
}

void StringProcess::compute_incoming_lightcone_momenta() {
  PPosA_ =
      (pcom_[0].x0() + evecBasisAB_[3] * pcom_[0].threevec()) / std::sqrt(2.);
  PNegA_ =
      (pcom_[0].x0() - evecBasisAB_[3] * pcom_[0].threevec()) / std::sqrt(2.);
  PPosB_ =
      (pcom_[1].x0() + evecBasisAB_[3] * pcom_[1].threevec()) / std::sqrt(2.);
  PNegB_ =
      (pcom_[1].x0() - evecBasisAB_[3] * pcom_[1].threevec()) / std::sqrt(2.);
}

int StringProcess::diquark_from_quarks(int q1, int q2) {
  assert((q1 > 0 && q2 > 0) || (q1 < 0 && q2 < 0));
  if (std::abs(q1) < std::abs(q2)) {
    std::swap(q1, q2);
  }
  int diquark = std::abs(q1 * 1000 + q2 * 100);
  /* Adding spin degeneracy = 2S+1. For identical quarks spin cannot be 0
   * because of Pauli exclusion principle, so spin 1 is assumed. Otherwise
   * S = 0 with probability 1/4 and S = 1 with probability 3/4. */
  diquark += (q1 != q2 && Random::uniform_int(0, 3) == 0) ? 1 : 3;
  return (q1 < 0) ? -diquark : diquark;
}

void StringProcess::make_string_ends(const PdgCode &pdg, int &idq1, int &idq2) {
  std::array<int, 3> quarks = pdg.quark_content();

  if (pdg.is_meson()) {
    idq1 = quarks[1];
    idq2 = quarks[2];
    /* Some mesons with PDG id 11X are actually mixed state of uubar and ddbar.
     * have a random selection whether we have uubar or ddbar in this case. */
    if (idq1 == 1 && idq2 == -1 && Random::uniform_int(0, 1) == 0) {
      idq1 = 2;
      idq2 = -2;
    }
  } else {
    assert(pdg.is_baryon());
    // Get random quark to position 0
    std::swap(quarks[Random::uniform_int(0, 2)], quarks[0]);
    idq1 = quarks[0];
    idq2 = diquark_from_quarks(quarks[1], quarks[2]);
  }
  // Fulfil the convention: idq1 should be quark or anti-diquark
  if (idq1 < 0) {
    std::swap(idq1, idq2);
  }
}

int StringProcess::fragment_string(int idq1, int idq2, double mString,
                                   ThreeVector &evecLong,
                                   bool random_rotation) {
  pythia_->event.reset();
  // evaluate 3 times total baryon number of the string
  const int bstring = pythia_->particleData.baryonNumberType(idq1) +
                      pythia_->particleData.baryonNumberType(idq2);
  /* diquark (anti-quark) with PDG id idq2 is going in the direction of
   * evecLong.
   * quark with PDG id idq1 is going in the direction opposite to evecLong. */
  double sign_direction = 1.;
  if (bstring == -3) {  // anti-baryonic string
    /* anti-diquark with PDG id idq1 is going in the direction of evecLong.
     * anti-quark with PDG id idq2 is going in the direction
     * opposite to evecLong. */
    sign_direction = -1;
  }

  const double m1 = pythia_->particleData.m0(idq1);
  const double m2 = pythia_->particleData.m0(idq2);
  if (m1 + m2 > mString) {
    throw std::runtime_error("String fragmentation: m1 + m2 > mString");
  }

  // evaluate momenta of quarks
  const double pCMquark = pCM(mString, m1, m2);
  const double E1 = std::sqrt(m1 * m1 + pCMquark * pCMquark);
  const double E2 = std::sqrt(m2 * m2 + pCMquark * pCMquark);

  ThreeVector direction;
  if (random_rotation) {
    Angles phitheta;
    phitheta.distribute_isotropically();
    direction = phitheta.threevec();
  } else if (Random::uniform_int(0, 1) == 0) {
    /* in the case where we flip the string ends,
     * we need to flip the longitudinal unit vector itself
     * since it is set to be direction of diquark (anti-quark) or anti-diquark.
     */
    evecLong = -evecLong;
    direction = sign_direction * evecLong;
  }

  // For status and (anti)color see \iref{Sjostrand:2007gs}.
  const int status1 = 1, color1 = 1, anticolor1 = 0;
  Pythia8::Vec4 pquark = set_Vec4(E1, -direction * pCMquark);
  pythia_->event.append(idq1, status1, color1, anticolor1, pquark, m1);

  const int status2 = 1, color2 = 0, anticolor2 = 1;
  pquark = set_Vec4(E2, direction * pCMquark);
  pythia_->event.append(idq2, status2, color2, anticolor2, pquark, m2);

  // implement PYTHIA fragmentation
  const bool successful_hadronization = pythia_->forceHadronLevel();
  int number_of_fragments = 0;
  if (successful_hadronization) {
    for (int ipart = 0; ipart < pythia_->event.size(); ipart++) {
      if (pythia_->event[ipart].isFinal()) {
        number_of_fragments++;
      }
    }
  }

  return number_of_fragments;
}

}  // namespace Smash<|MERGE_RESOLUTION|>--- conflicted
+++ resolved
@@ -615,13 +615,8 @@
   return false;
 }
 
-<<<<<<< HEAD
-void StringProcess::make_orthonormal_basis(){
-  const double pabscomAB = pCM(sqrtsAB_, massA, massB);
-=======
 void StringProcess::make_orthonormal_basis() {
   const double pabscomAB = pCM(sqrtsAB_, massA_, massB_);
->>>>>>> 8fba1059
   if (std::abs(pcom_[0].x3()) < (1. - 1.0e-8) * pabscomAB) {
     double ex, ey, et;
     double theta, phi;
