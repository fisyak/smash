--- conflicted
+++ resolved
@@ -111,21 +111,13 @@
                                         bool two_to_one,
                                         ReactionsBitSet included_2to2,
                                         double low_snn_cut, bool strings_switch,
-<<<<<<< HEAD
                                         bool use_AQM,
-                                        bool use_transition_probability,
-=======
                                         bool strings_with_probability,
->>>>>>> 45b93f3e
                                         NNbarTreatment nnbar_treatment) {
   CrossSections xs(incoming_particles_, sqrt_s());
   CollisionBranchList processes = xs.generate_collision_list(
       elastic_parameter, two_to_one, included_2to2, low_snn_cut, strings_switch,
-<<<<<<< HEAD
-      use_AQM, use_transition_probability, nnbar_treatment, string_process_);
-=======
-      strings_with_probability, nnbar_treatment, string_process_);
->>>>>>> 45b93f3e
+      use_AQM, strings_with_probability, nnbar_treatment, string_process_);
 
   /* Add various subprocesses.*/
   add_collisions(std::move(processes));
@@ -136,22 +128,13 @@
    * square root s exceeds the threshold by at least 0.9 GeV. The cross section
    * of the string processes are counted by taking the difference between the
    * parametrized total and the sum of the non-strings. */
-<<<<<<< HEAD
-  if (!use_transition_probability && xs.decide_string(strings_switch,
-                    use_transition_probability, use_AQM,
+  if (!strings_with_probability && xs.decide_string(strings_switch,
+                    strings_with_probability, use_AQM,
                     nnbar_treatment == NNbarTreatment::Strings)) {
     double xs_diff = xs.high_energy() - cross_section();
     if (xs_diff > 0.) {
       add_collisions(xs.string_excitation(xs_diff, string_process_));
     }
-=======
-  if (strings_switch && !strings_with_probability && xs.included_in_string()
-      && xs.high_energy() > cross_section() && sqrt_s() >
-      incoming_particles_[0].pole_mass() +
-      incoming_particles_[1].pole_mass() + 0.9) {
-    add_collisions(xs.string_excitation(xs.high_energy() - cross_section(),
-                                                           string_process_));
->>>>>>> 45b93f3e
   }
 }
 
