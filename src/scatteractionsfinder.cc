--- conflicted
+++ resolved
@@ -180,11 +180,6 @@
       N_proj_(N_proj),
       string_formation_time_(config.take(
           {"Collision_Term", "String_Parameters", "Formation_Time"}, 1.)),
-<<<<<<< HEAD
-      photons_(parameters.photons_switch),
-      n_fractional_photons_(n_fractional_photons),
-=======
->>>>>>> ec176aac
       particle_formation_power_(
           config.take({"Collision_Term", "Power_Particle_Formation"}, 0.)) {
   if (is_constant_elastic_isotropic()) {
