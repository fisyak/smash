/*
 *
 *    Copyright (c) 2014-2017
 *      SMASH Team
 *
 *    GNU General Public License (GPLv3 or later)
 *
 */

#include "include/scatteractionsfinder.h"

#include <algorithm>
#include <map>
#include <vector>

#include "include/configuration.h"
#include "include/constants.h"
#include "include/crosssections.h"
#include "include/cxx14compat.h"
#include "include/decaymodes.h"
#include "include/experimentparameters.h"
#include "include/isoparticletype.h"
#include "include/logging.h"
#include "include/macros.h"
#include "include/particles.h"
#include "include/scatteraction.h"
#include "include/scatteractionphoton.h"
#include "include/stringfunctions.h"

namespace smash {
/*!\Userguide
 * \page input_collision_term_ Collision_Term
 * \key Elastic_Cross_Section (double, optional, default = -1.0 [mb]) \n
 * If a non-negative value is given, it will override the parametrized
 * elastic cross sections (which are energy-dependent) with a constant value.
 * This constant elastic cross section is used for all collisions.
 *
 * \key Isotropic (bool, optional, default = \key false) \n
 * Do all collisions isotropically.
 *
 * \key Elastic_NN_Cutoff_Sqrts (double, optional, default = 1.98): \n
 * The elastic collisions betwen two nucleons with sqrt_s below
 * Elastic_NN_Cutoff_Sqrts, in GeV, cannot happen. \n
 * \li \key Elastic_NN_Cutoff_Sqrts < 1.88 - Below the threshold energy of the
 * elastic collsion, no effect \n
 * \li \key Elastic_NN_Cutoff_Sqrts > 2.02 - Beyond the threshold energy of the
 * inelastic collision NN->NNpi, not suggested
 *
 * \key Strings (bool, optional, default = \key true for each setup except box): \n
 * \li \key true - String excitation is enabled\n
 * \li \key false - String excitation is disabled
 *
 * \key String_Formation_Time (double, optional, default = 1.0): \n
 * Parameter for formation time in string fragmentation, in fm/c.
 *
 * \subpage string_parameters
 *
 * \page string_parameters String_Parameters
 * A set of parameters with which the string fragmentation can be modified.
 * (TODO(Mohs): Explain them in one sentence and add formulas.) \n
 *
 * \key String_Tension (double, optional, default = 1.0 GeV/fm) \n
 *
 * \key Gluon_Beta (double, optional, default = 0.5) \n
 *
 * \key Gluon_Pmin (double, optional, default = 0.001 GeV) \n
 *
 * \key Quark_Alpha (double, optional, default = 1.0) \n
 *
 * \key Quark_Beta (double, optional, default = 2.5) \n
 *
 * \key Strange_Supp (double, optional, default = 0.217 as in Pythia) \n
 * Strangeness suppression factor.
 *
 * \key Diquark_Supp (double, optional, default = 0.081 as in Pythia) \n
 * Diquark suppression factor.
 *
 * \key Sigma_Perp (double, optional, default = 0.7 ) \n
 *
 * \key StringZ_A (double, optional, default = 0.68 as in Pythia) \n
 *
 * \key StringZ_B (double, optional, default = 0.98 as in Pythia) \n
 *
 * \key String_Sigma_T (double, optional, default = 0.25)
 *
 */

ScatterActionsFinder::ScatterActionsFinder(
    Configuration config, const ExperimentParameters &parameters,
    const std::vector<bool> &nucleon_has_interacted, int N_tot, int N_proj,
    int n_fractional_photons = 1)
    : elastic_parameter_(
          config.take({"Collision_Term", "Elastic_Cross_Section"}, -1.)),
      testparticles_(parameters.testparticles),
      isotropic_(config.take({"Collision_Term", "Isotropic"}, false)),
      two_to_one_(parameters.two_to_one),
      incl_set_(parameters.included_2to2),
      low_snn_cut_(parameters.low_snn_cut),
      strings_switch_(parameters.strings_switch),
      nnbar_treatment_(parameters.nnbar_treatment),
      nucleon_has_interacted_(nucleon_has_interacted),
      N_tot_(N_tot),
      N_proj_(N_proj),
      string_formation_time_(config.take(
          {"Collision_Term", "String_Parameters", "Formation_Time"}, 1.)),
      photons_(parameters.photons_switch),
      n_fractional_photons_(n_fractional_photons) {
  if (is_constant_elastic_isotropic()) {
    const auto &log = logger<LogArea::FindScatter>();
    log.info("Constant elastic isotropic cross-section mode:", " using ",
             elastic_parameter_, " mb as maximal cross-section.");
  }
  if (strings_switch_) {
    auto subconfig = config["Collision_Term"]["String_Parameters"];
<<<<<<< HEAD
    string_process_interface_ = make_unique<StringProcess>(
        subconfig.take({"String_Tension"}, 1.0),
        string_formation_time_,
        subconfig.take({"Gluon_Beta"}, 0.5),
        subconfig.take({"Gluon_Pmin"}, 0.001),
        subconfig.take({"Quark_Alpha"}, 1.0),
        subconfig.take({"Quark_Beta"}, 2.5),
        subconfig.take({"Strange_Supp"}, 0.217),
        subconfig.take({"Diquark_Supp"}, 0.081),
        subconfig.take({"Sigma_Perp"}, 0.7),
        subconfig.take({"StringZ_A"}, 0.68),
        subconfig.take({"StringZ_B"}, 0.98),
        subconfig.take({"String_Sigma_T"}, 0.25));
=======
    string_process_interface_ =
        make_unique<StringProcess>(subconfig.take({"String_Tension"}, 1.0),
                                   subconfig.take({"Gluon_Beta"}, 0.5),
                                   subconfig.take({"Gluon_Pmin"}, 0.001),
                                   subconfig.take({"Quark_Alpha"}, 1.0),
                                   subconfig.take({"Quark_Beta"}, 2.5),
                                   subconfig.take({"Strange_Supp"}, 0.217),
                                   subconfig.take({"Diquark_Supp"}, 0.081),
                                   subconfig.take({"Sigma_Perp"}, 0.7),
                                   subconfig.take({"StringZ_A"}, 0.68),
                                   subconfig.take({"StringZ_B"}, 0.98),
                                   subconfig.take({"String_Sigma_T"}, 0.25));
>>>>>>> 616fb5a3
  }
}

ActionPtr ScatterActionsFinder::check_collision(const ParticleData &data_a,
                                                const ParticleData &data_b,
                                                double dt) const {
#ifndef NDEBUG
  const auto &log = logger<LogArea::FindScatter>();
#endif

  // just collided with this particle
  if (data_a.id_process() > 0 && data_a.id_process() == data_b.id_process()) {
#ifndef NDEBUG
    log.debug("Skipping collided particles at time ", data_a.position().x0(),
              " due to process ", data_a.id_process(), "\n    ", data_a,
              "\n<-> ", data_b);
#endif
    return nullptr;
  }
  /* If the two particles
   * 1) belong to the two colliding nuclei
   * 2) are within the same nucleus
   * 3) both of them have never experienced any collisons,
   * then the collision between them are banned. */
  assert(data_a.id() >= 0);
  assert(data_b.id() >= 0);
  if (data_a.id() < N_tot_ && data_b.id() < N_tot_ &&
      ((data_a.id() < N_proj_ && data_b.id() < N_proj_) ||
       (data_a.id() > N_proj_ && data_b.id() > N_proj_)) &&
      !(nucleon_has_interacted_[data_a.id()] ||
        nucleon_has_interacted_[data_b.id()])) {
    return nullptr;
  }

  // Determine time of collision.
  const double time_until_collision = collision_time(data_a, data_b);

  // Check that collision happens in this timestep.
  if (time_until_collision < 0. || time_until_collision >= dt) {
    return nullptr;
  }

  // Create ScatterAction object.
  ScatterActionPtr act = make_unique<ScatterAction>(
      data_a, data_b, time_until_collision, isotropic_, string_formation_time_);
  if (strings_switch_) {
    act->set_string_interface(string_process_interface_.get());
  }

  const double distance_squared = act->transverse_distance_sqr();

  // Don't calculate cross section if the particles are very far apart.
  if (distance_squared >= max_transverse_distance_sqr(testparticles_)) {
    return nullptr;
  }

  // Add various subprocesses.
  act->add_all_scatterings(elastic_parameter_, two_to_one_, incl_set_,
                           low_snn_cut_, strings_switch_, nnbar_treatment_);

  // Cross section for collision criterion
  double cross_section_criterion = act->cross_section() * fm2_mb * M_1_PI /
                                   static_cast<double>(testparticles_);
  /* Consider cross section scaling factors only if the particles
   * are not formed yet at the prospective time of the interaction */
  if (data_a.formation_time() > data_a.position().x0() + time_until_collision) {
    cross_section_criterion *= data_a.cross_section_scaling_factor();
  }
  if (data_b.formation_time() > data_b.position().x0() + time_until_collision) {
    cross_section_criterion *= data_b.cross_section_scaling_factor();
  }

  // distance criterion according to cross_section
  if (distance_squared >= cross_section_criterion) {
    return nullptr;
  }

#ifndef NDEBUG
  log.debug("particle distance squared: ", distance_squared, "\n    ", data_a,
            "\n<-> ", data_b);
#endif

  return std::move(act);
}

ActionList ScatterActionsFinder::find_actions_in_cell(
    const ParticleList &search_list, double dt) const {
  std::vector<ActionPtr> actions;
  for (const ParticleData &p1 : search_list) {
    for (const ParticleData &p2 : search_list) {
      if (p1.id() < p2.id()) {
        // Check if a collision is possible.
        ActionPtr act = check_collision(p1, p2, dt);
        if (act) {
          actions.push_back(std::move(act));
        }
      }
    }
  }
  return actions;
}

ActionList ScatterActionsFinder::find_actions_with_neighbors(
    const ParticleList &search_list, const ParticleList &neighbors_list,
    double dt) const {
  std::vector<ActionPtr> actions;
  for (const ParticleData &p1 : search_list) {
    for (const ParticleData &p2 : neighbors_list) {
      assert(p1.id() != p2.id());
      // Check if a collision is possible.
      ActionPtr act = check_collision(p1, p2, dt);
      if (act) {
        actions.push_back(std::move(act));
      }
    }
  }
  return actions;
}

ActionList ScatterActionsFinder::find_actions_with_surrounding_particles(
    const ParticleList &search_list, const Particles &surrounding_list,
    double dt) const {
  std::vector<ActionPtr> actions;
  for (const ParticleData &p2 : surrounding_list) {
    /* don't look for collisions if the particle from the surrounding list is
     * also in the search list */
    auto result = std::find_if(
        search_list.begin(), search_list.end(),
        [&p2](const ParticleData &p) { return p.id() == p2.id(); });
    if (result != search_list.end()) {
      continue;
    }
    for (const ParticleData &p1 : search_list) {
      // Check if a collision is possible.
      ActionPtr act = check_collision(p1, p2, dt);
      if (act) {
        actions.push_back(std::move(act));
      }
    }
  }
  return actions;
}

void ScatterActionsFinder::dump_reactions() const {
  constexpr double time = 0.0;

  const size_t N_isotypes = IsoParticleType::list_all().size();
  const size_t N_pairs = N_isotypes * (N_isotypes - 1) / 2;

  std::cout << N_isotypes << " iso-particle types." << std::endl;
  std::cout << "They can make " << N_pairs << " pairs." << std::endl;
  std::vector<double> momentum_scan_list = {0.1, 0.3, 0.5, 1.0,
                                            2.0, 3.0, 5.0, 10.0};
  for (const IsoParticleType &A_isotype : IsoParticleType::list_all()) {
    for (const IsoParticleType &B_isotype : IsoParticleType::list_all()) {
      if (&A_isotype > &B_isotype) {
        continue;
      }
      bool any_nonzero_cs = false;
      std::vector<std::string> r_list;
      for (const ParticleTypePtr A_type : A_isotype.get_states()) {
        for (const ParticleTypePtr B_type : B_isotype.get_states()) {
          if (A_type > B_type) {
            continue;
          }
          ParticleData A(*A_type), B(*B_type);
          for (auto mom : momentum_scan_list) {
            A.set_4momentum(A.pole_mass(), mom, 0.0, 0.0);
            B.set_4momentum(B.pole_mass(), -mom, 0.0, 0.0);
            ScatterActionPtr act = make_unique<ScatterAction>(
                A, B, time, isotropic_, string_formation_time_);
            act->add_all_scatterings(elastic_parameter_, two_to_one_, incl_set_,
                                     low_snn_cut_, strings_switch_,
                                     nnbar_treatment_);
            const double total_cs = act->cross_section();
            if (total_cs <= 0.0) {
              continue;
            }
            any_nonzero_cs = true;
            for (const auto &channel : act->collision_channels()) {
              const auto type = channel->get_type();
              std::string r;
              if (type == ProcessType::StringSoft) {
                r = A_type->name() + B_type->name() +
                    std::string(" → strings (soft)");
              } else if (type == ProcessType::StringHard) {
                r = A_type->name() + B_type->name() +
                    std::string(" → strings (hard)");
              } else {
                std::string r_type =
                    (type == ProcessType::Elastic)
                        ? std::string(" (el)")
                        : (channel->get_type() == ProcessType::TwoToTwo)
                              ? std::string(" (inel)")
                              : std::string(" (?)");
                r = A_type->name() + B_type->name() + std::string(" → ") +
                    channel->particle_types()[0]->name() +
                    channel->particle_types()[1]->name() + r_type;
              }
              isoclean(r);
              r_list.push_back(r);
            }
          }
        }
      }
      std::sort(r_list.begin(), r_list.end());
      r_list.erase(std::unique(r_list.begin(), r_list.end()), r_list.end());
      if (any_nonzero_cs) {
        for (auto r : r_list) {
          std::cout << r;
          if (r_list.back() != r) {
            std::cout << ", ";
          }
        }
        std::cout << std::endl;
      }
    }
  }
}

void ScatterActionsFinder::dump_cross_sections(const ParticleType &a,
                                               const ParticleType &b,
                                               double m_a, double m_b) const {
  typedef std::vector<std::pair<double, double>> xs_saver;
  std::map<std::string, xs_saver> xs_dump;
  std::map<std::string, double> outgoing_total_mass;

  ParticleData a_data(a), b_data(b);
  constexpr int n_momentum_points = 200;
  constexpr double momentum_step = 0.02;
  for (int i = 1; i < n_momentum_points; i++) {
    const double momentum = momentum_step * i;
    a_data.set_4momentum(m_a, momentum, 0.0, 0.0);
    b_data.set_4momentum(m_b, -momentum, 0.0, 0.0);
    const double sqrts = (a_data.momentum() + b_data.momentum()).abs();
    const ParticleList incoming = {a_data, b_data};
    cross_sections xs_class(incoming, sqrts);
    CollisionBranchList processes = xs_class.generate_collision_list(
        elastic_parameter_, two_to_one_, incl_set_, low_snn_cut_,
        strings_switch_, nnbar_treatment_, string_process_interface_.get());
    for (const auto &process : processes) {
      const double xs = process->weight();
      if (xs <= 0.0) {
        continue;
      }
      std::stringstream process_description_stream;
      process_description_stream << *process;
      std::string description = process_description_stream.str();
      double m_tot = 0.0;
      for (const auto ptype : process->particle_types()) {
        m_tot += ptype->mass();
      }
      outgoing_total_mass[description] = m_tot;
      if (!xs_dump[description].empty() &&
          std::abs(xs_dump[description].back().first - sqrts) < really_small) {
        xs_dump[description].back().second += xs;
      } else {
        xs_dump[description].push_back(std::make_pair(sqrts, xs));
      }
    }
  }

  // Nice ordering of channels by summed pole mass of products
  std::vector<std::string> all_channels;
  for (const auto channel : xs_dump) {
    all_channels.push_back(channel.first);
  }
  std::sort(all_channels.begin(), all_channels.end(),
            [&](const std::string &str_a, const std::string &str_b) {
              return outgoing_total_mass[str_a] < outgoing_total_mass[str_b];
            });

  // Print header
  std::cout << "# Dumping partial cross-sections in mb" << std::endl;
  std::cout << "# sqrt(s) [GeV], " << a.name() << b.name() << "→ ";
  for (const auto channel : all_channels) {
    std::cout << utf8::fill_left(channel, 12, ' ');
  }
  std::cout << std::endl;

  // Print out all partial cross-sections in mb
  for (int i = 1; i < n_momentum_points; i++) {
    const double momentum = momentum_step * i;
    a_data.set_4momentum(m_a, momentum, 0.0, 0.0);
    b_data.set_4momentum(m_b, -momentum, 0.0, 0.0);
    const double sqrts = (a_data.momentum() + b_data.momentum()).abs();
    printf("%17.5f      ", sqrts);
    for (const auto channel : all_channels) {
      const xs_saver energy_and_xs = xs_dump[channel];
      size_t j = 0;
      for (; j < energy_and_xs.size() && energy_and_xs[j].first < sqrts; j++) {
      }
      double xs = 0.0;
      if (j < energy_and_xs.size() &&
          std::abs(energy_and_xs[j].first - sqrts) < really_small) {
        xs = energy_and_xs[j].second;
      }
      printf("%12.6f", xs);
    }
    printf("\n");
  }
}

}  // namespace smash<|MERGE_RESOLUTION|>--- conflicted
+++ resolved
@@ -112,23 +112,9 @@
   }
   if (strings_switch_) {
     auto subconfig = config["Collision_Term"]["String_Parameters"];
-<<<<<<< HEAD
-    string_process_interface_ = make_unique<StringProcess>(
-        subconfig.take({"String_Tension"}, 1.0),
-        string_formation_time_,
-        subconfig.take({"Gluon_Beta"}, 0.5),
-        subconfig.take({"Gluon_Pmin"}, 0.001),
-        subconfig.take({"Quark_Alpha"}, 1.0),
-        subconfig.take({"Quark_Beta"}, 2.5),
-        subconfig.take({"Strange_Supp"}, 0.217),
-        subconfig.take({"Diquark_Supp"}, 0.081),
-        subconfig.take({"Sigma_Perp"}, 0.7),
-        subconfig.take({"StringZ_A"}, 0.68),
-        subconfig.take({"StringZ_B"}, 0.98),
-        subconfig.take({"String_Sigma_T"}, 0.25));
-=======
     string_process_interface_ =
         make_unique<StringProcess>(subconfig.take({"String_Tension"}, 1.0),
+                                   string_formation_time_,
                                    subconfig.take({"Gluon_Beta"}, 0.5),
                                    subconfig.take({"Gluon_Pmin"}, 0.001),
                                    subconfig.take({"Quark_Alpha"}, 1.0),
@@ -139,7 +125,6 @@
                                    subconfig.take({"StringZ_A"}, 0.68),
                                    subconfig.take({"StringZ_B"}, 0.98),
                                    subconfig.take({"String_Sigma_T"}, 0.25));
->>>>>>> 616fb5a3
   }
 }
 
