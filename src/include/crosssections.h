--- conflicted
+++ resolved
@@ -248,16 +248,6 @@
    */
   CollisionBranchList dn_xx(ReactionsBitSet included_2to2);
 
-<<<<<<< HEAD
-=======
-  /** Determine the parametrized total cross section at high energies
-   * for the given collision, which is non-zero only for Baryon-Baryon and
-   * Nucleon-Pion scatterings currently.
-   * \return High energy cross section
-   */
-  double high_energy() const;
-
->>>>>>> 04ee55dd
   /**
    * Determine the (parametrized) hard non-diffractive string cross section
    * for this collision.
@@ -310,11 +300,7 @@
       const ParticleTypePtrList& type_res_2,
       const IntegrationMethod integrator);
 
-<<<<<<< HEAD
-  /**
-=======
-  /** 
->>>>>>> 04ee55dd
+  /**
    * Return, if the scattering between the incoming particles are scattering
    * via string fragmentaion or not.
    * The string fragmentation is implemented in the same way in GiBUU (Physics
@@ -326,25 +312,17 @@
    * the threshold to (mix_scatter_type_energy - mix_scatter_type_window_width),
    * while the high energy region is from (mix_scatter_type_energy +
    * mix_scatter_type_window_width) to infinity. In between, the probability for
-<<<<<<< HEAD
    * string fragmentation increases smoothly from 0 to 1 as the c.m. energy.
-=======
-   * string fragmentation increases linearly from 0 to 1 as the c.m. energy.
-   * 
+   *
    * \param[in] strings_switch Is string fragmentation enabled?
    * \param[in] both_are_nucleons Are both incoming particles nucleons?
-   * 
+   *
    * \return Is the scattering between the incoming particles done via string 
    * fragmentaion or not?
->>>>>>> 04ee55dd
    */
   bool decide_string(bool strings_switch) const;
 
-<<<<<<< HEAD
-  /**
-=======
-  /** 
->>>>>>> 04ee55dd
+  /**
    * Determine the momenta of the incoming particles in the
    * center-of-mass system.
    * \return Center-of-mass momentum 
@@ -358,15 +336,11 @@
   /// List with data of scattering particles.
   ParticleList incoming_particles_;
 
-<<<<<<< HEAD
-  /// both of the incoming particles are nucleons.
+  /// Both of the incoming particles are nucleons.
   bool both_are_nucleons_ = incoming_particles_[0].type().is_nucleon() &&
                             incoming_particles_[1].type().is_nucleon();
 
-  /// total energy in the center-of-mass frame.
-=======
   /// Total energy in the center-of-mass frame.
->>>>>>> 04ee55dd
   double sqrt_s_;
 };
 
