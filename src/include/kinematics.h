/*
 *    Copyright (c) 2015-2017
 *      SMASH Team
 *
 *    GNU General Public License (GPLv3 or later)
 */

#ifndef SRC_INCLUDE_KINEMATICS_H_
#define SRC_INCLUDE_KINEMATICS_H_

#include <array>
#include <sstream>
#include <cassert>

#include "constants.h"

namespace smash {

/**
 * Return velocity in the center of velocities frame of two particles given
 * their mandelstam s and masses
 *
 * \param s mandelstamm s of the collision [GeV^2]
 * \param ma Mass of the first particle [GeV]
 * \param mb Mass of the second particle [GeV]
 *
 * needs to be double to allow for calculations at LHC energies
 */
inline double center_of_velocity_v(double s, double ma, double mb) {
  const double m_sum = ma + mb;
  const double m_dif = ma - mb;
  return std::sqrt((s - m_sum * m_sum) / (s - m_dif * m_dif));
}

/**
 * Return velocity of projectile in the fixed target frame given
 * their mandelstam s of projectile and target and their masses
 *
 * \param s mandelstamm s of the collision [GeV^2]
 * \param ma Mass of the projectile [GeV]
 * \param mb Mass of the target [GeV]
 */
inline double fixed_target_projectile_v(double s, double ma, double mb) {
  const double inv_gamma = 2 * ma * mb / (s - ma * ma - mb * mb);
  return std::sqrt(1.0 - inv_gamma * inv_gamma);
}

/**
 * Return the squared center-of-mass momentum of two particles,
 * given s and their masses.
 *
 * \param s mandelstamm s of the process [GeV^2].
 * \param mass_a Mass of first particle [GeV].
 * \param mass_b Mass of second particle [GeV].
 */
template <typename T>
T pCM_sqr_from_s(const T s, const T mass_a, const T mass_b) noexcept {
  const auto mass_a_sqr = mass_a * mass_a;
  const auto x = s + mass_a_sqr - mass_b * mass_b;
  return x * x * (T(0.25) / s) - mass_a_sqr;
}

/**
 * Return the center-of-mass momentum of two particles,
 * given s and their masses.
 *
 * \param s mandelstamm s of the process [GeV^2].
 * \param mass_a Mass of first particle [GeV].
 * \param mass_b Mass of second particle [GeV].
 */
template <typename T>
T pCM_from_s(const T s, const T mass_a, const T mass_b) noexcept {
  const auto psqr = pCM_sqr_from_s(s, mass_a, mass_b);
  return psqr > T(0.) ? std::sqrt(psqr) : T(0.);
}

/**
 * Return the center-of-mass momentum of two particles,
 * given sqrt(s) and their masses.
 *
 * \param sqrts sqrt(s) of the process [GeV].
 * \param mass_a Mass of first particle [GeV].
 * \param mass_b Mass of second particle [GeV].
 */
template <typename T>
T pCM(const T sqrts, const T mass_a, const T mass_b) noexcept {
  return pCM_from_s(sqrts * sqrts, mass_a, mass_b);
}

/**
 * Return the squared center-of-mass momentum of two particles,
 * given sqrt(s) and their masses.
 *
 * \param sqrts sqrt(s) of the process [GeV].
 * \param mass_a Mass of first particle [GeV].
 * \param mass_b Mass of second particle [GeV].
 */
template <typename T>
T pCM_sqr(const T sqrts, const T mass_a, const T mass_b) noexcept {
  return pCM_sqr_from_s(sqrts * sqrts, mass_a, mass_b);
}

/**
 * Get the range of mandelstam-t values allowed in a particular 2->2 process,
 * see PDG 2014 booklet, equ. (46.34).
 * \param sqrts sqrt(s) of the process [GeV].
 * \param m1 Mass of first  incoming particle [GeV].
 * \param m2 Mass of second incoming particle [GeV].
 * \param m3 Mass of first  outgoing particle [GeV].
 * \param m4 Mass of second outgoing particle [GeV].
 * \return array consisiting of {t_min, t_max}
 * Note that both t_min and t_max are negative,
 * with |t_min| < |t_max|, i.e. t_min > t_max.
 */
template <typename T>
std::array<T, 2> get_t_range(const T sqrts, const T m1, const T m2, const T m3,
                             const T m4) {
  const T p_i = pCM(sqrts, m1, m2);  // initial-state CM momentum
  const T p_f = pCM(sqrts, m3, m4);  // final-state CM momentum
  const T sqrt_t0 = (m1 * m1 - m2 * m2 - m3 * m3 + m4 * m4) / (2. * sqrts);
  const T t0 = sqrt_t0 * sqrt_t0;
<<<<<<< HEAD
  T t_min = t0 - (p_i - p_f) * (p_i - p_f);
  /*
  if (t_min > T(0.0)) {
    //assert(t_min < T(1e-15));
    t_min = T(0.0);
  }
  */
  const T t_max = t0 - (p_i + p_f) * (p_i + p_f);
  assert (t_min >= t_max);
=======
  const T t_min = t0 - (p_i - p_f) * (p_i - p_f);
  const T t_max = t0 - (p_i + p_f) * (p_i + p_f);
  assert(t_min >= t_max);
>>>>>>> a4b3195f
  return {t_min, t_max};
}

/// Helper function for plab_from_s.
static inline void check_energy(double mandelstam_s, double m_sum) {
  if (mandelstam_s < m_sum * m_sum) {
    std::stringstream err;
    err << "plab_from_s: s too small: " << mandelstam_s << " < "
        << m_sum * m_sum;
    throw std::runtime_error(err.str());
  }
}

/// Helper function for plab_from_s.
static inline void check_radicand(double mandelstam_s, double radicand) {
  if (radicand < 0) {
    std::stringstream err;
    err << "plab_from_s: negative radicand: " << mandelstam_s;
    throw std::runtime_error(err.str());
  }
}

/** Convert mandelstam-s to p_lab in a fixed-target collision.
 * This assumes both particles have the given mass.
 */
inline double plab_from_s(double mandelstam_s, double mass) {
  const double radicand = mandelstam_s * (mandelstam_s - 4 * mass * mass);
#ifndef NDEBUG
  const double m_sum = 2 * mass;
  check_energy(mandelstam_s, m_sum);
  check_radicand(mandelstam_s, radicand);
#endif
  return std::sqrt(radicand) / (2 * mass);
}
/** Convert mandelstam-s to p_lab in a fixed-target collision.
 * This assumes both particles have the mass of a nucleon.
 */
inline double plab_from_s(double mandelstam_s) {
  return plab_from_s(mandelstam_s, nucleon_mass);
}
/** Convert mandelstam-s to p_lab in a fixed-target collision.
 * The mass of the projectile and the mass of the target have to be given.
 */
inline double plab_from_s(double mandelstam_s, double m_projectile,
                          double m_target) {
  const double m_sum = m_projectile + m_target;
  const double m_diff = m_projectile - m_target;
  const double radicand =
      (mandelstam_s - m_sum * m_sum) * (mandelstam_s - m_diff * m_diff);
/* This is equivalent to:
const double radicand
    = (mandelstam_s - m_a_sq - m_b_sq) * (mandelstam_s - m_a_sq - m_b_sq)
      - 4 * m_a_sq * m_b_sq;
*/
#ifndef NDEBUG
  check_energy(mandelstam_s, m_sum);
  check_radicand(mandelstam_s, radicand);
#endif
  return std::sqrt(radicand) / (2 * m_target);
}

/**
 * Convert E_kin to mandelstam-s for a fixed-target setup,
 * with a projectile of mass m_P and a kinetic energy e_kin
 * and a target of mass m_T at rest.
 */
inline double s_from_Ekin(double e_kin, double m_P, double m_T) {
  return m_P * m_P + m_T * m_T + 2 * m_T * (m_P + e_kin);
}

/**
 * Convert p_lab to mandelstam-s for a fixed-target setup,
 * with a projectile of mass m_P and momentum plab
 * and a target of mass m_T at rest.
 */
inline double s_from_plab(double plab, double m_P, double m_T) {
  return m_P * m_P + m_T * m_T + 2 * m_T * std::sqrt(m_P * m_P + plab * plab);
}

}  // namespace smash

#endif  // SRC_INCLUDE_KINEMATICS_H_<|MERGE_RESOLUTION|>--- conflicted
+++ resolved
@@ -119,21 +119,9 @@
   const T p_f = pCM(sqrts, m3, m4);  // final-state CM momentum
   const T sqrt_t0 = (m1 * m1 - m2 * m2 - m3 * m3 + m4 * m4) / (2. * sqrts);
   const T t0 = sqrt_t0 * sqrt_t0;
-<<<<<<< HEAD
-  T t_min = t0 - (p_i - p_f) * (p_i - p_f);
-  /*
-  if (t_min > T(0.0)) {
-    //assert(t_min < T(1e-15));
-    t_min = T(0.0);
-  }
-  */
-  const T t_max = t0 - (p_i + p_f) * (p_i + p_f);
-  assert (t_min >= t_max);
-=======
   const T t_min = t0 - (p_i - p_f) * (p_i - p_f);
   const T t_max = t0 - (p_i + p_f) * (p_i + p_f);
   assert(t_min >= t_max);
->>>>>>> a4b3195f
   return {t_min, t_max};
 }
 
