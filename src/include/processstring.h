/*
 *
 *    Copyright (c) 2017-
 *      SMASH Team
 *
 *    GNU General Public License (GPLv3 or later)
 *
 */

#ifndef SRC_INCLUDE_PROCESSSTRING_H_
#define SRC_INCLUDE_PROCESSSTRING_H_

#include <memory>
#include <utility>
#include <vector>

#include "particledata.h"
#include "Pythia8/Pythia.h"

namespace smash {

/**
 * StringSoft Types are used to identify the type of the soft string subprocess
 * (-1) nothing (None)
 * (0)  single diffractive A+B to A+X (SingleDiffAX)
 * (1)  single diffractive A+B to X+B (SingleDiffXB)
 * (2)  double diffractive (DoubleDiff)
 * (3)  soft non-diffractive (NonDiff)
 */
enum class StringSoftType {
  None = -1,
  SingleDiffAX = 0,
  SingleDiffXB = 1,
  DoubleDiff = 2,
  NonDiff = 3
};

// \todo Sangwook: make file (processstring) and class (StringProcess) name
// consistent

/**
 * \brief String excitation processes used in SMASH
 *
 * Only one instance of this class should be created.
 *
 * This class implements string excitation processes based on the UrQMD model
 * \iref{Bass:1998ca}, \iref{Bleicher:1999xi} and subsequent fragmentation
 * according to the LUND/PYTHIA fragmentation scheme
 * \iref{Andersson:1983ia}, \iref{Sjostrand:2014zea}.
 *
 * The class implemets the following functionality:
 * - given two colliding initial state particles it provides hadronic final
 *   state after single diffractive, double diffractive and non-diffractive
 *   string excitation
 * - owns a Pythia8::SigmaTotal object to compute corresponding cross-sections
 * - owns a Pythia object, that allows to fragment strings
 */
class StringProcess {
 private:
  // The following 4 variables are in the center of mass frame
  /// forward lightcone momentum p^{+} of incoming particle A [GeV]
  double PPosA_;
  /// forward lightcone momentum p^{+} of incoming particle B [GeV]
  double PPosB_;
  /// backward lightcone momentum p^{-} of incoming particle A [GeV]
  double PNegA_;
  /// backward lightcone momentum p^{-} of incoming particle B [GeV]
  double PNegB_;
  /// masses of incoming particles [GeV]
  double massA_, massB_;
  /// sqrt of Mandelstam variable s of collision [GeV]
  double sqrtsAB_;
  /// PdgCodes of incoming particles
  std::array<PdgCode, 2> PDGcodes_;
  /// momenta of incoming particles in the lab frame [GeV]
  std::array<FourVector, 2> plab_;
  /// momenta of incoming particles in the center of mass frame [GeV]
  std::array<FourVector, 2> pcom_;
  /// velocity four vector of the center of mass in the lab frame
  FourVector ucomAB_;
  /// velocity three vector of the center of mass in the lab frame
  ThreeVector vcomAB_;
  /**
   * Orthonormal basis vectors in the center of mass frame,
   * where the 0th one is parallel to momentum of incoming particle A
   */
  std::array<ThreeVector, 3> evecBasisAB_;
  /// total number of final state particles
  int NpartFinal_;
  /// soft subprocess identifier
  StringSoftType subproc_;
  /// number of particles fragmented from strings
  std::array<int, 2> NpartString_;
  /// the minimum lightcone momentum scale carried by gluon [GeV]
  double pmin_gluon_lightcone_;
  /**
   * parameter \f$\beta\f$ for the gluon distribution function
   * \f$ P(x) = x^{-1} (1 - x)^{1 + \beta} \f$
   */
  double pow_fgluon_beta_;
  /**
   * parameter \f$\alpha\f$ for the quark distribution function
   * \f$ P(x) = x^{\alpha - 1} (1 - x)^{\beta - 1} \f$
   */
  double pow_fquark_alpha_;
  /**
   * parameter \f$\beta\f$ for the quark distribution function
   * \f$ P(x) = x^{\alpha - 1} (1 - x)^{\beta - 1} \f$
   */
  double pow_fquark_beta_;
  /**
   * Transverse momentum spread of the excited strings. [GeV]
   * Transverse momenta of strings are sampled according to gaussian
   * distribution with width sigma_qperp_
   */
  double sigma_qperp_;
  /// string tension [GeV/fm]
  double kappa_tension_string_;
  /// constant proper time in the case of constant formation time [fm]
  double time_formation_const_;
  /// time of collision in the computational frame [fm]
  double time_collision_;
  /// Lorentz gamma factor of center of mass in the computational frame
  double gamma_factor_com_;
  /// square root of 2 (\f$\sqrt{2}\f$)
  double sqrt2_;

  /**
   * final state array
   * which must be accessed after the collision
   */
  ParticleList final_state_;

  /// PYTHIA object used in hard string routine
  std::unique_ptr<Pythia8::Pythia> pythia_parton_;

  /// PYTHIA object used in fragmentation
  std::unique_ptr<Pythia8::Pythia> pythia_hadron_;

  /// An object to compute cross-sections
  Pythia8::SigmaTotal pythia_sigmatot_;

 public:
  // clang-format off

  /**
   * Constructor, initializes pythia. Should only be called once.
   * \param[in] string_tension value of kappa_tension_string_ [GeV/fm]
   * \param[in] time_formation value of time_formation_const_ [fm]
   * \param[in] gluon_beta value of pow_fgluon_beta_
   * \param[in] gluon_pmin value of pmin_gluon_lightcone_
   * \param[in] quark_alpha value of pow_fquark_alpha_
   * \param[in] quark_beta value of pow_fquark_beta_
   * \param[in] strange_supp strangeness suppression factor
   *        (StringFlav:probStoUD) in fragmentation
   * \param[in] diquark_supp diquark suppression factor
   *        (StringFlav:probQQtoQ) in fragmentation
   * \param[in] sigma_perp value of sigma_qperp_ [GeV]
   * \param[in] stringz_a parameter (StringZ:aLund)
   *        for the fragmentation function
   * \param[in] stringz_b parameter (StringZ:bLund)
   *        for the fragmentation function
   * \param[in] string_sigma_T transverse momentum spread (StringPT:sigma)
   *        in fragmentation [GeV]
   *
   * \see StringProcess::common_setup_pythia(Pythia8::Pythia *,
   *                     double, double, double, double, double)
   * \see StringProcess::kappa_tension_string_
   * \see StringProcess::time_formation_const_
   * \see StringProcess::pow_fgluon_beta_
   * \see StringProcess::pmin_gluon_lightcone_
   * \see StringProcess::pow_fquark_alpha_
   * \see StringProcess::pow_fquark_beta_
   * \see StringProcess::sigma_qperp_
   * \see 3rdparty/pythia8230/share/Pythia8/xmldoc/FlavourSelection.xml
   * \see 3rdparty/pythia8230/share/Pythia8/xmldoc/Fragmentation.xml
   * \see 3rdparty/pythia8230/share/Pythia8/xmldoc/MasterSwitches.xml
   * \see 3rdparty/pythia8230/share/Pythia8/xmldoc/MultipartonInteractions.xml
   */
  StringProcess(double string_tension, double time_formation,
                double gluon_beta, double gluon_pmin,
                double quark_alpha, double quark_beta,
                double strange_supp, double diquark_supp,
                double sigma_perp,
                double stringz_a, double stringz_b,
                double string_sigma_T);

  /**
   * Common setup of PYTHIA objects for soft and hard string routines
   * \param[out] pythia_in pointer to the PYTHIA object
   * \param[in] strange_supp strangeness suppression factor
   *        (StringFlav:probStoUD) in fragmentation
   * \param[in] diquark_supp diquark suppression factor
   *        (StringFlav:probQQtoQ) in fragmentation
   * \param[in] stringz_a parameter (StringZ:aLund)
   *        for the fragmentation function
   * \param[in] stringz_b parameter (StringZ:bLund)
   *        for the fragmentation function
   * \param[in] string_sigma_T transverse momentum spread (StringPT:sigma)
   *        in fragmentation [GeV]
   *
   * \see 3rdparty/pythia8230/share/Pythia8/xmldoc/FlavourSelection.xml
   * \see 3rdparty/pythia8230/share/Pythia8/xmldoc/Fragmentation.xml
   */
  void common_setup_pythia(Pythia8::Pythia *pythia_in, double strange_supp,
                           double diquark_supp, double stringz_a,
                           double stringz_b, double string_sigma_T);

  // clang-format on

  /**
   * Function to get the PYTHIA object for hard string routine
   * \return pointer to the PYTHIA object used in hard string routine
   */
  Pythia8::Pythia *get_ptr_pythia_parton() { return pythia_parton_.get(); }

  /**
   * Interface to pythia_sigmatot_ to compute cross-sections of A+B->
   * different final states \iref{Schuler:1993wr}.
   * \param[in] pdg_a pdg code of incoming particle A
   * \param[in] pdg_b pdg code of incoming particle B
   * \param[in] sqrt_s collision energy in the center of mass frame [GeV]
   * \return array with single diffractive cross-sections AB->AX, AB->XB and
   * double diffractive AB->XX.
   */
  std::array<double, 3> cross_sections_diffractive(int pdg_a, int pdg_b,
                                                   double sqrt_s) {
    // This threshold magic is following Pythia. Todo(ryu): take care of this.
    double sqrts_threshold = 2. * (1. + 1.0e-6);
    pdg_a = std::abs(pdg_a);
    pdg_b = std::abs(pdg_b);
    /* In the case of mesons, the corresponding vector meson masses
     * are used to evaluate the energy threshold. */
    const int pdg_a_mod = (pdg_a > 1000) ? pdg_a : 10 * (pdg_a / 10) + 3;
    const int pdg_b_mod = (pdg_b > 1000) ? pdg_b : 10 * (pdg_b / 10) + 3;
    sqrts_threshold += pythia_hadron_->particleData.m0(pdg_a_mod) +
                       pythia_hadron_->particleData.m0(pdg_b_mod);
    /* Constant cross-section for sub-processes below threshold equal to
     * cross-section at the threshold. */
    if (sqrt_s < sqrts_threshold) {
      sqrt_s = sqrts_threshold;
    }
    pythia_sigmatot_.calc(pdg_a, pdg_b, sqrt_s);
    return {pythia_sigmatot_.sigmaAX(), pythia_sigmatot_.sigmaXB(),
            pythia_sigmatot_.sigmaXX()};
  }

  /**
   * \todo The following set_ functions are replaced with
   * constructor with arguments.
   * Must be cleaned up if necessary.
   */

  /**
   * set the minimum lightcone momentum scale carried by gluon.
   * This is relevant for the double-diffractive process.
   * The minimum lightcone momentum fraction is set to be
   * pmin_gluon_lightcone_/sqrtsAB.
   * \param p_light_cone_min a value that we want to use for
   *                         pmin_gluon_lightcone_.
   */
  void set_pmin_gluon_lightcone(double p_light_cone_min) {
    pmin_gluon_lightcone_ = p_light_cone_min;
  }
  /**
   * lightcone momentum fraction of gluon is sampled
   * according to probability distribution P(x) = 1/x * (1 - x)^{1 +
   * pow_fgluon_beta_}
   * in double-diffractive processes.
   * \param betapow is a value that we want to use for pow_fgluon_beta_.
   */
  void set_pow_fgluon(double betapow) { pow_fgluon_beta_ = betapow; }
  /**
   * lightcone momentum fraction of quark is sampled
   * according to probability distribution
   * \f$ P(x) = x^{pow_fquark_alpha_ - 1} * (1 - x)^{pow_fquark_beta_ - 1} \f$
   * in non-diffractive processes.
   * \param alphapow is a value that we want to use for pow_fquark_alpha_.
   * \param betapow is a value that we want to use for pow_fquark_beta_.
   */
  void set_pow_fquark(double alphapow, double betapow) {
    pow_fquark_alpha_ = alphapow;
    pow_fquark_beta_ = betapow;
  }
  /**
   * set the average amount of transverse momentum transfer sigma_qperp_.
   * \param sigma_qperp is a value that we want to use for sigma_qperp_.
   */
  void set_sigma_qperp_(double sigma_qperp) { sigma_qperp_ = sigma_qperp; }
  /**
   * set the string tension, which is used in append_final_state.
   * \param kappa_string is a value that we want to use for string tension.
   */
  void set_tension_string(double kappa_string) {
    kappa_tension_string_ = kappa_string;
  }
  /**
   * Set the soft subprocess identifier
   * \param[in] iproc soft string subprocess that will be implemented
   */
  void set_subproc(StringSoftType iproc) { subproc_ = iproc; }
  /// \return the soft subprocess identifier
  StringSoftType get_subproc() { return subproc_; }
  /**
   * initialization
   * feed intial particles, time of collision and gamma factor of the center of
   * mass.
   * \param[in] incoming is the list of initial state particles.
   * \param[in] tcoll is time of collision.
   * \param[in] gamma gamma factor of the center of mass.
   */
  void init(const ParticleList &incoming, double tcoll, double gamma);
  /**
   * compute three orthonormal basis vectors in the center of mass frame
   * such that one vector is along with the three-momentum of particle A.
   */
  void make_orthonormal_basis();
  /**
   * compute the lightcone momenta of incoming particles
   * where the longitudinal direction is set to be same
   * as that of the three-momentum of particle A.
   */
  void compute_incoming_lightcone_momenta();
  /**
   * Determine string masses and directions in which strings are stretched
<<<<<<< HEAD
   * \param quarks pdg ids of string ends
   * \param pstr_com 4-momenta of strings in the C.o.m. frame
   * \param m_str masses of strings
   * \param evec_str are directions in which strings are stretched.
   * \return whether masses are above the threshold
   */
  bool make_mass_evec_2strings(
=======
   * \param[in] quarks pdg ids of string ends
   * \param[in] pstr_com 4-momenta of strings in the C.o.m. frame
   * \param[out] m_str masses of strings
   * \param[out] evec_str are directions in which strings are stretched.
   * \return whether masses are above the threshold
   */
  bool set_mass_and_direction_2strings(
>>>>>>> c9b93b6a
      const std::array<std::array<int, 2>, 2> &quarks,
      const std::array<FourVector, 2> &pstr_com,
      std::array<double, 2> &m_str,
      std::array<ThreeVector, 2> &evec_str);
  /**
   * Prepare kinematics of two strings, fragment them and append to final_state
   * \param[in] quarks pdg ids of string ends
   * \param[in] pstr_com 4-momenta of strings in the C.o.m. frame
   * \param[in] m_str masses of strings
   * \param[out] evec_str are directions in which strings are stretched.
   * \param[in] flip_string_ends is whether or not we randomly switch string ends.
   * \return whether fragmentations and final state creation was successful
   */
  bool make_final_state_2strings(
      const std::array<std::array<int, 2>, 2> &quarks,
      const std::array<FourVector, 2> &pstr_com,
      const std::array<double, 2> &m_str,
      const std::array<ThreeVector, 2> &evec_str,
      bool flip_string_ends);

  /**
   * Single-diffractive process
   * is based on single pomeron exchange described in \iref{Ingelman:1984ns}.
   * \param[in] is_AB_to_AX specifies which hadron to excite into a string.
   *                    true : A + B -> A + X
   *                    false : A + B -> X + B
   * \return whether the process is successfully implemented.
   */
  bool next_SDiff(bool is_AB_to_AX);
  /**
   * Double-diffractive process ( A + B -> X + X )
   * is similar to the single-diffractive process,
   * but lightcone momenta of gluons are sampled
   * in the same was as the UrQMD model \iref{Bass:1998ca},
   * \iref{Bleicher:1999xi}.
   * String masses are computed after pomeron exchange
   * aquiring transverse momentum transfer.
   * \return whether the process is successfully implemented.
   */
  bool next_DDiff();
  /**
   * Soft Non-diffractive process
   * is modelled in accordance with dual-topological approach
   * \iref{Capella:1978ig}.
   * This involves a parton exchange in conjunction with momentum transfer.
   * Probability distribution function of the lightcone momentum fraction
   * carried by quark is based on the UrQMD model
   * \iref{Bass:1998ca}, \iref{Bleicher:1999xi}.
   * \return whether the process is successfully implemented.
   */
  bool next_NDiffSoft();
  /**
   * Hard Non-diffractive process
   * is based on PYTHIA 8 with partonic showers and interactions.
   * \return whether the process is successfully implemented.
   */
  bool next_NDiffHard();
  /**
   * Baryon-antibaryon annihilation process
   * Based on what UrQMD \iref{Bass:1998ca}, \iref{Bleicher:1999xi} does,
   * it create two mesonic strings after annihilating one quark-antiquark pair.
   * Each string has mass equal to half of sqrts.
   * \return whether the process is successfully implemented.
   */
  bool next_BBbarAnn();

  /**
   * a function to get the final state particle list
   * which is called after the collision
   * \return ParticleList filled with the final state particles.
   */
  ParticleList get_final_state() { return final_state_; }

  /**
   * compute the formation time and fill the arrays with final-state particles
   * as described in \iref{Andersson:1983ia}.
   * \param[in] uString is velocity four vector of the string.
   * \param[in] evecLong is unit 3-vector in which string is stretched.
   * \return number of hadrons fragmented out of string.
   */
  int append_final_state(const FourVector &uString,
                         const ThreeVector &evecLong);

  /**
   * convert Kaon-L or Kaon-S into K0 or Anti-K0
   * \param pythia_id is PDG id to be converted.
   */
  static void convert_KaonLS(int &pythia_id) {
    if (pythia_id == 310 || pythia_id == 130) {
      pythia_id = (Random::uniform_int(0, 1) == 0) ? 311 : -311;
    }
  }

  /**
   * Construct diquark from two quarks. Order does not matter.
   * \param[in] q1 PDG code of quark 1
   * \param[in] q2 PDG code of quark 2
   * \return PDG code of diquark composed of q1 and q2
   */
  static int diquark_from_quarks(int q1, int q2);

  /**
   * make a random selection to determine partonic contents at the string ends.
   * \param[in] pdgcode_in is PdgCode of hadron which transforms into a string.
   * \param[out] idq1 is PDG id of quark or anti-diquark.
   * \param[out] idq2 is PDG id of anti-quark or diquark.
   */
  static void make_string_ends(const PdgCode &pdgcode_in, int &idq1, int &idq2);

  /**
   * Easy setter of Pythia Vec4 from SMASH
   * \param[in] energy time component
   * \param[in] mom spatial three-vector
   * \return Pythia Vec4 from energy and ThreeVector
   */
  static Pythia8::Vec4 set_Vec4(double energy, const ThreeVector &mom) {
    return Pythia8::Vec4(mom.x1(), mom.x2(), mom.x3(), energy);
  }

  // clang-format off

  /**
   * perform string fragmentation to determine species and momenta of hadrons
<<<<<<< HEAD
   * by implementing PYTHIA 8.2 \iref{Andersson:1983ia,Sjostrand:2014zea}.
   * \param[in] idq1 is PDG id of quark or anti-diquark (carrying color index).
   * \param[in] idq2 is PDG id of diquark or anti-quark (carrying anti-color index).
   * \param[in] mString is the string mass.
   * \param[out] evecLong is unit 3-vector specifying the direction of diquark or
   * anti-diquark.
=======
   * by implementing PYTHIA 8.2 \iref{Andersson:1983ia}, \iref{Sjostrand:2014zea}.
   * \param[in] idq1 PDG id of quark or anti-diquark (carrying color index).
   * \param[in] idq2 PDG id of diquark or anti-quark (carrying anti-color index).
   * \param[in] mString the string mass.
   * \param[out] evecLong unit 3-vector specifying the direction of diquark or
   *                      anti-diquark.
>>>>>>> c9b93b6a
   * \param[in] flip_string_ends is whether or not we randomly switch string ends.
   * \return number of hadrons fragmented out of string.
   */
  int fragment_string(int idq1, int idq2, double mString,
                      ThreeVector &evecLong, bool flip_string_ends);

<<<<<<< HEAD
  /**
   * Assign a cross section scaling factor to all outgoing particles.
   * Factor is only non-zero, when the outgoing particle carries
   * a valence quark from the excited hadron.
   */
  static void assign_all_scaling_factors(int baryon_string,
                                         ParticleList& outgoing_particles,
                                         ThreeVector &evec_coll,
                                         double suppression_factor);

  /**
   * Find the first particle, which can carry nq1, and the last particle,
   * which can carry nq2 valence quarks and return their indices in
   * the given list.
   */
  static std::pair<int, int> find_leading(int nq1, int nq2, ParticleList& list);

  /**
   * Assign a cross section scaling factor to the given particle.
   * The scaling factor is the number of quarks from the excited hadron,
   * that the fragment carries devided by the total number of quarks in
   * this fragment.
   */
  static void assign_scaling_factor(int nquark, ParticleData& data,
                                    double suppression_factor);
=======
  // clang-format on
>>>>>>> c9b93b6a
};

}  // namespace smash

#endif  // SRC_INCLUDE_PROCESSSTRING_H_<|MERGE_RESOLUTION|>--- conflicted
+++ resolved
@@ -323,15 +323,6 @@
   void compute_incoming_lightcone_momenta();
   /**
    * Determine string masses and directions in which strings are stretched
-<<<<<<< HEAD
-   * \param quarks pdg ids of string ends
-   * \param pstr_com 4-momenta of strings in the C.o.m. frame
-   * \param m_str masses of strings
-   * \param evec_str are directions in which strings are stretched.
-   * \return whether masses are above the threshold
-   */
-  bool make_mass_evec_2strings(
-=======
    * \param[in] quarks pdg ids of string ends
    * \param[in] pstr_com 4-momenta of strings in the C.o.m. frame
    * \param[out] m_str masses of strings
@@ -339,7 +330,6 @@
    * \return whether masses are above the threshold
    */
   bool set_mass_and_direction_2strings(
->>>>>>> c9b93b6a
       const std::array<std::array<int, 2>, 2> &quarks,
       const std::array<FourVector, 2> &pstr_com,
       std::array<double, 2> &m_str,
@@ -463,28 +453,18 @@
 
   /**
    * perform string fragmentation to determine species and momenta of hadrons
-<<<<<<< HEAD
-   * by implementing PYTHIA 8.2 \iref{Andersson:1983ia,Sjostrand:2014zea}.
-   * \param[in] idq1 is PDG id of quark or anti-diquark (carrying color index).
-   * \param[in] idq2 is PDG id of diquark or anti-quark (carrying anti-color index).
-   * \param[in] mString is the string mass.
-   * \param[out] evecLong is unit 3-vector specifying the direction of diquark or
-   * anti-diquark.
-=======
    * by implementing PYTHIA 8.2 \iref{Andersson:1983ia}, \iref{Sjostrand:2014zea}.
    * \param[in] idq1 PDG id of quark or anti-diquark (carrying color index).
    * \param[in] idq2 PDG id of diquark or anti-quark (carrying anti-color index).
    * \param[in] mString the string mass.
    * \param[out] evecLong unit 3-vector specifying the direction of diquark or
    *                      anti-diquark.
->>>>>>> c9b93b6a
    * \param[in] flip_string_ends is whether or not we randomly switch string ends.
    * \return number of hadrons fragmented out of string.
    */
   int fragment_string(int idq1, int idq2, double mString,
                       ThreeVector &evecLong, bool flip_string_ends);
 
-<<<<<<< HEAD
   /**
    * Assign a cross section scaling factor to all outgoing particles.
    * Factor is only non-zero, when the outgoing particle carries
@@ -510,9 +490,8 @@
    */
   static void assign_scaling_factor(int nquark, ParticleData& data,
                                     double suppression_factor);
-=======
+
   // clang-format on
->>>>>>> c9b93b6a
 };
 
 }  // namespace smash
