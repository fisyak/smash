/*
 *
 *    Copyright (c) 2017-
 *      SMASH Team
 *
 *    GNU General Public License (GPLv3 or later)
 *
 */

#ifndef SRC_INCLUDE_PROCESSSTRING_H_
#define SRC_INCLUDE_PROCESSSTRING_H_

#include <memory>
#include <utility>
#include <vector>

<<<<<<< HEAD
=======
#include "Pythia8/Pythia.h"

>>>>>>> c940563b
#include "constants.h"
#include "particledata.h"
#include "Pythia8/Pythia.h"

namespace smash {

/**
 * StringSoft Types are used to identify the type of the soft string subprocess
 * (-1) nothing (None)
 * (0)  single diffractive A+B to A+X (SingleDiffAX)
 * (1)  single diffractive A+B to X+B (SingleDiffXB)
 * (2)  double diffractive (DoubleDiff)
 * (3)  soft non-diffractive (NonDiff)
 */
enum class StringSoftType {
  None = -1,
  SingleDiffAX = 0,
  SingleDiffXB = 1,
  DoubleDiff = 2,
  NonDiff = 3
};

// \todo Sangwook: make file (processstring) and class (StringProcess) name
// consistent

/**
 * \brief String excitation processes used in SMASH
 *
 * Only one instance of this class should be created.
 *
 * This class implements string excitation processes based on the UrQMD model
 * \iref{Bass:1998ca}, \iref{Bleicher:1999xi} and subsequent fragmentation
 * according to the LUND/PYTHIA fragmentation scheme
 * \iref{Andersson:1983ia}, \iref{Sjostrand:2014zea}.
 *
 * The class implements the following functionality:
 * - given two colliding initial state particles it provides hadronic final
 *   state after single diffractive, double diffractive and non-diffractive
 *   string excitation
 * - owns a Pythia8::SigmaTotal object to compute corresponding cross-sections
 * - owns a Pythia object, that allows to fragment strings
 */
class StringProcess {
 private:
  // The following 4 variables are in the center of mass frame
  /// forward lightcone momentum p^{+} of incoming particle A [GeV]
  double PPosA_;
  /// forward lightcone momentum p^{+} of incoming particle B [GeV]
  double PPosB_;
  /// backward lightcone momentum p^{-} of incoming particle A [GeV]
  double PNegA_;
  /// backward lightcone momentum p^{-} of incoming particle B [GeV]
  double PNegB_;
  /// masses of incoming particles [GeV]
  double massA_, massB_;
  /// sqrt of Mandelstam variable s of collision [GeV]
  double sqrtsAB_;
  /// PdgCodes of incoming particles
  std::array<PdgCode, 2> PDGcodes_;
  /// momenta of incoming particles in the lab frame [GeV]
  std::array<FourVector, 2> plab_;
  /// momenta of incoming particles in the center of mass frame [GeV]
  std::array<FourVector, 2> pcom_;
  /// velocity four vector of the center of mass in the lab frame
  FourVector ucomAB_;
  /// velocity three vector of the center of mass in the lab frame
  ThreeVector vcomAB_;
  /**
   * Orthonormal basis vectors in the center of mass frame,
   * where the 0th one is parallel to momentum of incoming particle A
   */
  std::array<ThreeVector, 3> evecBasisAB_;
  /// total number of final state particles
  int NpartFinal_;
  /// soft subprocess identifier
  StringSoftType subproc_;
  /// number of particles fragmented from strings
  std::array<int, 2> NpartString_;
  /// the minimum lightcone momentum scale carried by gluon [GeV]
  double pmin_gluon_lightcone_;
  /**
   * parameter \f$\beta\f$ for the gluon distribution function
   * \f$ P(x) = x^{-1} (1 - x)^{1 + \beta} \f$
   */
  double pow_fgluon_beta_;
  /**
   * parameter \f$\alpha\f$ for the quark distribution function
   * \f$ P(x) = x^{\alpha - 1} (1 - x)^{\beta - 1} \f$
   */
  double pow_fquark_alpha_;
  /**
   * parameter \f$\beta\f$ for the quark distribution function
   * \f$ P(x) = x^{\alpha - 1} (1 - x)^{\beta - 1} \f$
   */
  double pow_fquark_beta_;
  /**
   * Transverse momentum spread of the excited strings. [GeV]
   * Transverse momenta of strings are sampled according to gaussian
   * distribution with width sigma_qperp_
   */
  double sigma_qperp_;
  /// string tension [GeV/fm]
  double kappa_tension_string_;
  /**
   * additional cross-section suppression factor
   * to take coherence effect into account.
   */
  double additional_xsec_supp_;
  /// constant proper time in the case of constant formation time [fm]
  double time_formation_const_;
  /// time of collision in the computational frame [fm]
  double time_collision_;
  /// Lorentz gamma factor of center of mass in the computational frame
  double gamma_factor_com_;
  /// square root of 2 (\f$\sqrt{2}\f$)
  double sqrt2_;

  /**
   * final state array
   * which must be accessed after the collision
   */
  ParticleList final_state_;

  /// PYTHIA object used in hard string routine
  std::unique_ptr<Pythia8::Pythia> pythia_parton_;

  /// PYTHIA object used in fragmentation
  std::unique_ptr<Pythia8::Pythia> pythia_hadron_;

  /// An object to compute cross-sections
  Pythia8::SigmaTotal pythia_sigmatot_;

 public:
  // clang-format off

  /**
   * Constructor, initializes pythia. Should only be called once.
   * \param[in] string_tension value of kappa_tension_string_ [GeV/fm]
   * \param[in] time_formation value of time_formation_const_ [fm]
   * \param[in] gluon_beta value of pow_fgluon_beta_
   * \param[in] gluon_pmin value of pmin_gluon_lightcone_
   * \param[in] quark_alpha value of pow_fquark_alpha_
   * \param[in] quark_beta value of pow_fquark_beta_
   * \param[in] strange_supp strangeness suppression factor
   *        (StringFlav:probStoUD) in fragmentation
   * \param[in] diquark_supp diquark suppression factor
   *        (StringFlav:probQQtoQ) in fragmentation
   * \param[in] sigma_perp value of sigma_qperp_ [GeV]
   * \param[in] stringz_a parameter (StringZ:aLund)
   *        for the fragmentation function
   * \param[in] stringz_b parameter (StringZ:bLund)
   *        for the fragmentation function
   * \param[in] string_sigma_T transverse momentum spread (StringPT:sigma)
   *        in fragmentation [GeV]
   *
   * \see StringProcess::common_setup_pythia(Pythia8::Pythia *,
   *                     double, double, double, double, double)
   * \see StringProcess::kappa_tension_string_
   * \see StringProcess::time_formation_const_
   * \see StringProcess::pow_fgluon_beta_
   * \see StringProcess::pmin_gluon_lightcone_
   * \see StringProcess::pow_fquark_alpha_
   * \see StringProcess::pow_fquark_beta_
   * \see StringProcess::sigma_qperp_
   * \see 3rdparty/pythia8230/share/Pythia8/xmldoc/FlavourSelection.xml
   * \see 3rdparty/pythia8230/share/Pythia8/xmldoc/Fragmentation.xml
   * \see 3rdparty/pythia8230/share/Pythia8/xmldoc/MasterSwitches.xml
   * \see 3rdparty/pythia8230/share/Pythia8/xmldoc/MultipartonInteractions.xml
   */
  StringProcess(double string_tension, double time_formation,
                double gluon_beta, double gluon_pmin,
                double quark_alpha, double quark_beta,
                double strange_supp, double diquark_supp,
                double sigma_perp,
                double stringz_a, double stringz_b,
                double string_sigma_T);

  /**
   * Common setup of PYTHIA objects for soft and hard string routines
   * \param[out] pythia_in pointer to the PYTHIA object
   * \param[in] strange_supp strangeness suppression factor
   *        (StringFlav:probStoUD) in fragmentation
   * \param[in] diquark_supp diquark suppression factor
   *        (StringFlav:probQQtoQ) in fragmentation
   * \param[in] stringz_a parameter (StringZ:aLund)
   *        for the fragmentation function
   * \param[in] stringz_b parameter (StringZ:bLund)
   *        for the fragmentation function
   * \param[in] string_sigma_T transverse momentum spread (StringPT:sigma)
   *        in fragmentation [GeV]
   *
   * \see 3rdparty/pythia8230/share/Pythia8/xmldoc/FlavourSelection.xml
   * \see 3rdparty/pythia8230/share/Pythia8/xmldoc/Fragmentation.xml
   */
  void common_setup_pythia(Pythia8::Pythia *pythia_in, double strange_supp,
                           double diquark_supp, double stringz_a,
                           double stringz_b, double string_sigma_T);

  // clang-format on

  /**
   * Function to get the PYTHIA object for hard string routine
   * \return pointer to the PYTHIA object used in hard string routine
   */
  Pythia8::Pythia *get_ptr_pythia_parton() { return pythia_parton_.get(); }

  /**
   * Interface to pythia_sigmatot_ to compute cross-sections of A+B->
   * different final states \iref{Schuler:1993wr}.
   * \param[in] pdg_a pdg code of incoming particle A
   * \param[in] pdg_b pdg code of incoming particle B
   * \param[in] sqrt_s collision energy in the center of mass frame [GeV]
   * \return array with single diffractive cross-sections AB->AX, AB->XB and
   * double diffractive AB->XX.
   */
  std::array<double, 3> cross_sections_diffractive(int pdg_a, int pdg_b,
                                                   double sqrt_s) {
    // This threshold magic is following Pythia. Todo(ryu): take care of this.
    double sqrts_threshold = 2. * (1. + 1.0e-6);
    pdg_a = std::abs(pdg_a);
    pdg_b = std::abs(pdg_b);
    /* In the case of mesons, the corresponding vector meson masses
     * are used to evaluate the energy threshold. */
    const int pdg_a_mod = (pdg_a > 1000) ? pdg_a : 10 * (pdg_a / 10) + 3;
    const int pdg_b_mod = (pdg_b > 1000) ? pdg_b : 10 * (pdg_b / 10) + 3;
    sqrts_threshold += pythia_hadron_->particleData.m0(pdg_a_mod) +
                       pythia_hadron_->particleData.m0(pdg_b_mod);
    /* Constant cross-section for sub-processes below threshold equal to
     * cross-section at the threshold. */
    if (sqrt_s < sqrts_threshold) {
      sqrt_s = sqrts_threshold;
    }
    pythia_sigmatot_.calc(pdg_a, pdg_b, sqrt_s);
    return {pythia_sigmatot_.sigmaAX(), pythia_sigmatot_.sigmaXB(),
            pythia_sigmatot_.sigmaXX()};
  }

  /**
   * \todo The following set_ functions are replaced with
   * constructor with arguments.
   * Must be cleaned up if necessary.
   */

  /**
   * set the minimum lightcone momentum scale carried by gluon.
   * This is relevant for the double-diffractive process.
   * The minimum lightcone momentum fraction is set to be
   * pmin_gluon_lightcone_/sqrtsAB.
   * \param p_light_cone_min a value that we want to use for
   *                         pmin_gluon_lightcone_.
   */
  void set_pmin_gluon_lightcone(double p_light_cone_min) {
    pmin_gluon_lightcone_ = p_light_cone_min;
  }
  /**
   * lightcone momentum fraction of gluon is sampled
   * according to probability distribution P(x) = 1/x * (1 - x)^{1 +
   * pow_fgluon_beta_}
   * in double-diffractive processes.
   * \param betapow is a value that we want to use for pow_fgluon_beta_.
   */
  void set_pow_fgluon(double betapow) { pow_fgluon_beta_ = betapow; }
  /**
   * lightcone momentum fraction of quark is sampled
   * according to probability distribution
   * \f$ P(x) = x^{pow_fquark_alpha_ - 1} * (1 - x)^{pow_fquark_beta_ - 1} \f$
   * in non-diffractive processes.
   * \param alphapow is a value that we want to use for pow_fquark_alpha_.
   * \param betapow is a value that we want to use for pow_fquark_beta_.
   */
  void set_pow_fquark(double alphapow, double betapow) {
    pow_fquark_alpha_ = alphapow;
    pow_fquark_beta_ = betapow;
  }
  /**
   * set the average amount of transverse momentum transfer sigma_qperp_.
   * \param sigma_qperp is a value that we want to use for sigma_qperp_.
   */
  void set_sigma_qperp_(double sigma_qperp) { sigma_qperp_ = sigma_qperp; }
  /**
   * set the string tension, which is used in append_final_state.
   * \param kappa_string is a value that we want to use for string tension.
   */
  void set_tension_string(double kappa_string) {
    kappa_tension_string_ = kappa_string;
  }

  // clang-format off

  /**
   * Set the soft subprocess identifier
   * \param[in] iproc soft string subprocess that will be implemented
   */
  void set_subproc(StringSoftType iproc) { subproc_ = iproc; }
  /// \return the soft subprocess identifier
  StringSoftType get_subproc() { return subproc_; }
  /**
   * initialization
   * feed intial particles, time of collision and gamma factor of the center of
   * mass.
   * \param[in] incoming is the list of initial state particles.
   * \param[in] tcoll is time of collision.
   * \param[in] gamma gamma factor of the center of mass.
   */
  void init(const ParticleList &incoming, double tcoll, double gamma);
  /**
   * compute three orthonormal basis vectors in the center of mass frame
   * such that one vector is along with the three-momentum of particle A.
   */
  void make_orthonormal_basis();
  /**
   * compute the lightcone momenta of incoming particles
   * where the longitudinal direction is set to be same
   * as that of the three-momentum of particle A.
   */
  void compute_incoming_lightcone_momenta();
  /**
   * Determine string masses and directions in which strings are stretched
   * \param[in] quarks pdg ids of string ends
   * \param[in] pstr_com 4-momenta of strings in the C.o.m. frame [GeV]
   * \param[out] m_str masses of strings [GeV]
   * \param[out] evec_str are directions in which strings are stretched.
   * \return whether masses are above the threshold
   */
  bool set_mass_and_direction_2strings(
      const std::array<std::array<int, 2>, 2> &quarks,
      const std::array<FourVector, 2> &pstr_com,
      std::array<double, 2> &m_str,
      std::array<ThreeVector, 2> &evec_str);
  /**
   * Prepare kinematics of two strings, fragment them and append to final_state
   * \param[in] quarks pdg ids of string ends
   * \param[in] pstr_com 4-momenta of strings in the C.o.m. frame [GeV]
   * \param[in] m_str masses of strings [GeV]
   * \param[out] evec_str are directions in which strings are stretched.
   * \param[in] flip_string_ends is whether or not we randomly switch string ends.
   * \return whether fragmentations and final state creation was successful
   */
  bool make_final_state_2strings(
      const std::array<std::array<int, 2>, 2> &quarks,
      const std::array<FourVector, 2> &pstr_com,
      const std::array<double, 2> &m_str,
      const std::array<ThreeVector, 2> &evec_str,
      bool flip_string_ends);

  /**
   * Single-diffractive process
   * is based on single pomeron exchange described in \iref{Ingelman:1984ns}.
   * \param[in] is_AB_to_AX specifies which hadron to excite into a string.
   *            true : A + B -> A + X,
   *            false : A + B -> X + B
   * \return whether the process is successfully implemented.
   */
  bool next_SDiff(bool is_AB_to_AX);
  /**
   * Double-diffractive process ( A + B -> X + X )
   * is similar to the single-diffractive process,
   * but lightcone momenta of gluons are sampled
   * in the same was as the UrQMD model \iref{Bass:1998ca},
   * \iref{Bleicher:1999xi}.
   * String masses are computed after pomeron exchange
   * aquiring transverse momentum transfer.
   * \return whether the process is successfully implemented.
   */
  bool next_DDiff();
  /**
   * Soft Non-diffractive process
   * is modelled in accordance with dual-topological approach
   * \iref{Capella:1978ig}.
   * This involves a parton exchange in conjunction with momentum transfer.
   * Probability distribution function of the lightcone momentum fraction
   * carried by quark is based on the UrQMD model
   * \iref{Bass:1998ca}, \iref{Bleicher:1999xi}.
   * \return whether the process is successfully implemented.
   *
   * \throw std::runtime_error
   *        if incoming particles are neither mesonic nor baryonic
   */
  bool next_NDiffSoft();
  /**
   * Hard Non-diffractive process
   * is based on PYTHIA 8 with partonic showers and interactions.
   * \return whether the process is successfully implemented.
   */
  bool next_NDiffHard();
  /**
   * Baryon-antibaryon annihilation process
   * Based on what UrQMD \iref{Bass:1998ca}, \iref{Bleicher:1999xi} does,
   * it create two mesonic strings after annihilating one quark-antiquark pair.
   * Each string has mass equal to half of sqrts.
   * \return whether the process is successfully implemented.
   *
   * \throw std::invalid_argument
   *        if incoming particles are not baryon-antibaryon pair
   */
  bool next_BBbarAnn();

  /**
   * a function to get the final state particle list
   * which is called after the collision
   * \return ParticleList filled with the final state particles.
   */
  ParticleList get_final_state() { return final_state_; }

  /**
   * compute the formation time and fill the arrays with final-state particles
   * as described in \iref{Andersson:1983ia}.
   * \param[in] uString is velocity four vector of the string.
   * \param[in] evecLong is unit 3-vector in which string is stretched.
   * \return number of hadrons fragmented out of string.
   *
   * \throw std::invalid_argument if fragmented particle is not hadron
   * \throw std::invalid_argument if string is neither mesonic nor baryonic
   */
  int append_final_state(const FourVector &uString,
                         const ThreeVector &evecLong);

  /**
   * convert Kaon-L or Kaon-S into K0 or Anti-K0
   * \param[out] pythia_id is PDG id to be converted.
   */
  static void convert_KaonLS(int &pythia_id) {
    if (pythia_id == 310 || pythia_id == 130) {
      pythia_id = (Random::uniform_int(0, 1) == 0) ? 311 : -311;
    }
  }

  /**
   * Construct diquark from two quarks. Order does not matter.
   * \param[in] q1 PDG code of quark 1
   * \param[in] q2 PDG code of quark 2
   * \return PDG code of diquark composed of q1 and q2
   */
  static int diquark_from_quarks(int q1, int q2);

  /**
   * make a random selection to determine partonic contents at the string ends.
   * \param[in] pdgcode_in is PdgCode of hadron which transforms into a string.
   * \param[out] idq1 is PDG id of quark or anti-diquark.
   * \param[out] idq2 is PDG id of anti-quark or diquark.
   */
  static void make_string_ends(const PdgCode &pdgcode_in, int &idq1, int &idq2);

  /**
   * Easy setter of Pythia Vec4 from SMASH
   * \param[in] energy time component
   * \param[in] mom spatial three-vector
   * \return Pythia Vec4 from energy and ThreeVector
   */
  static Pythia8::Vec4 set_Vec4(double energy, const ThreeVector &mom) {
    return Pythia8::Vec4(mom.x1(), mom.x2(), mom.x3(), energy);
  }

  /**
   * perform string fragmentation to determine species and momenta of hadrons
   * by implementing PYTHIA 8.2 \iref{Andersson:1983ia}, \iref{Sjostrand:2014zea}.
   * \param[in] idq1 PDG id of quark or anti-diquark (carrying color index).
   * \param[in] idq2 PDG id of diquark or anti-quark (carrying anti-color index).
   * \param[in] mString the string mass. [GeV]
   * \param[out] evecLong unit 3-vector specifying the direction of diquark or
   *                      anti-diquark.
   * \param[in] flip_string_ends is whether or not we randomly switch string ends.
   * \return number of hadrons fragmented out of string.
   *
   * \throw std::runtime_error
   *        if string mass is lower than threshold set by PYTHIA
   */
  int fragment_string(int idq1, int idq2, double mString,
                      ThreeVector &evecLong, bool flip_string_ends);

  /**
   * Assign a cross section scaling factor to all outgoing particles.
   *
   * The factor is only non-zero, when the outgoing particle carries
   * a valence quark from the excited hadron. The assigned cross section
   * scaling factor is equal to the number of the valence quarks from the
   * fragmented hadron contained in the fragment divided by the total number
   * of valence quarks of that fragment multiplied by a coherence factor
   * \param[in] baryon_string baryon number of the string
   * \param[out] outgoing_particles list of string fragments to which scaling
   *             factors are assigned
   * \param[in] evec_coll direction in which the string is stretched
   * \param[in] suppression_factor additional coherence factor to be
   *            multiplied with scaling factor
   */
  static void assign_all_scaling_factors(int baryon_string,
                                         ParticleList& outgoing_particles,
                                         ThreeVector &evec_coll,
                                         double suppression_factor);

  /**
   * Find the leading string fragments
   *
   * Find the first particle, which can carry nq1, and the last particle,
   * which can carry nq2 valence quarks and return their indices in
   * the given list.
   *
   * \param[in] nq1 number of valence quarks from excited hadron at forward
   *                end of the string
   * \param[in] nq2 number of valance quarks from excited hadron at backward
   *                end of the string
   * \param[in] list list of string fragments
   * \return indices of the leading hadrons in \p list
   */
  static std::pair<int, int> find_leading(int nq1, int nq2, ParticleList& list);

  /**
   * Assign a cross section scaling factor to the given particle.
   *
   * The scaling factor is the number of quarks from the excited hadron,
   * that the fragment carries devided by the total number of quarks in
   * this fragment multiplied by coherence factor.
   *
   * \param[in] nquark number of valence quarks from the excited hadron
   *            contained in the given string fragment \p data
   * \param[out] data particle to assign a scaling factor to
   * \param[in] suppression_factor coherence factor to decrease scaling factor
   */
  static void assign_scaling_factor(int nquark, ParticleData& data,
                                    double suppression_factor);

  // clang-format on
};

}  // namespace smash

#endif  // SRC_INCLUDE_PROCESSSTRING_H_<|MERGE_RESOLUTION|>--- conflicted
+++ resolved
@@ -14,14 +14,10 @@
 #include <utility>
 #include <vector>
 
-<<<<<<< HEAD
-=======
 #include "Pythia8/Pythia.h"
 
->>>>>>> c940563b
 #include "constants.h"
 #include "particledata.h"
-#include "Pythia8/Pythia.h"
 
 namespace smash {
 
