--- conflicted
+++ resolved
@@ -104,19 +104,11 @@
 
 /// This type collects all existing log areas so they will be created with the
 /// correct log level automatically.
-<<<<<<< HEAD
 using AreaTuple = std::tuple<Main, Experiment, Box, Collider, Sphere,
                              Action, InputParser, ParticleType, FindScatter,
                              Legacy, Clock, DecayModes, Resonances, ScatterAction,
                              Distributions, ModusDefault, Grid, List, Nucleus,
                              PauliBlocking, DecayType>;
-=======
-using AreaTuple = std::tuple<Main, Experiment, Box, Collider, Sphere, Action,
-                             InputParser, ParticleType, FindScatter, Legacy,
-                             Clock, DecayModes, Resonances, ScatterAction,
-                             Distributions, ModusDefault, Grid, List, Nucleus,
-                             DecayType>;
->>>>>>> 556cc424
 }  // namespace LogArea
 
 /**
