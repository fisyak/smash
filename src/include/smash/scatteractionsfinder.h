--- conflicted
+++ resolved
@@ -353,17 +353,14 @@
   const double string_formation_time_;
   /// \see input_collision_term_
   const double maximum_cross_section_;
-<<<<<<< HEAD
   /// If particles within nucleus are allowed to collide for their first time
   const bool allow_first_collisions_within_nucleus_;
-=======
   /**
    * Switch to turn off throwing an exception for collision probabilities larger
    * than 1. In larger production runs it is ok, if the probability rarely slips
    * over 1.
    */
   const bool only_warn_for_high_prob_;
->>>>>>> a0729ea8
 };
 
 }  // namespace smash
