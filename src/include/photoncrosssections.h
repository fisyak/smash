/*
 *
 *    Copyright (c) 2016
 *      SMASH Team
 *
 *    GNU General Public License (GPLv3 or later)
 *
 */


#ifndef SRC_INCLUDE_PHOTONCROSSSECTION_H
#define SRC_INCLUDE_PHOTONCROSSSECTION_H


#include <cmath>
#include <memory>

#include <iostream>

#include "logging.h"

#include "kinematics.h"
#include "particletype.h"
#include "pdgcode.h"
#include "tabulationnd.h"
#include "cxx14compat.h"

namespace smash {
// calculation method for the cross sections
enum class ComputationMethod { Analytic, Lookup, Parametrized };

// usage would be
// PhotonCrossSection xs<Analytic>; xs.xs_pi_pi_rho(var1, var2...)
template <ComputationMethod method>
class PhotonCrossSection {};

template <>
class PhotonCrossSection<ComputationMethod::Analytic> {
 public:

  static double xs_pi_pi_rho0(const double s, const double m_rho);
  static double xs_pi_pi0_rho(const double s, const double m_rho);
  static double xs_pi0_rho0_pi0(const double s, const double m_rho);
  static double xs_pi_rho0_pi(const double s, const double m_rho);
  
  static double xs_pi_rho_pi0(const double s, const double m_rho);
  static double xs_pi_rho_pi0_rho_mediated(const double s, const double m_rho);
  static double xs_pi_rho_pi0_omega_mediated(const double s, const double m_rho);
  
  static double xs_pi0_rho_pi(const double s, const double m_rho);
  static double xs_pi0_rho_pi_rho_mediated(const double s, const double m_rho);
  static double xs_pi0_rho_pi_omega_mediated(const double s, const double m_rho);


  static double xs_diff_pi_pi_rho0(const double s, const double t, const double m_rho);
  static double xs_diff_pi_pi0_rho(const double s, const double t, const double m_rho);
  static double xs_diff_pi0_rho0_pi0(const double s, const double t, const double m_rho);
  static double xs_diff_pi_rho0_pi(const double s, const double t, const double m_rho);
  
  static double xs_diff_pi_rho_pi0(const double s, const double t, const double m_rho);
  static double xs_diff_pi_rho_pi0_rho_mediated(const double s, const double t, const double m_rho);
  static double xs_diff_pi_rho_pi0_omega_mediated(const double s, const double t, const double m_rho);
  
  static double xs_diff_pi0_rho_pi(const double s, const double t, const double m_rho);
  static double xs_diff_pi0_rho_pi_rho_mediated(const double s, const double t, const double m_rho);
  static double xs_diff_pi0_rho_pi_omega_mediated(const double s, const double t, const double m_rho);

  static double s_min, s_max, t_min, t_max;

 private:


  constexpr static double to_mb = 0.3894;
  constexpr static double Const = 0.059;
  constexpr static double g_POR = 22.6;
  constexpr static double ma1 = 1.26;
  constexpr static double ghat = 6.4483;
  constexpr static double eta1 = 2.3920;
  constexpr static double eta2 = 1.9430;
  constexpr static double delta = -0.6426;
  constexpr static double C4 = -0.14095;
  constexpr static double Gammaa1 = 0.4;
  constexpr static double Pi = M_PI;
  constexpr static double m_omega_ = 0.783;
  constexpr static double m_pion_ = 0.139;
<<<<<<< HEAD

  
=======
>>>>>>> 2d1a945a
};


// options not implemented for review version. Will be added in the future. 
// We keep it here to not break compilation
template <>
class PhotonCrossSection<ComputationMethod::Lookup> {};

template <>
class PhotonCrossSection<ComputationMethod::Parametrized> {};

} // namespace smash

#endif<|MERGE_RESOLUTION|>--- conflicted
+++ resolved
@@ -83,11 +83,6 @@
   constexpr static double Pi = M_PI;
   constexpr static double m_omega_ = 0.783;
   constexpr static double m_pion_ = 0.139;
-<<<<<<< HEAD
-
-  
-=======
->>>>>>> 2d1a945a
 };
 
 
