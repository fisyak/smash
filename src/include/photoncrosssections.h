/*
 *
 *    Copyright (c) 2016
 *      SMASH Team
 *
 *    GNU General Public License (GPLv3 or later)
 *
 */


#ifndef SRC_INCLUDE_PHOTONCROSSSECTION_H
#define SRC_INCLUDE_PHOTONCROSSSECTION_H


#include <cmath>
#include <memory>

#include <iostream>

#include "logging.h"

#include "kinematics.h"
#include "particletype.h"
#include "pdgcode.h"
#include "tabulationnd.h"
#include "cxx14compat.h"

namespace smash {
// calculation method for the cross sections
enum class ComputationMethod { Analytic, Lookup, Parametrized };

// usage would be
// PhotonCrossSection xs<Analytic>; xs.xs_pi_pi_rho(var1, var2...)
template <ComputationMethod method>
class PhotonCrossSection {};

template <>
class PhotonCrossSection<ComputationMethod::Analytic> {
 public:

  static double xs_pi_pi_rho0(const double s, const double m_rho);
  static double xs_pi_pi0_rho(const double s, const double m_rho);
  static double xs_pi0_rho0_pi0(const double s, const double m_rho);
  static double xs_pi_rho0_pi(const double s, const double m_rho);
  
  static double xs_pi_rho_pi0(const double s, const double m_rho);
  static double xs_pi_rho_pi0_rho_mediated(const double s, const double m_rho);
  static double xs_pi_rho_pi0_omega_mediated(const double s, const double m_rho);
  
  static double xs_pi0_rho_pi(const double s, const double m_rho);
  static double xs_pi0_rho_pi_rho_mediated(const double s, const double m_rho);
  static double xs_pi0_rho_pi_omega_mediated(const double s, const double m_rho);


  static double xs_diff_pi_pi_rho0(const double s, const double t, const double m_rho);
  static double xs_diff_pi_pi0_rho(const double s, const double t, const double m_rho);
  static double xs_diff_pi0_rho0_pi0(const double s, const double t, const double m_rho);
  static double xs_diff_pi_rho0_pi(const double s, const double t, const double m_rho);
  
  static double xs_diff_pi_rho_pi0(const double s, const double t, const double m_rho);
  static double xs_diff_pi_rho_pi0_rho_mediated(const double s, const double t, const double m_rho);
  static double xs_diff_pi_rho_pi0_omega_mediated(const double s, const double t, const double m_rho);
  
  static double xs_diff_pi0_rho_pi(const double s, const double t, const double m_rho);
  static double xs_diff_pi0_rho_pi_rho_mediated(const double s, const double t, const double m_rho);
  static double xs_diff_pi0_rho_pi_omega_mediated(const double s, const double t, const double m_rho);

  static double s_min, s_max, t_min, t_max;

 private:

  // masses are hardcoded. since we use static tabulation objects we
  // can not make use of particleFinder.
  constexpr static double to_mb = 0.3894;
  constexpr static double Const = 0.059;
  constexpr static double g_POR = 11.93;
  constexpr static double ma1 = 1.26;
  constexpr static double ghat = 6.4483;
  constexpr static double eta1 = 2.3920;
  constexpr static double eta2 = 1.9430;
  constexpr static double delta = -0.6426;
  constexpr static double C4 = -0.14095;
  constexpr static double Gammaa1 = 0.4;
  constexpr static double Pi = M_PI;
  constexpr static double m_omega = 0.783;
  constexpr static double momega = 0.783;

  constexpr static double m_pion_ = 0.139;
  //constexpr static double m_rho_ = 0.775;
};

template <>
class PhotonCrossSection<ComputationMethod::Lookup> {
 private:
  static std::unique_ptr<TabulationND<2>> tab_pi_pi_rho0_;
  static std::unique_ptr<TabulationND<2>> tab_pi_pi0_rho_;
  static std::unique_ptr<TabulationND<2>> tab_pi0_rho0_pi0_;
  static std::unique_ptr<TabulationND<2>> tab_pi_rho0_pi_;

  static std::unique_ptr<TabulationND<2>> tab_pi_rho_pi0_;
  static std::unique_ptr<TabulationND<2>> tab_pi_rho_pi0_rho_;
  static std::unique_ptr<TabulationND<2>> tab_pi_rho_pi0_omega_;
  
  
  static std::unique_ptr<TabulationND<2>> tab_pi0_rho_pi_;
  static std::unique_ptr<TabulationND<2>> tab_pi0_rho_pi_rho_;
  static std::unique_ptr<TabulationND<2>> tab_pi0_rho_pi_omega_;

  static std::unique_ptr<TabulationND<3>> tab_pi0_rho0_pi0_diff_;
  static std::unique_ptr<TabulationND<3>> tab_pi_pi_rho0_diff_;
  static std::unique_ptr<TabulationND<3>> tab_pi_pi0_rho_diff_;

  static std::unique_ptr<TabulationND<3>> tab_pi_rho_pi0_diff_;
  static std::unique_ptr<TabulationND<3>> tab_pi_rho_pi0_rho_diff_;
  static std::unique_ptr<TabulationND<3>> tab_pi_rho_pi0_omega_diff_;
  

  static std::unique_ptr<TabulationND<3>> tab_pi0_rho_pi_diff_;
  static std::unique_ptr<TabulationND<3>> tab_pi0_rho_pi_rho_diff_;
  static std::unique_ptr<TabulationND<3>> tab_pi0_rho_pi_omega_diff_;
  
  static std::unique_ptr<TabulationND<3>> tab_pi_rho0_pi_diff_;



 public:

<<<<<<< HEAD
  const double s0_diff = 0.1, s1_diff = 20.0, t0_diff = -20.1;
  const double t1_diff = 5.1, ds_diff = 0.01, dt_diff = 0.01;
  const double s0_tot = 0.1, s1_tot = 5.0, ds_tot = 0.01;
  const double m_rho_0 = 0.1, m_rho_1 = 1.1, dm = 0.1;
=======
  const double s0_diff = 0.01, s1_diff = 20.0, t0_diff = -18.0;
  const double t1_diff = 5.0, ds_diff = 0.01, dt_diff = 0.01;
  const double s0_tot = 0.01, s1_tot = 20.0, ds_tot = 0.01;
  const double m_rho_0 = 0.775, m_rho_1 = 0.777, dm = 0.01;
>>>>>>> a79b4662

  double xs_pi_pi_rho0(const double s, const double m_rho);
  double xs_pi_pi0_rho(const double s, const double m_rho);
  double xs_pi0_rho0_pi0(const double s, const double m_rho);
  double xs_pi_rho0_pi(const double s, const double m_rho);
  
  double xs_pi_rho_pi0(const double s, const double m_rho);
  double xs_pi_rho_pi0_rho_mediated(const double s, const double m_rho);
  double xs_pi_rho_pi0_omega_mediated(const double s, const double m_rho);
  
  double xs_pi0_rho_pi(const double s, const double m_rho);
  double xs_pi0_rho_pi_rho_mediated(const double s, const double m_rho);
  double xs_pi0_rho_pi_omega_mediated(const double s, const double m_rho);


  double xs_diff_pi_pi_rho0(const double s, const double t, const double m_rho);
  double xs_diff_pi_pi0_rho(const double s, const double t, const double m_rho);
  double xs_diff_pi0_rho0_pi0(const double s, const double t, const double m_rho);
  double xs_diff_pi_rho0_pi(const double s, const double t, const double m_rho);
  
  double xs_diff_pi_rho_pi0(const double s, const double t, const double m_rho);
  double xs_diff_pi_rho_pi0_rho_mediated(const double s, const double t, const double m_rho);
  double xs_diff_pi_rho_pi0_omega_mediated(const double s, const double t, const double m_rho);
  
  double xs_diff_pi0_rho_pi(const double s, const double t, const double m_rho);
  double xs_diff_pi0_rho_pi_rho_mediated(const double s, const double t, const double m_rho);
  double xs_diff_pi0_rho_pi_omega_mediated(const double s, const double t, const double m_rho);
  
};

template <>
class PhotonCrossSection<ComputationMethod::Parametrized> {};

} // namespace smash

#endif<|MERGE_RESOLUTION|>--- conflicted
+++ resolved
@@ -125,17 +125,10 @@
 
  public:
 
-<<<<<<< HEAD
-  const double s0_diff = 0.1, s1_diff = 20.0, t0_diff = -20.1;
-  const double t1_diff = 5.1, ds_diff = 0.01, dt_diff = 0.01;
-  const double s0_tot = 0.1, s1_tot = 5.0, ds_tot = 0.01;
-  const double m_rho_0 = 0.1, m_rho_1 = 1.1, dm = 0.1;
-=======
   const double s0_diff = 0.01, s1_diff = 20.0, t0_diff = -18.0;
   const double t1_diff = 5.0, ds_diff = 0.01, dt_diff = 0.01;
   const double s0_tot = 0.01, s1_tot = 20.0, ds_tot = 0.01;
   const double m_rho_0 = 0.775, m_rho_1 = 0.777, dm = 0.01;
->>>>>>> a79b4662
 
   double xs_pi_pi_rho0(const double s, const double m_rho);
   double xs_pi_pi0_rho(const double s, const double m_rho);
