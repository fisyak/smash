--- conflicted
+++ resolved
@@ -24,10 +24,6 @@
 #include "logging.h"
 
 namespace Smash {
-<<<<<<< HEAD
-=======
-
->>>>>>> e6b9ef7a
 // calculation method for the cross sections
 enum class ComputationMethod { Analytic, Lookup, Parametrized };
 
@@ -119,10 +115,4 @@
 template <>
 class PhotonCrossSection<ComputationMethod::Parametrized> {};
 
-<<<<<<< HEAD
-} // namespace Smash
-=======
-}; // namespace Smash
-
-#endif
->>>>>>> e6b9ef7a
+} // namespace Smash