--- conflicted
+++ resolved
@@ -89,20 +89,11 @@
 
   double cross_section_photons_ = 0.0;
 
-<<<<<<< HEAD
   double diff_cross_section(double t, double t2, double t1) const;
-=======
   const int num_tab_pts_ = 200;
 
   // conversion factor to millibarn
   const double to_mb = 0.3894;
-
-  double pi_pi_rho0(const double M, const double s) const;
-
-  double pi_pi0_rho(const double M, const double s) const;
-
-  double diff_cross_section(double t, double m3, double t2, double t1) const;
->>>>>>> 8ae41509
 
   double form_factor(double E_photon);
 };
