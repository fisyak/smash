--- conflicted
+++ resolved
@@ -38,29 +38,16 @@
   void after_Nth_timestep(const Particles &particles, const int event_number,
                           const Clock &clock) override;
 
-<<<<<<< HEAD
- protected:
-  OscarFullHistoryOutput(bf::path path, const char* format_specifier,
-                         Options op);
-=======
- private:
->>>>>>> a98c5bce
   void write(const Particles &particles);
   void write_2013(const Particles &particles);
+
+ private:
   FilePtr file_;
-<<<<<<< HEAD
+  /* Output options */
   /* Use 2013 format */
   bool modern_format_;
-
- private:
-  /* Output options */
   /* Print  initial and final particles */
-  bool write_initial_final_lists_;
-=======
-
-  /// An option. True - initial and final particles are printed, else not.
   bool print_start_end_;
->>>>>>> a98c5bce
 };
 }  // namespace Smash
 
