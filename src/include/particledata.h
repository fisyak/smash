--- conflicted
+++ resolved
@@ -85,17 +85,12 @@
   /// \copydoc PdgCode::is_baryon
   bool is_baryon() const { return pdgcode().is_baryon(); }
 
-<<<<<<< HEAD
-    /// \copydoc PdgCode::is_rho
+  /// \copydoc PdgCode::is_rho
   bool is_rho() const { return type_->is_rho(); }
-
-  /** Returns the particle's pole mass ("on-shell"). */
-=======
   /**
    * Get the particle's pole mass ("on-shell").
    * \return pole mass of the particle [GeV]
    */
->>>>>>> 041c1a06
   double pole_mass() const { return type_->mass(); }
   /**
    * Get the particle's effective mass
