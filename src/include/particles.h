--- conflicted
+++ resolved
@@ -35,19 +35,11 @@
   inline const ParticleData &data(int id);
   /// Return the specific datapointer of a particle according to its id
   inline ParticleData * data_pointer(int id);
-<<<<<<< HEAD
-  /// pass out the type of a specific particle given it's id
+  /// Return the type of a specific particle given its id
   inline ParticleType type(const int id) const;
-  /// pass out the type for a specific pdgcode
+  /// Return the type for a specific pdgcode
   inline ParticleType particle_type(const int pdgcode) const;
-  /// pass out decay modes of this particle type
-=======
-  /// Return the type of a specific particle given its id
-  inline ParticleType type(int id);
-  /// Return the type for a specific pdgcode
-  inline ParticleType particle_type(int pdgcode);
   /// Return decay modes of this particle type
->>>>>>> b411b651
   inline DecayModes decay_modes(int pdg);
   /// return the highest used id
   inline int id_max(void);
@@ -117,20 +109,12 @@
 }
 
 /* return the type of a specific particle */
-<<<<<<< HEAD
 inline ParticleType Particles::type(const int particle_id) const {
-=======
-inline ParticleType Particles::type(int particle_id) {
->>>>>>> b411b651
   return types_.at(data_.at(particle_id).pdgcode());
 }
 
 /* return a specific type */
-<<<<<<< HEAD
 inline ParticleType Particles::particle_type(const int pdgcode) const {
-=======
-inline ParticleType Particles::particle_type(int pdgcode) {
->>>>>>> b411b651
   return types_.at(pdgcode);
 }
 
