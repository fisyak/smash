--- conflicted
+++ resolved
@@ -162,24 +162,6 @@
    */
   inline const ParticleData &data(int id) const;
 
-<<<<<<< HEAD
-  SMASH_DEPRECATED("use ParticleData::type() instead")
-  inline const ParticleType &type(int id) const { return data(id).type(); }
-
-  SMASH_DEPRECATED("use ParticleType::find(PdgCode) instead")
-  inline const ParticleType &type(PdgCode pdgcode) const {
-    return ParticleType::find(pdgcode);
-  }
-
-  SMASH_DEPRECATED("use ParticleType::find(PdgCode) instead")
-  inline const ParticleType &particle_type(PdgCode pdgcode) const {
-    return type(pdgcode);
-  }
-
-=======
-  /// Return decay modes of this particle type
-  inline const DecayModes &decay_modes(PdgCode pdg) const;
->>>>>>> 2e475f40
   /// return the highest used id
   inline int id_max(void) const;
   /// inserts a new particle and returns its id
