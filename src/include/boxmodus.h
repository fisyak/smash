/*
 *    Copyright (c) 2012-2014
 *      SMASH Team
 *
 *    GNU General Public License (GPLv3 or later)
 */
#ifndef SRC_INCLUDE_BOXMODUS_H_
#define SRC_INCLUDE_BOXMODUS_H_

#include <stdint.h>
#include <cmath>
#include <list>

#include "include/crosssections.h"
#include "include/modusdefault.h"
#include "include/particles.h"

namespace Smash {

class BoxModus;
class Configuration;
struct ExperimentParameters;

/** BoxModus: Provides a modus for infinite matter calculations
 *
 * Matter is confined in a cubical box. Depending on the initial
 * condition, particles are either reflected on the boundaries or
 * inserted on opposite positions.
 *
 * To use this modus, chose
 * \code
 * General:
 *      MODUS: Box
 * \endcode
 * in the configuration file.
 *
 * Options for BoxModus go in the "Modi"→"Box" section of the
 * configuration:
 *
 * \code
 * Modi:
 *      Box:
 *              # definitions here
 * \endcode
 *
 * The following directives are understood:
 *
 * Modi:Box:
 * ---------
 */
// !!USER:Input
/**
 * \if user
 * \page input_modi_box_ Input Section Modi:Box
 * \endif
 *
 * `INITIAL_CONDITION`: Controls whether particles are created with
 * thermal momenta (sampled from a Maxwell-Boltzmann distribution) or
 * with average momentum \f$p = 3 \cdot T\f$ with T the temperature. The
 * latter is chosen if INITIAL_CONDITION is 2.
 *
 * `LENGTH`: Length of the cube's edge in fm/c
 *
 * `TEMPERATURE`: Temperature in the box in GeV.
 */
// !!/USER:Input
class BoxModus : public ModusDefault {
 public:
  /// Gathers all configuration variables for the Box.
  explicit BoxModus(Configuration modus_config,
           const ExperimentParameters &parameters);

  /** Prints some information about the initialization of BoxModus
   *
   * \see ModusDefalt::print_startup()
   */
  void print_startup();  // TODO(mkretz): needs to be discoverable from an
                         // outside "printer"

<<<<<<< HEAD
  float initial_conditions(Particles *particles,
=======
  /** creates initial conditions from the particles.
   */
  void initial_conditions(Particles *particles,
>>>>>>> 12a68008
                          const ExperimentParameters &parameters);

  /** Enforces that all particles are inside the box
   *
   * \see enforce_periodic_boundaries
   */
  int sanity_check(Particles *particles);

  /** Propagates all particles through the box.
   *
   * \copydetails ModusDefault::propagate()
   * \param[in] output_list output objects
   *
   * In addition to the usual propagation, particles can touch the wall
   * in BoxModus and either be reflected or inserted opposite. In that
   * case, the OutputsList will be used.
   */
  void propagate(Particles *particles, const ExperimentParameters &parameters,
                                       const OutputsList &output_list);

 private:
  /** initial condition
   *
   * If initial_condition_ == 2, all particles have the same momentum
   * \f$p = 3 \cdot T\f$ with T the temperature.
   *
   * Else, a thermalized ensemble is generated (the momenta are sampled
   * from a Maxwell-Boltzmann distribution).
   */
  const int initial_condition_;
  /// length of the cube's edge in fm/c
  const float length_;
  /// Temperature of the Box in GeV
  const float temperature_;
  /// initial number density of the Box as calculated from the
  /// initialization.
  float number_density_initial_ = 0.f;
  /// initial time of the box
  const float start_time_ = 0.0f;
};

}  // namespace Smash

#endif  // SRC_INCLUDE_BOXMODUS_H_<|MERGE_RESOLUTION|>--- conflicted
+++ resolved
@@ -77,13 +77,9 @@
   void print_startup();  // TODO(mkretz): needs to be discoverable from an
                          // outside "printer"
 
-<<<<<<< HEAD
-  float initial_conditions(Particles *particles,
-=======
   /** creates initial conditions from the particles.
    */
-  void initial_conditions(Particles *particles,
->>>>>>> 12a68008
+  float initial_conditions(Particles *particles,
                           const ExperimentParameters &parameters);
 
   /** Enforces that all particles are inside the box
