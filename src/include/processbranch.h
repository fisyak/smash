/*
 *    Copyright (c) 2013-2018
 *      SMASH Team
 *
 *    GNU General Public License (GPLv3 or later)
 */
#ifndef SRC_INCLUDE_PROCESSBRANCH_H_
#define SRC_INCLUDE_PROCESSBRANCH_H_

#include <iostream>
#include <memory>
#include <utility>
#include <vector>

#include "decaytype.h"
#include "forwarddeclarations.h"
#include "particletype.h"

namespace smash {

/**
 * Process Types are used to identify the type of the process,
 * currently we have the following:
 * (0) nothing (None)
 * (1) elastic (Elastic)
 * (2) resonance formation (2->1) (TwoToOne)
 * (3) 2->2 (inelastic) (TwoToTwo)
 * (4) string excitation by PYTHIA (String) - disabled since more specific
 *                                            types are specified below (41, 42)
 * (5) resonance decays (Decay)
<<<<<<< HEAD
 * (6) wall transition (Wall)
 * (7) forced thermalization
 * (41-45) soft string excitation
 * (46) hard string process involving 2->2 QCD process by PYTHIA
=======
 * (6) Wall transition (Wall)
 * (7) Forces thermalization (Thermalization)
 * (41) Soft string excitation (StringSoft)
 * (42) Hard string process involving 2->2 QCD process by PYTHIA (StringHard)
>>>>>>> b147b382
 */
enum class ProcessType {
  None = 0,
  Elastic = 1,
  TwoToOne = 2,
  TwoToTwo = 3,
  // String = 4,
  Decay = 5,
  Wall = 6,
  Thermalization = 7,
  StringSoftSingleDiffractiveAX = 41,
  StringSoftSingleDiffractiveXB = 42,
  StringSoftDoubleDiffractive   = 43,
  StringSoftAnnihilation        = 44,
  StringSoftNonDiffractive      = 45,
  StringHard = 46
};

/**
<<<<<<< HEAD
 * Check if a given process type is a soft string excitation
 * \param[in] p The process type
 */
bool is_string_soft_process(ProcessType p);

=======
 * \ingroup logging
 * Writes the textual representation of the \p process_type
 * to the output stream \p os.
 */
>>>>>>> b147b382
std::ostream &operator<<(std::ostream &os, ProcessType process_type);

/**
 * \ingroup data
 *
 * ProcessBranch represents one possible final state
 * of an interaction process.
 *
 * Each final state has two components;
 * 1. The list of particle types present in this state.
 * 2. The weight of this state, i.e. how probable this outcome is
 * compared to other possible outcomes. Depending on context,
 * this can be either a cross section or a branching ratio.
 * 3. The process id that identifies a certain class of processes.
 * If the outgoing particles are not known yet, e.g. for strings
 * there will be only the weight and the process id.
 *
 * For example, create a list of decay modes for \f$\Delta^+\f$ resonance:
 * \code
 * std::vector<ProcessBranch> deltaplus_decay_modes;
 * ProcessBranch branch;
 * branch.set_weight(2);
 * deltaplus_decay_modes.push_back(branch);
 * // set_weight erases the previous weight
 * branch.set_weight(1);
 * deltaplus_decay_modes.push_back(branch);
 * \endcode
 */
class ProcessBranch {
 public:
  /// Create a ProcessBranch without final states and weight.
  ProcessBranch() : branch_weight_(0.) {}

  /**
   * Create a ProcessBranch with with weight but without final states.
   * \param[in] w Weight of new branch.
   */
  explicit ProcessBranch(double w) : branch_weight_(w) {}

  /// Copying is disabled. Use std::move or create a new object.
  ProcessBranch(const ProcessBranch &) = delete;

  /**
   * Virtual Destructor.
   * The declaration of the destructor is necessary to make it virtual.
   */
  virtual ~ProcessBranch() = default;

  /**
   * Set the weight of the branch.
   * In other words, how probable this branch is
   * compared to other branches.
   * \param[in] process_weight Weight of the process.
   */
  inline void set_weight(double process_weight);

  /// Return the process type
  virtual ProcessType get_type() const = 0;

  /// Return the particle types associated with this branch.
  virtual const ParticleTypePtrList &particle_types() const = 0;

  /**
   * Return a list of ParticleData initialized with the stored ParticleType
   * objects.
   */
  ParticleList particle_list() const;

  /// Return the branch weight.
  inline double weight() const;

  /**
   * Determine the threshold for this branch, i.e. the minimum energy that is
   * required to produce all final-state particles.
   */
  double threshold() const;

  /// Return the number of particles in the final state.
  virtual unsigned int particle_number() const = 0;

 protected:
  /// Weight of the branch, typically a cross section or a branching ratio
  double branch_weight_;
  /// Threshold of the branch
  mutable double threshold_ = -1.;
};

/**
 * Set the weight of the branch.
 * In other words, how probable this branch is
 * compared to other branches.
 * \param[in] process_weight weight of the branch
 */
inline void ProcessBranch::set_weight(double process_weight) {
  branch_weight_ = process_weight;
}

/// Return the branch weight
inline double ProcessBranch::weight() const { return branch_weight_; }

/**
 * \relates ProcessBranch
 * Calculates the total weight by summing all weights of the ProcessBranch
 * objects in the list \p l.
 */
template <typename Branch>
inline double total_weight(const ProcessBranchList<Branch> &l) {
  double sum = 0.;
  for (const auto &p : l) {
    sum += p->weight();
  }
  return sum;
}

/**
 * \ingroup data
 *
 * CollisionBranch is a derivative of ProcessBranch,
 * which is used to represent particular final-state channels in a collision.
 */
class CollisionBranch : public ProcessBranch {
 public:
  /**
   * Construct collision branch with empty final state.
   * \param[in] w Weight of created branch.
   * \param[in] p_type Process type of created branch.
   */
  CollisionBranch(double w, ProcessType p_type)
      : ProcessBranch(w), process_type_(p_type) {}
  /**
   * Construct collision branch with 1 particle in final state.
   * \param[in] type Particle type of final state particle.
   * \param[in] w Weight of created branch.
   * \param[in] p_type Process type of created branch.
   */
  CollisionBranch(const ParticleType &type, double w, ProcessType p_type)
      : ProcessBranch(w), process_type_(p_type) {
    particle_types_.reserve(1);
    particle_types_.push_back(&type);
  }
  /**
   * Construct collision branch with 2 particles in final state.
   * \param[in] type_a Particle types of one final state particle.
   * \param[in] type_b Particle types of other final state particle.
   * \param[in] w Weight of created branch.
   * \param[in] p_type Process type of created branch.
   */
  CollisionBranch(const ParticleType &type_a, const ParticleType &type_b,
                  double w, ProcessType p_type)
      : ProcessBranch(w), process_type_(p_type) {
    particle_types_.reserve(2);
    particle_types_.push_back(&type_a);
    particle_types_.push_back(&type_b);
  }
  /**
   * Construct collision branch with a list of particles in final state.
   * \param[in] new_types List of particle types of final state particles.
   * \param[in] w Weight of created branch.
   * \param[in] p_type Process type of created branch.
   */
  CollisionBranch(ParticleTypePtrList new_types, double w, ProcessType p_type)
      : ProcessBranch(w),
        particle_types_(std::move(new_types)),
        process_type_(p_type) {}
  /// The move constructor efficiently moves the particle-type list member.
  CollisionBranch(CollisionBranch &&rhs)
      : ProcessBranch(rhs.branch_weight_),
        particle_types_(std::move(rhs.particle_types_)),
        process_type_(rhs.process_type_) {}
  const ParticleTypePtrList &particle_types() const override {
    return particle_types_;
  }
  /// Set the process type
  inline void set_type(ProcessType p_type) { process_type_ = p_type; }
  inline ProcessType get_type() const override { return process_type_; }
  unsigned int particle_number() const override {
    return particle_types_.size();
  }

 private:
  /**
   * List of particles appearing in this process outcome.
   *
   * \note This currently uses a std::vector and thus works for any number of
   * particles. But this number is bounded (4?) and a std::array may therefore
   * be more efficient.
   */
  ParticleTypePtrList particle_types_;
  /**
   * Process type are used to distinguish different types of processes,
   * e.g. string formation, resonance formation, elastic scattering and so on.
   */
  ProcessType process_type_;
};

/**
 * \ingroup logging
 * Writes the textual representation of the Collision Branch \p cbranch
 * to the output stream \p os.
 */
std::ostream &operator<<(std::ostream &os, const CollisionBranch &cbranch);

/**
 * \ingroup data
 *
 * DecayBranch is a derivative of ProcessBranch,
 * which is used to represent decay channels.
 * It contains additional information like the angular momentum.
 */
class DecayBranch : public ProcessBranch {
 public:
  /**
   * Construct decay branch.
   * \param[in] t DecayType of branch.
   * \param[in] w Weight of created branch.
   */
  DecayBranch(const DecayType &t, double w) : ProcessBranch(w), type_(t) {}
  /// The move constructor efficiently moves the particle-type list member.
  DecayBranch(DecayBranch &&rhs)
      : ProcessBranch(rhs.branch_weight_), type_(rhs.type_) {}
  /// Get the angular momentum of this branch.
  inline int angular_momentum() const { return type_.angular_momentum(); }
  const ParticleTypePtrList &particle_types() const override {
    return type_.particle_types();
  }
  unsigned int particle_number() const override {
    return type_.particle_number();
  }
  /// Return the DecayType of the branch.
  inline const DecayType &type() const { return type_; }
  inline ProcessType get_type() const override { return ProcessType::Decay; }

 private:
  /// Decay type (including final-state particles and angular momentum)
  const DecayType &type_;
};

}  // namespace smash

#endif  // SRC_INCLUDE_PROCESSBRANCH_H_<|MERGE_RESOLUTION|>--- conflicted
+++ resolved
@@ -28,17 +28,10 @@
  * (4) string excitation by PYTHIA (String) - disabled since more specific
  *                                            types are specified below (41, 42)
  * (5) resonance decays (Decay)
-<<<<<<< HEAD
  * (6) wall transition (Wall)
  * (7) forced thermalization
  * (41-45) soft string excitation
  * (46) hard string process involving 2->2 QCD process by PYTHIA
-=======
- * (6) Wall transition (Wall)
- * (7) Forces thermalization (Thermalization)
- * (41) Soft string excitation (StringSoft)
- * (42) Hard string process involving 2->2 QCD process by PYTHIA (StringHard)
->>>>>>> b147b382
  */
 enum class ProcessType {
   None = 0,
@@ -58,18 +51,16 @@
 };
 
 /**
-<<<<<<< HEAD
  * Check if a given process type is a soft string excitation
  * \param[in] p The process type
  */
 bool is_string_soft_process(ProcessType p);
 
-=======
+/**
  * \ingroup logging
  * Writes the textual representation of the \p process_type
  * to the output stream \p os.
  */
->>>>>>> b147b382
 std::ostream &operator<<(std::ostream &os, ProcessType process_type);
 
 /**
