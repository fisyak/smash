--- conflicted
+++ resolved
@@ -44,27 +44,19 @@
   /// Default constructor
   ProcessBranch() : branch_weight_(-1.0) {}
   /// Add one particle to the list
-<<<<<<< HEAD
   inline void add_particle(PdgCode particle_pdg);
-  /// Add a complete list of particles
-  inline void set_particles(std::vector<PdgCode> particle_pdgs);
-  /// Set the weight of the branch,
-  /// i.e. how probable it is compared to other branches
-=======
-  inline void add_particle(int particle_pdg);
   /**
    * Create a particle list.
    * This will remove any previously added particles,
    * but more members can be added to list afterwards
    * with add_particle(int)
    */
-  inline void set_particles(std::vector<int> particle_pdgs);
+  inline void set_particles(std::vector<PdgCode> particle_pdgs);
   /**
    * Set the weight of the branch.
    * In other words, how probable this branch is
    * compared to other branches
    */
->>>>>>> f074af95
   inline void set_weight(float process_weight);
   /// Change the weight of the branch by the given amount
   inline void change_weight(float additional_weight);
@@ -96,18 +88,13 @@
   particle_list_.push_back(particle_pdg);
 }
 
-<<<<<<< HEAD
-/// Add a complete list of particles
-inline void ProcessBranch::set_particles(std::vector<PdgCode> particle_pdgs) {
-=======
 /**
  * Create a particle list.
  * This will remove any previously added particles,
  * but more members can be added to list afterwards
  * with add_particle(int)
  */
-inline void ProcessBranch::set_particles(std::vector<int> particle_pdgs) {
->>>>>>> f074af95
+inline void ProcessBranch::set_particles(std::vector<PdgCode> particle_pdgs) {
   particle_list_ = std::move(particle_pdgs);
 }
 
