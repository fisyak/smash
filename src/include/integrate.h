--- conflicted
+++ resolved
@@ -65,7 +65,6 @@
   /// access the second entry in the pair as the absolute error
   double error() const { return Base::second; }
 
-<<<<<<< HEAD
   /// Check whether the error is small and alert if it is not
   void check_error(const std::string& integration_name,
                    double relative_tolerance= 5e-4,
@@ -80,30 +79,6 @@
                 << absolute_tolerance << " or relative error < "
                 << relative_tolerance << std::endl;
       throw std::runtime_error(error_msg.str());
-=======
-  /// check whether the relative error is small
-  ///
-  /// Returns an empty string if it is small and an error message if it is
-  /// large.
-  std::string check_error(double relative_tolerance = 1.0) const {
-    if (value() == 0) {
-      return "";
-    }
-    if (std::abs(value()) < 1e-12) {
-      // For small values the relative error can be very large.
-      // The threshold was chosen large enough so that the tests pass.
-      return "";
-    }
-    const auto relative_error = std::abs(error() / value());
-    if (relative_error < relative_tolerance) {
-      return "";
-    } else {
-      std::stringstream error_msg;
-      error_msg << "Integration error = " << relative_error * 100 << "% > "
-                << relative_tolerance * 100 << "%: " << value() << " +- "
-                << error();
-      return error_msg.str();
->>>>>>> 9cb2743f
     }
   }
 };
