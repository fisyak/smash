/*
 *
 *    Copyright (c) 2015
 *      SMASH Team
 *
 *    GNU General Public License (GPLv3 or later)
 *
 */

#ifndef SRC_INCLUDE_INTEGRATE_H_
#define SRC_INCLUDE_INTEGRATE_H_

#include <gsl/gsl_integration.h>
#include <gsl/gsl_monte_plain.h>
#include <gsl/gsl_monte_vegas.h>

#include <memory>
#include <sstream>
<<<<<<< HEAD
=======
#include <string>
>>>>>>> 6ea9e4bb
#include <tuple>
#include <utility>

#include "cxx14compat.h"
#include "fpenvironment.h"
#include "random.h"

namespace Smash {

/**
 * A deleter type for std::unique_ptr to be used with
 * `gsl_integration_workspace` pointers. This will call
 * `gsl_integration_workspace_free` instead of `delete`.
 */
struct GslWorkspaceDeleter {
  /// The class has no members, so this is a noop.
  constexpr GslWorkspaceDeleter() = default;

  /// Frees the gsl_integration_cquad_workspace resource if it is non-zero.
  void operator()(gsl_integration_cquad_workspace *ptr) const {
    if (ptr == nullptr) {
      return;
    }
    gsl_integration_cquad_workspace_free(ptr);
  }
};

/** The result type returned from integrations,
 * containing the value and an error. */
class Result : public std::pair<double, double> {
  using Base = std::pair<double, double>;

 public:
  /// forward the pair constructors
  using Base::pair;

  /// conversion to double yields the value of the integral
  operator double() const { return Base::first; }

  /// access the first entry in the pair as the value
  double value() const { return Base::first; }

  /// access the second entry in the pair as the absolute error
  double error() const { return Base::second; }

  /// check whether the relative error is small
  ///
  /// Returns an empty string if it is small and an error message if it is
  /// large.
  std::string check_error(double relative_tolerance=1.0) const {
    if (value() == 0) {
      return "";
    }
    if (std::abs(value()) < 1e-12) {
      // For small values the relative error can be very large.
      // The threshold was chosen large enough so that the tests pass.
      return "";
    }
    const auto relative_error = std::abs(error() / value());
    if (relative_error < relative_tolerance) {
      return "";
    } else {
      std::stringstream error_msg;
      error_msg << "Integration error = " << relative_error*100
                << "% > " << relative_tolerance*100 << "%: "
                << value() << " +- " << error();
      return error_msg.str();
    }
  }
};

/**
 * A C++ interface for numerical integration in one dimension
 * with the GSL CQUAD integration functions.
 *
 * Example:
 * \code
 * Integrator integrate;
 * const auto result = integrate(0.1, 0.9, [](double x) { return x * x; });
 * \endcode
 */
class Integrator {
 public:
  /**
   * Construct an integration functor with the given \p workspace_size.
   *
   * \note Since the workspace is allocated in the constructor and deallocated
   * on destruction, you should not recreate Integrator objects unless required.
   * Thus, if you want to calculate multiple integrals with the same \p
   * workspace_size, keep the Integrator object around.
   *
   * \param workspace_size The internal workspace is allocated such that it can
   *                       hold the given number of double precision intervals,
   *                       their integration results, and error estimates.
   *                       It also determines the maximum number of subintervals
   *                       the integration algorithm will use.
   */
  explicit Integrator(size_t workspace_size)
      : workspace_(gsl_integration_cquad_workspace_alloc(workspace_size)) {}

  /// Convenience overload of the above with a workspace size of 1000.
  Integrator() : Integrator(1000) {}

  /**
   * The function call operator implements the integration functionality.
   *
   * \param a The lower limit of the integral.
   * \param b The upper limit of the integral.
   * \param fun The callable to integrate over. This callable may be a function
   *            pointer, lambda, or a functor object. In any case, the callable
   *            must return a `double` and take a single `double` argument. If
   *            you want to pass additional data to the callable you can e.g.
   *            use lambda captures.
   */
  template <typename F>
  Result operator()(double a, double b, F &&fun) {
    Result result;
    const gsl_function gslfun{
        // important! The lambda cannot use captures, otherwise the
        // conversion to a function pointer type is impossible.
        [](double x, void *type_erased) -> double {
          auto &&f = *static_cast<F *>(type_erased);
          return f(x);
        },
        &fun};
    // We disable float traps when calling GSL code we cannot control.
    DisableFloatTraps guard;
    const int error_code = gsl_integration_cquad(&gslfun, a, b,
                          accuracy_absolute_, accuracy_relative_,
                          workspace_.get(),
                          &result.first, &result.second,
                          nullptr /* Don't store the number of evaluations */);
    if (error_code) {
      std::stringstream err;
      err << "GSL integration: " << gsl_strerror(error_code);
      throw std::runtime_error(err.str());
    }
    return result;
  }

 private:
  /// Holds the workspace pointer.
  std::unique_ptr<gsl_integration_cquad_workspace,
                  GslWorkspaceDeleter> workspace_;

  /// Parameter to the GSL integration function: desired absolute error limit
  const double accuracy_absolute_ = 1.0e-5;

  /// Parameter to the GSL integration function: desired relative error limit
  const double accuracy_relative_ = 5.0e-4;
};

/**
 * A C++ interface for numerical integration in one dimension
 * with the GSL Monte-Carlo integration functions.
 *
 * Example:
 * \code
 * Integrator integrate;
 * const auto result = integrate(0.1, 0.9,
 *                               [](double x) { return x * x; });
 * \endcode
 */
class Integrator1dMonte {
 public:
  /**
   * Construct an integration functor.
   *
   * \param num_calls The desired number of calls to the integrand function
   *                  (defaults to 1E6 if omitted), i.e. how often the integrand
   *                  is sampled in the Monte-Carlo integration. Larger numbers
   *                  lead to a more precise result, but also to increased
   *                  runtime.
   *
   * \note Since the workspace is allocated in the constructor and deallocated
   * on destruction, you should not recreate Integrator objects unless required.
   * Thus, if you want to calculate multiple integrals with the same \p
   * workspace_size, keep the Integrator object around.
   */
  explicit Integrator1dMonte(size_t num_calls = 1E6)
      : state_(gsl_monte_plain_alloc(1)),
        rng_(gsl_rng_alloc(gsl_rng_mt19937)),
        number_of_calls_(num_calls) {
    gsl_monte_plain_init(state_);
    // initialize the GSL RNG with a random seed
    const uint32_t seed = Random::uniform_int(0ul, ULONG_MAX);
    gsl_rng_set(rng_, seed);
  }

  /**
   * Destructor: Clean up internal state and RNG.
   */
  ~Integrator1dMonte() {
    gsl_monte_plain_free(state_);
    gsl_rng_free(rng_);
  }

  /**
   * The function call operator implements the integration functionality.
   *
   * \param min The lower limit of the integration.
   * \param max The upper limit of the integration.
   * \param fun The callable to integrate over. This callable may be a function
   *            pointer, lambda, or a functor object. In any case, the callable
   *            must return a `double` and take two `double` arguments. If you
   *            want to pass additional data to the callable you can e.g. use
   *            lambda captures.
   */
  template <typename F>
  Result operator()(double min, double max, F &&fun) {
    Result result = {0, 0};

    const double lower[1] = {min};
    const double upper[1] = {max};

    if (max <= min)
      return result;

    const gsl_monte_function monte_fun{
        // trick: pass integrand function as 'params'
        [](double *x, size_t /*dim*/, void *params) -> double {
          auto &&f = *static_cast<F *>(params);
          return f(x[0]);
        },
        1, &fun};

    gsl_monte_plain_integrate(&monte_fun, lower, upper, 1, number_of_calls_,
                              rng_, state_, &result.first, &result.second);

    return result;
  }

 private:
  /// internal state of the Monte-Carlo integrator
  gsl_monte_plain_state *state_;

  /// random number generator
  gsl_rng *rng_;

  /// number of calls to the integrand
  const std::size_t number_of_calls_;
};

/**
 * A C++ interface for numerical integration in two dimensions
 * with the GSL Monte-Carlo integration functions.
 *
 * Example:
 * \code
 * Integrator integrate;
 * const auto result = integrate(0.1, 0.9, 0., 0.5,
 *                               [](double x, double y) { return x * y; });
 * \endcode
 */
class Integrator2d {
 public:
  /**
   * Construct an integration functor.
   *
   * \param num_calls The desired number of calls to the integrand function
   *                  (defaults to 1E6 if omitted), i.e. how often the integrand
   *                  is sampled in the Monte-Carlo integration. Larger numbers
   *                  lead to a more precise result, but also to increased
   * runtime.
   *
   * \note Since the workspace is allocated in the constructor and deallocated
   * on destruction, you should not recreate Integrator objects unless required.
   * Thus, if you want to calculate multiple integrals with the same \p
   * workspace_size, keep the Integrator object around.
   */
  explicit Integrator2d(size_t num_calls = 1E6)
      : state_(gsl_monte_plain_alloc(2)),
        rng_(gsl_rng_alloc(gsl_rng_mt19937)),
        number_of_calls_(num_calls) {
    gsl_monte_plain_init(state_);
    // initialize the GSL RNG with a random seed
    const uint32_t seed = Random::uniform_int(0ul, ULONG_MAX);
    gsl_rng_set(rng_, seed);
  }

  /**
   * Destructor: Clean up internal state and RNG.
   */
  ~Integrator2d() {
    gsl_monte_plain_free(state_);
    gsl_rng_free(rng_);
  }

  /**
   * The function call operator implements the integration functionality.
   *
   * \param min1 The lower limit in the first dimension.
   * \param max1 The upper limit in the first dimension.
   * \param min2 The lower limit in the second dimension.
   * \param max2 The upper limit in the second dimension.
   * \param fun The callable to integrate over. This callable may be a function
   *            pointer, lambda, or a functor object. In any case, the callable
   *            must return a `double` and take two `double` arguments. If you
   *            want to pass additional data to the callable you can e.g. use
   *            lambda captures.
   */
  template <typename F>
  Result operator()(double min1, double max1, double min2, double max2,
                    F &&fun) {
    Result result = {0, 0};

    const double lower[2] = {min1, min2};
    const double upper[2] = {max1, max2};

    if (max1 <= min1 || max2 <= min2)
      return result;

    const gsl_monte_function monte_fun{
        // trick: pass integrand function as 'params'
        [](double *x, size_t /*dim*/, void *params) -> double {
          auto &&f = *static_cast<F *>(params);
          return f(x[0], x[1]);
        },
        2, &fun};

    gsl_monte_plain_integrate(&monte_fun, lower, upper, 2, number_of_calls_,
                              rng_, state_, &result.first, &result.second);

    return result;
  }

 private:
  /// internal state of the Monte-Carlo integrator
  gsl_monte_plain_state *state_;

  /// random number generator
  gsl_rng *rng_;

  /// number of calls to the integrand
  const std::size_t number_of_calls_;
};

}  // namespace Smash

#endif  // SRC_INCLUDE_INTEGRATE_H_<|MERGE_RESOLUTION|>--- conflicted
+++ resolved
@@ -16,10 +16,7 @@
 
 #include <memory>
 #include <sstream>
-<<<<<<< HEAD
-=======
 #include <string>
->>>>>>> 6ea9e4bb
 #include <tuple>
 #include <utility>
 
