/*
 *
 *    Copyright (c) 2012-2015
 *      SMASH Team
 *
 *    GNU General Public License (GPLv3 or later)
 *
 */

#include "include/experiment.h"

#include <algorithm>
#include <cinttypes>
#include <cstdlib>
#include <list>
#include <string>
#include <vector>

#include "include/action.h"
#include "include/boxmodus.h"
#include "include/clock.h"
#include "include/collidermodus.h"
#include "include/configuration.h"
#include "include/cxx14compat.h"
#include "include/decayactionsfinder.h"
#include "include/decayactionsfinderdilepton.h"
#include "include/density.h"
#include "include/forwarddeclarations.h"
#include "include/grid.h"
#include "include/listmodus.h"
#include "include/logging.h"
#include "include/macros.h"
#include "include/pauliblocking.h"
#include "include/potentials.h"
#include "include/propagation.h"
#include "include/random.h"
#include "include/scatteractionsfinder.h"
#include "include/spheremodus.h"
/* Outputs */
#include "include/binaryoutputcollisions.h"
#include "include/binaryoutputparticles.h"
#include "include/densityoutput.h"
#include "include/oscaroutput.h"
#ifdef SMASH_USE_ROOT
#  include "include/rootoutput.h"
#endif
#include "include/vtkoutput.h"

namespace std {
/**
 * Print time span in a human readable way:
 * time < 10 min => seconds
 * 10 min < time < 3 h => minutes
 * time > 3h => hours
 *
 * \note This operator has to be in the \c std namespace for argument dependent
 * lookup to find it. If it were in the Smash namespace then the code would not
 * compile since none of its arguments is a type from the Smash namespace.
 */
template <typename T, typename Ratio>
static ostream &operator<<(ostream &out,
                           const chrono::duration<T, Ratio> &seconds) {
  using namespace chrono;
  using Seconds = duration<float>;
  using Minutes = duration<float, std::ratio<60>>;
  using Hours = duration<float, std::ratio<60 * 60>>;
  constexpr Minutes threshold_for_minutes{10};
  constexpr Hours threshold_for_hours{3};
  if (seconds < threshold_for_minutes) {
    return out << Seconds(seconds).count() << " [s]";
  }
  if (seconds < threshold_for_hours) {
    return out << Minutes(seconds).count() << " [min]";
  }
  return out << Hours(seconds).count() << " [h]";
}
}  // namespace std

namespace Smash {

/* ExperimentBase carries everything that is needed for the evolution */
std::unique_ptr<ExperimentBase> ExperimentBase::create(Configuration config,
                                                       bf::path output_path) {
  const auto &log = logger<LogArea::Experiment>();
  log.trace() << source_location;
  /*!\Userguide
   * \page input_general_ General
   * \key Modus (string, required): \n
   * Selects a modus for the calculation, e.g.\ infinite matter
   * calculation, collision of two particles or collision of nuclei. The modus
   * will be configured in \ref input_modi_. Recognized values are:
   * \li \key Collider for collisions of nuclei or compound objects. See \ref
   *     \ColliderModus
   * \li \key Sphere for calculations of the expansion of a thermalized sphere.
   * See
   *     \ref \SphereModus
   * \li \key Box for infinite matter calculation in a rectangular box. See \ref
   *     \BoxModus
   * \li \key List for given external particle list. See \ref
   *     \ListModus
   */

  /*!\Userguide
   * \page input_modi_ Modi
   * \li \subpage input_modi_collider_
   * \li \subpage input_modi_sphere_
   * \li \subpage input_modi_box_
   * \li \subpage input_modi_list_
   */
  const std::string modus_chooser = config.take({"General", "Modus"});
  log.info() << "Modus for this calculation: " << modus_chooser;

  // remove config maps of unused Modi
  config["Modi"].remove_all_but(modus_chooser);

  typedef std::unique_ptr<ExperimentBase> ExperimentPointer;
  if (modus_chooser.compare("Box") == 0) {
    if (config.has_value({"Potentials"})) {
      log.error() << "Box modus does not work with potentials for now: "
                  << "periodic boundaries are not taken into account "
                  << "in the density calculation";
    }
    return ExperimentPointer(new Experiment<BoxModus>(config, output_path));
  } else if (modus_chooser.compare("List") == 0) {
    return ExperimentPointer(new Experiment<ListModus>(config, output_path));
  } else if (modus_chooser.compare("Collider") == 0) {
    return ExperimentPointer(new Experiment<ColliderModus>(config, output_path));
  } else if (modus_chooser.compare("Sphere") == 0) {
    return ExperimentPointer(new Experiment<SphereModus>(config, output_path));
  } else {
    throw InvalidModusRequest("Invalid Modus (" + modus_chooser +
                              ") requested from ExperimentBase::create.");
  }
}

namespace {
/*!\Userguide
 * \page input_general_ General
 * \key Delta_Time (float, required): \n
 * Time step for the calculation, in fm/c.
 *
 * \key Testparticles (int, optional, default = 1): \n
 * How many test particles per real particles should be simulated.
 *
 * \key Gaussian_Sigma (float, optional, default 1.0): \n
 * Width [fm] of gaussians that represent Wigner density of particles.
 *
 * \key Gaussian_Cutoff (float, optional, default 4.0)
 * Distance in sigma at which gaussian is considered 0.
 *
 * \page input_output_options_ Output
 * \key Output_Interval (float, required): \n
 * Defines the period of intermediate output of the status of the simulated
 * system in Standard Output and other output formats which support this
 * functionality.
 *
 * \key Gaussian_Sigma (float, optional, default 1.0): \n
 * Width [fm] of gaussians that represent Wigner density of particles.
 *
 * \key Gaussian_Cutoff (float, optional, default 4.0)
 * Distance in sigma at which gaussian is considered 0.
 */
/** Gathers all general Experiment parameters
 *
 * \param[in, out] config Configuration element
 * \return The ExperimentParameters struct filled with values from the
 * Configuration
 */
ExperimentParameters create_experiment_parameters(Configuration config) {
  const auto &log = logger<LogArea::Experiment>();
  log.trace() << source_location;

  // The clock initializers are only read here and taken later when
  // assigning initial_clock_.
  return {{0.0f, config.read({"General", "Delta_Time"})},
          config.take({"Output", "Output_Interval"}),
          config.take({"General", "Testparticles"}, 1),
          config.take({"General", "Gaussian_Sigma"}, 1.0),
          config.take({"General", "Gauss_Cutoff_In_Sigma"}, 4.0)};
}
}  // unnamed namespace

/**
 * Creates a verbose textual description of the setup of the Experiment.
 */
template <typename Modus>
std::ostream &operator<<(std::ostream &out, const Experiment<Modus> &e) {
  out << "Starting with temporal stepsize: "
      << e.parameters_.timestep_duration() << " fm/c\n";
  out << "End time: " << e.end_time_ << " fm/c\n";
  out << e.modus_;
  return out;
}

/*!\Userguide
 * \page input_general_
 * \key End_Time (float, required): \n
 * The time after which the evolution is stopped. Note
 * that the starting time depends on the chosen Modus.
 *
 * \key Randomseed (int64_t, required): \n
 * Initial seed for the random number generator. If this is
 * negative, the program starting time is used.
 *
 * \key Nevents (int, required): \n
 * Number of events to calculate.
 *
 * \page input_collision_term_ Collision_Term
 * \key Decays (bool, optional, default = true): \n
 * true - decays are enabled\n
 * false - disable all decays
 *
 * \key Collisions (bool, optional, default = true): \n
 * true - collisions are enabled\n
 * false - all collisions are disabled
 *
 * \key Density_Type (int, optional, default = 0): \n
 * 0 - net baryon density
 * 1 - baryonic isospin density
 *
 * \key Force_Decays_At_End (bool, optional, default = true): \n
 * true - force all resonances to decay after last timestep \n
 * false - don't force decays (final output can contain resonances)
 */
template <typename Modus>
Experiment<Modus>::Experiment(Configuration config, bf::path output_path)
    : parameters_(create_experiment_parameters(config)),
      modus_(config["Modi"], parameters_),
      particles_(),
      nevents_(config.take({"General", "Nevents"})),
      end_time_(config.take({"General", "End_Time"})),
      delta_time_startup_(config.take({"General", "Delta_Time"})),
      force_decays_(
          config.take({"Collision_Term", "Force_Decays_At_End"}, true)),
      use_grid_(config.take({"General", "Use_Grid"}, true)) {
  const auto &log = logger<LogArea::Experiment>();
  log.info() << *this;

  // create finders
  if (config.take({"Collision_Term", "Decays"}, true)) {
    action_finders_.emplace_back(new DecayActionsFinder());
  }
  if (config.take({"Collision_Term", "Dileptons"}, false)) {
    dilepton_finder_ = make_unique<DecayActionsFinderDilepton>();
  }
  if (config.take({"Collision_Term", "Collisions"}, true)) {
    action_finders_.emplace_back(new ScatterActionsFinder(config, parameters_));
  }
  if (config.has_value({"Collision_Term", "Pauli_Blocking"})) {
    log.info() << "Pauli blocking is ON.";
    pauli_blocker_ = make_unique<PauliBlocker>(
        config["Collision_Term"]["Pauli_Blocking"], parameters_);
  }

  // create outputs
  log.trace(source_location, " create OutputInterface objects");
  /*!\Userguide
    * \page input_output_options_ Output
    *
    * \key Output: \n
    * Below this key the configuration for the different output formats is
    * defined. To enable a certain output, set the 'Enable' key below the
    * selected format identifier. The identifiers are described below.
    * The following outputs exist:
    * \li \subpage input_oscar_particlelist
    * \li \subpage input_oscar_collisions
    * \li \subpage input_vtk
    * \li \subpage input_binary_collisions
    * \li \subpage input_binary_particles
    * \li \subpage input_root
    */
  auto output_conf = config["Output"];
  /*!\Userguide
    * \page output_general_ Output files
    * There are different optional formats for SMASH output that are explained
    * below in more detail. Per default, the selected output files will be
    * saved in the directory ./data/\<run_id\>, where \<run_id\> is an integer
    * number starting from 0. At the beginning
    * of a run SMASH checks, if the ./data/0 directory exists. If it does not exist, it
    * is created and all output files are written there. If the directory
    * already exists, SMASH tries for ./data/1, ./data/2 and so on until it
    * finds a free number. The user can change output directory by a command
    * line option, if desired:
    * \code smash -o <user_output_dir> \endcode
    * SMASH supports several kinds of configurable output formats.
    * They are called OSCAR1999, OSCAR2013, binary OSCAR2013, VTK and ROOT
    * outputs. Every format can be switched on/off using option Enable in the
    * configuration file config.yaml. For more information on configuring the
    * output see corresponding pages: \ref input_oscar_particlelist,
    * \ref input_oscar_collisions, \ref input_binary_collisions,
    * \ref input_binary_particles, \ref input_root, \ref input_vtk.
    *
    * \key Details of output formats are explained here: \n
    * \li General block structure of OSCAR formats: \n
    *     \subpage oscar_general_
    * \li A family of OSCAR ASCII outputs.\n
    *     \subpage format_oscar_particlelist\n
    *     \subpage format_oscar_collisions
    * \li Binary outputs analoguous to OSCAR format\n
    *     \subpage format_binary_\n
    * \li Output in vtk format suitable for an easy
    *     visualization using paraview software:\n \subpage format_vtk
    * \li Formatted binary output that uses ROOT software
    *     (http://root.cern.ch).\n Fast to read and write, requires less
    *     disk space.\n \subpage format_root
    */

  // loop until all OSCAR outputs are created (create_oscar_output will return
  // nullptr then).
  while (std::unique_ptr<OutputInterface> oscar =
              create_oscar_output(output_path, output_conf)) {
    outputs_.emplace_back(std::move(oscar));
  }
  if (static_cast<bool>(output_conf.take({"Vtk", "Enable"}))) {
    outputs_.emplace_back(new VtkOutput(output_path, std::move(output_conf["Vtk"])));
  } else {
    output_conf.take({"Vtk"});
  }
  if (static_cast<bool>(output_conf.take({"Binary_Collisions", "Enable"}))) {
    outputs_.emplace_back(new BinaryOutputCollisions(output_path,
                                      std::move(output_conf["Binary_Collisions"])));
  } else {
    output_conf.take({"Binary_Collisions"});
  }
  if (static_cast<bool>(output_conf.take({"Binary_Particles", "Enable"}))) {
    outputs_.emplace_back(new BinaryOutputParticles(output_path,
                                      std::move(output_conf["Binary_Particles"])));
  } else {
    output_conf.take({"Binary_Particles"});
  }
  if (static_cast<bool>(output_conf.take({"Root", "Enable"}))) {
#ifdef SMASH_USE_ROOT
    outputs_.emplace_back(new RootOutput(
                              output_path, output_conf["Root"]));
#else
    log.error() << "You requested Root output, but Root support has not been "
                    "compiled in. To enable Root support call: cmake -D "
                    "USE_ROOT=ON <path>.";
    output_conf.take({"Root"});
#endif
  } else {
    output_conf.take({"Root"});
  }
  if (static_cast<bool>(output_conf.take({"Density", "Enable"}))) {
    outputs_.emplace_back(new DensityOutput(output_path,
                              std::move(output_conf["Density"])));
  } else {
    output_conf.take({"Density"});
  }

  if (config.has_value({"Potentials"})) {
    log.info() << "Potentials are ON.";
    // potentials need testparticles and gaussian sigma from parameters_
    potentials_ = make_unique<Potentials>(config["Potentials"], parameters_);
  }

  dens_type_ =
      config.take({"Output", "Density", "Density_Type"}, DensityType::particle);
  log.info() << "Density type written to headers: " << dens_type_;

  // Create lattices
  if (config.has_value({"Lattice"})) {
    // Take lattice properties from config to assign them to all lattices
    const std::array<float, 3> l = config.take({"Lattice", "Sizes"});
    const std::array<int, 3> n = config.take({"Lattice", "Cell_Number"});
    const std::array<float, 3> origin = config.take({"Lattice", "Origin"});
    const bool periodic = config.take({"Lattice", "Periodic"});
    dens_type_lattice_printout_ = config.take(
                  {"Lattice", "Printout", "Density"}, DensityType::none);
    /* Create baryon and isospin density lattices regardless of config
       if potentials are on. This is because they allow to compute
       potentials faster */
    if (potentials_) {
      jmu_B_lat_ = make_unique<DensityLattice>(l, n, origin, periodic,
                                            LatticeUpdate::EveryTimestep);
      jmu_I3_lat_ = make_unique<DensityLattice>(l, n, origin, periodic,
                                              LatticeUpdate::EveryTimestep);
    } else {
      if (dens_type_lattice_printout_ == DensityType::baryon) {
        jmu_B_lat_ = make_unique<DensityLattice>(l, n, origin, periodic,
                                                  LatticeUpdate::AtOutput);
      }
      if (dens_type_lattice_printout_ == DensityType::baryonic_isospin) {
        jmu_I3_lat_ = make_unique<DensityLattice>(l, n, origin, periodic,
                                             LatticeUpdate::AtOutput);
      }
    }
    if (dens_type_lattice_printout_ != DensityType::none &&
        dens_type_lattice_printout_ != DensityType::baryonic_isospin &&
        dens_type_lattice_printout_ != DensityType::baryon) {
        jmu_custom_lat_ = make_unique<DensityLattice>(l, n, origin,
                                          periodic, LatticeUpdate::AtOutput);
    }
  }
}

const std::string hline(80, '-');

/* This method reads the particle type and cross section information
 * and does the initialization of the system (fill the particles map)
 */
template <typename Modus>
void Experiment<Modus>::initialize_new_event() {
  const auto &log = logger<LogArea::Experiment>();
  particles_.reset();

  /* Sample particles according to the initial conditions */
  float start_time = modus_.initial_conditions(&particles_, parameters_);

  // reset the clock:
  Clock clock_for_this_event(start_time, delta_time_startup_);
  parameters_.labclock = std::move(clock_for_this_event);

  /* Save the initial conserved quantum numbers and total momentum in
   * the system for conservation checks */
  conserved_initial_ = QuantumNumbers(particles_);
  /* Print output headers */
  log.info() << hline;
  log.info() << " Time       <Ediff>      <pdiff>  <scattrate>    <scatt>  "
                "<particles>   <timing>";
  log.info() << hline;
}

static std::string format_measurements(const Particles &particles,
                                       size_t scatterings_total,
                                       size_t scatterings_this_interval,
                                       const QuantumNumbers &conserved_initial,
                                       SystemTimePoint time_start,
                                       double time) {
  SystemTimeSpan elapsed_seconds = SystemClock::now() - time_start;

  QuantumNumbers current_values(particles);
  QuantumNumbers difference = conserved_initial - current_values;

  std::ostringstream ss;
  ss << field<5> << time
     << field<12, 3> << difference.momentum().x0()
     << field<12, 3> << difference.momentum().abs3()
     << field<12, 3> << (scatterings_total
                          ? scatterings_total * 2 / (particles.size() * time)
                          : 0.)
     << field<10, 3> << scatterings_this_interval
     << field<12, 3> << particles.size()
     << field<10, 3> << elapsed_seconds;
  return ss.str();
}

template <typename Modus>
void Experiment<Modus>::perform_action(
    const ActionPtr &action, size_t &interactions_total,
    size_t &total_pauli_blocked, const ParticleList &particles_before_actions) {
  const auto &log = logger<LogArea::Experiment>();
  if (action->is_valid(particles_)) {
    const ParticleList incoming_particles = action->incoming_particles();
    action->generate_final_state();
    ProcessType process_type = action->get_type();
    log.debug("Process Type is: ", process_type);
    if (pauli_blocker_ &&
        action->is_pauli_blocked(particles_, *pauli_blocker_.get())) {
      total_pauli_blocked++;
      return;
    }
    action->perform(&particles_, interactions_total);
    const ParticleList outgoing_particles = action->outgoing_particles();
    // Calculate Eckart rest frame density at the interaction point
    const FourVector r_interaction = action->get_interaction_point();
    constexpr bool compute_grad = false;
    const double rho =
        rho_eckart(r_interaction.threevec(), particles_before_actions,
                   parameters_, dens_type_, compute_grad).first;
    /*!\Userguide
     * \page collisions_output_in_box_modus_ Collision output in box modus
     * \note When SMASH is running in the box modus, particle coordinates
     * in the collision output can be out of the box. This is not an error.
     * Box boundary conditions are intentionally not imposed before
     * collision output to allow unambiguous finding of the interaction
     * point.
     * <I>Example</I>: two particles in the box have x coordinates 0.1 and
     * 9.9 fm, while box L = 10 fm. Suppose these particles collide.
     * For calculating collision the first one is wrapped to 10.1 fm.
     * Then output contains coordinates of 9.9 fm and 10.1 fm.
     * From this one can infer interaction point at x = 10 fm.
     * Were boundary conditions imposed before output,
     * their x coordinates would be 0.1 and 9.9 fm and interaction point
     * position could be either at 10 fm or at 5 fm.
     */
    for (const auto &output : outputs_) {
      output->at_interaction(incoming_particles, outgoing_particles, rho,
                             action->raw_weight_value(), process_type);
    }
    log.debug(~einhard::Green(), "✔ ", action);
  } else {
    log.debug(~einhard::DRed(), "✘ ", action, " (discarded: invalid)");
  }
}

/* This is the loop over timesteps, carrying out collisions and decays
 * and propagating particles. */
template <typename Modus>
size_t Experiment<Modus>::run_time_evolution(const int evt_num) {
  const auto &log = logger<LogArea::Experiment>();
  modus_.impose_boundary_conditions(&particles_);
  size_t interactions_total = 0, previous_interactions_total = 0,
         total_pauli_blocked = 0;
  log.info() << format_measurements(
      particles_, interactions_total, 0u,
      conserved_initial_, time_start_, parameters_.labclock.current_time());

  std::vector<ActionPtr> actions;
  while (!(++parameters_.labclock > end_time_)) {
    // vector is likely the best container type here. Because std::sort requires
    // random access iterators. Any linked data structure (e.g. list) thus
    // requires a less efficient sort algorithm.
<<<<<<< HEAD
    std::vector<ActionPtr> actions;
    std::vector<ActionPtr> dilepton_actions;
=======
>>>>>>> 733099bd

    /* (1.a) Create grid. */
    const auto &grid =
        use_grid_ ? modus_.create_grid(particles_, parameters_.testparticles)
                  : modus_.create_grid(particles_, parameters_.testparticles,
                                       CellSizeStrategy::Largest);
    /* (1.b) Iterate over cells and find actions. */
    grid.iterate_cells([&](const ParticleList &search_list) {
                         for (const auto &finder : action_finders_) {
                           actions += finder->find_possible_actions(
                               search_list, parameters_.timestep_duration());
                         }
                         dilepton_actions += dilepton_finder_->find_possible_actions(search_list, parameters_.timestep_duration());
                       },
                       [&](const ParticleList &search_list,
                           const ParticleList &neighbors_list) {
                         for (const auto &finder : action_finders_) {
                           actions += finder->find_possible_actions(
                               search_list, neighbors_list,
                               parameters_.timestep_duration());
                         }
                       });
    /* (1.c) Sort action list by time. */
    std::sort(actions.begin(), actions.end(),
              [](const ActionPtr &a, const ActionPtr &b) { return *a < *b; });

    /* DILEPTONS (draft)*/
    if (1) { // insert switch

    /*  grid.iterate_cells([&](const ParticleList &search_list) {
        dilepton_actions = dilepton_finder_->find_possible_actions(search_list, parameters_.timestep_duration());},
        [&](const ParticleList &, const ParticleList &) {});
    */
    
      // LOGGING??? const auto &log = logger<LogArea::Experiment>();
      if (!dilepton_actions.empty()) {
        const auto particles_before_actions = particles_.copy_to_vector();
        for (const auto &action : dilepton_actions) {
          if (action->is_valid(particles_)) {
            const ParticleList incoming_particles = action->incoming_particles();
            action->generate_final_state();
            ProcessType process_type = action->get_type();
            action->perform(&particles_, interactions_total);
            const ParticleList outgoing_particles = action->outgoing_particles();
            // Calculate Eckart rest frame density at the interaction point
            const FourVector r_interaction = action->get_interaction_point();
            constexpr bool compute_grad = false;
            const double rho =
                rho_eckart(r_interaction.threevec(), particles_before_actions,
                           parameters_, dens_type_, compute_grad).first;

            dilepton_output_->at_interaction(incoming_particles, outgoing_particles, rho, action->raw_weight_value(), process_type);
          }
        }
        dilepton_actions.clear();
      }
    }  

    /* (2) Perform actions. */
    if (!actions.empty()) {
      const auto particles_before_actions = particles_.copy_to_vector();
      for (const auto &action : actions) {
        perform_action(action, interactions_total, total_pauli_blocked,
                       particles_before_actions);
      }
      actions.clear();
      log.debug(~einhard::Blue(), particles_);
    } else {
      log.debug("no actions performed");
    }
    modus_.impose_boundary_conditions(&particles_);

    /* (3) Do propagation. */
    if (potentials_) {
      update_density_lattice(jmu_B_lat_.get(), LatticeUpdate::EveryTimestep,
                       DensityType::baryon, parameters_, particles_);
      update_density_lattice(jmu_I3_lat_.get(), LatticeUpdate::EveryTimestep,
                       DensityType::baryonic_isospin, parameters_, particles_);
      propagate(&particles_, parameters_, *potentials_);
    } else {
      propagate_straight_line(&particles_, parameters_);
    }
    modus_.impose_boundary_conditions(&particles_, outputs_);

    /* (4) Physics output during the run. */
    // if the timestep of labclock is different in the next tick than
    // in the current one, I assume it has been changed already. In that
    // case, I know what the next tick is and I can check whether the
    // output time is crossed within the next tick.
    if (parameters_.need_intermediate_output()) {
      intermediate_output(evt_num, interactions_total,
                          previous_interactions_total);
    }
    // Check conservation of conserved quantities if potentials are off.
    // If potentials are on then momentum is conserved only in average
    if (!potentials_) {
      std::string err_msg = conserved_initial_.report_deviations(particles_);
      if (!err_msg.empty()) {
        log.error() << err_msg;
        throw std::runtime_error("Violation of conserved quantities!");
      }
    }
  }

  if (pauli_blocker_) {
    log.info("Collisions: pauliblocked/total = ", total_pauli_blocked, "/",
             interactions_total);
  }
  return interactions_total;
}

template<typename Modus>
void Experiment<Modus>::intermediate_output(const int evt_num,
    size_t& interactions_total, size_t& previous_interactions_total) {
  const auto &log = logger<LogArea::Experiment>();
  const size_t interactions_this_interval =
      interactions_total - previous_interactions_total;
  previous_interactions_total = interactions_total;
  log.info() << format_measurements(
      particles_, interactions_total, interactions_this_interval,
      conserved_initial_, time_start_, parameters_.labclock.current_time());
  const LatticeUpdate lat_upd = LatticeUpdate::AtOutput;
  /* save evolution data */
  for (const auto &output : outputs_) {
    output->at_intermediate_time(particles_, evt_num, parameters_.labclock);
    // Thermodynamic output at some point versus time
    output->thermodynamics_output(particles_, parameters_);
    // Thermodynamic output on the lattice versus time
    switch (dens_type_lattice_printout_) {
      case DensityType::baryon:
        update_density_lattice(jmu_B_lat_.get(), lat_upd,
                               DensityType::baryon, parameters_, particles_);
        output->thermodynamics_output(std::string("rhoB"), *jmu_B_lat_,
                                                                 evt_num);
        break;
      case DensityType::baryonic_isospin:
        update_density_lattice(jmu_I3_lat_.get(), lat_upd,
                     DensityType::baryonic_isospin, parameters_, particles_);
        output->thermodynamics_output(std::string("rhoI3"), *jmu_I3_lat_,
                                                                 evt_num);
        break;
      case DensityType::none:
        break;
      default:
        update_density_lattice(jmu_custom_lat_.get(), lat_upd,
                       dens_type_lattice_printout_, parameters_, particles_);
        output->thermodynamics_output(std::string("rho"), *jmu_custom_lat_,
                                                                  evt_num);
    }
  }
}

template <typename Modus>
void Experiment<Modus>::do_final_decays(size_t &interactions_total) {
  size_t total_pauli_blocked = 0;

  // at end of time evolution: force all resonances to decay
  size_t interactions_old;
  do {
    std::vector<ActionPtr> actions;
    interactions_old = interactions_total;
    /* Find actions. */
    for (const auto &finder : action_finders_) {
      actions += finder->find_final_actions(particles_);
    }
    /* Perform actions. */
    const auto particles_before_actions = particles_.copy_to_vector();
    for (const auto &action : actions) {
      perform_action(action, interactions_total, total_pauli_blocked,
                     particles_before_actions);
    }
    // loop until no more decays occur
  } while (interactions_total > interactions_old);

  /* Do one final propagation step. */
  if (potentials_) {
    propagate(&particles_, parameters_, *potentials_);
  } else {
    propagate_straight_line(&particles_, parameters_);
  }
  modus_.impose_boundary_conditions(&particles_, outputs_);
}

template <typename Modus>
void Experiment<Modus>::final_output(size_t interactions_total,
                                     const int evt_num) {
  const auto &log = logger<LogArea::Experiment>();
  // make sure the experiment actually ran (note: we should compare this
  // to the start time, but we don't know that. Therefore, we check that
  // the time is positive, which should heuristically be the same).
  if (likely(parameters_.labclock > 0)) {
    log.info() << hline;
    log.info() << "Time real: " << SystemClock::now() - time_start_;
    /* if there are no particles no interactions happened */
    log.info() << "Final scattering rate: "
               << (particles_.is_empty() ? 0 : (interactions_total * 2 /
                                                particles_.time() /
                                                particles_.size()))
               << " [fm-1]";
  }

  for (const auto &output : outputs_) {
    output->at_eventend(particles_, evt_num);
  }
}

template <typename Modus>
void Experiment<Modus>::run() {
  const auto &mainlog = logger<LogArea::Main>();
  for (int j = 0; j < nevents_; j++) {
    mainlog.info() << "Event " << j;

    /* Sample initial particles, start clock, some printout and book-keeping */
    initialize_new_event();

    /* Output at event start */
    for (const auto &output : outputs_) {
      output->at_eventstart(particles_, j);
    }

    /* the time evolution of the relevant subsystem */
    size_t interactions_total = run_time_evolution(j);
    if (force_decays_) {
      do_final_decays(interactions_total);
    }

    /* Output at event end */
    final_output(interactions_total, j);
  }
}

}  // namespace Smash<|MERGE_RESOLUTION|>--- conflicted
+++ resolved
@@ -507,15 +507,12 @@
       conserved_initial_, time_start_, parameters_.labclock.current_time());
 
   std::vector<ActionPtr> actions;
+  std::vector<ActionPtr> dilepton_actions;
+  
   while (!(++parameters_.labclock > end_time_)) {
     // vector is likely the best container type here. Because std::sort requires
     // random access iterators. Any linked data structure (e.g. list) thus
     // requires a less efficient sort algorithm.
-<<<<<<< HEAD
-    std::vector<ActionPtr> actions;
-    std::vector<ActionPtr> dilepton_actions;
-=======
->>>>>>> 733099bd
 
     /* (1.a) Create grid. */
     const auto &grid =
