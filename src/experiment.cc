--- conflicted
+++ resolved
@@ -519,7 +519,6 @@
 }
 
 template <typename Modus>
-<<<<<<< HEAD
 void Experiment<Modus>::write_dilepton_action(const ActionPtr &action,
                                  const ParticleList &particles_before_actions) {
   if (action->is_valid(particles_)) {
@@ -539,7 +538,6 @@
   }
 }
 
-=======
 size_t Experiment<Modus>::run_time_evolution_without_time_steps(
     const int evt_num) {
   const auto &log = logger<LogArea::Experiment>();
@@ -655,7 +653,6 @@
   }
   return interactions_total;
 }
->>>>>>> 607e0c4c
 
 /* This is the loop over timesteps, carrying out collisions and decays
  * and propagating particles. */
@@ -669,13 +666,9 @@
       particles_, interactions_total, 0u,
       conserved_initial_, time_start_, parameters_.labclock.current_time());
 
-<<<<<<< HEAD
-  std::vector<ActionPtr> actions;
-  std::vector<ActionPtr> dilepton_actions;
-
-=======
   Actions actions;
->>>>>>> 607e0c4c
+  Actions dilepton_actions;
+
   while (!(++parameters_.labclock > end_time_)) {
     /* (1.a) Create grid. */
     const auto &grid =
@@ -702,7 +695,7 @@
 
     /* (1.d) Dileptons */
     if (dilepton_finder_ != nullptr) {
-      dilepton_actions = dilepton_finder_->find_possible_actions(
+      dilepton_actions = dilepton_finder_->ffind_actions_in_cell(
                                               particles_before_actions,
                                               parameters_.timestep_duration());
 
@@ -715,16 +708,9 @@
     }
 
     /* (2) Perform actions. */
-<<<<<<< HEAD
-    if (!actions.empty()) {
-      for (const auto &action : actions) {
-        perform_action(action, interactions_total, total_pauli_blocked,
-=======
     if (!actions.is_empty()) {
-      const auto particles_before_actions = particles_.copy_to_vector();
       while (!actions.is_empty()) {
         perform_action(actions.pop(), interactions_total, total_pauli_blocked,
->>>>>>> 607e0c4c
                        particles_before_actions);
       }
       log.debug(~einhard::Blue(), particles_);
@@ -820,12 +806,9 @@
   // at end of time evolution: force all resonances to decay
   size_t interactions_old;
   do {
-<<<<<<< HEAD
-    std::vector<ActionPtr> actions;
-    std::vector<ActionPtr> dilepton_actions;
-=======
     Actions actions;
->>>>>>> 607e0c4c
+    Actions dilepton_actions;
+
     interactions_old = interactions_total;
     const auto particles_before_actions = particles_.copy_to_vector();
 
@@ -844,14 +827,9 @@
       actions.insert(finder->find_final_actions(particles_));
     }
     /* Perform actions. */
-<<<<<<< HEAD
-    for (const auto &action : actions) {
-      perform_action(action, interactions_total, total_pauli_blocked,
-=======
-    const auto particles_before_actions = particles_.copy_to_vector();
     while (!actions.is_empty()) {
       perform_action(actions.pop(), interactions_total, total_pauli_blocked,
->>>>>>> 607e0c4c
+
                      particles_before_actions);
     }
     // loop until no more decays occur
