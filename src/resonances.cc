--- conflicted
+++ resolved
@@ -84,92 +84,6 @@
                           double *integral_error);
 
 
-<<<<<<< HEAD
-=======
-/* resonance_cross_section - energy-dependent cross section
- * for producing a resonance
- */
-std::vector<ProcessBranch> resonance_cross_section(
-    const ParticleData &particle1, const ParticleData &particle2) {
-  std::vector<ProcessBranch> resonance_process_list;
-  ParticleType type_particle1 = particle1.type(),
-               type_particle2 = particle2.type();
-
-  /* Isospin symmetry factor, by default 1 */
-  int symmetryfactor = 1;
-  // the isospin symmetry factor is 2 if both particles are in the same
-  // isospin multiplet:
-  if (type_particle1.pdgcode().iso_multiplet()
-      == type_particle2.pdgcode().iso_multiplet()) {
-    symmetryfactor = 2;
-  }
-
-  /* Mandelstam s = (p_a + p_b)^2 = square of CMS energy */
-  const double mandelstam_s =
-       (particle1.momentum() + particle2.momentum()).sqr();
-
-  /* CM momentum */
-  const double cm_momentum_squared
-    = (particle1.momentum().Dot(particle2.momentum())
-       * particle1.momentum().Dot(particle2.momentum())
-       - type_particle1.mass() * type_particle1.mass()
-       * type_particle2.mass() * type_particle2.mass()) / mandelstam_s;
-
-  /* Find all the possible resonances */
-  for (const ParticleType &type_resonance : ParticleType::list_all()) {
-    /* Not a resonance, go to next type of particle */
-    if (type_resonance.is_stable()) {
-      continue;
-    }
-
-    /* Same resonance as in the beginning, ignore */
-    if ((!type_particle1.is_stable()
-         && type_resonance.pdgcode() == type_particle1.pdgcode())
-        || (!type_particle2.is_stable()
-            && type_resonance.pdgcode() == type_particle2.pdgcode())) {
-      continue;
-    }
-
-    float resonance_xsection
-      = symmetryfactor * two_to_one_formation(type_particle1, type_particle2,
-                         type_resonance, mandelstam_s, cm_momentum_squared);
-
-    /* If cross section is non-negligible, add resonance to the list */
-    if (resonance_xsection > really_small) {
-      resonance_process_list.push_back(ProcessBranch(type_resonance.pdgcode(),
-                                                     resonance_xsection));
-
-      printd("Found resonance %s (%s) with mass %f and width %f.\n",
-             type_resonance.pdgcode().string().c_str(),
-             type_resonance.name().c_str(),
-             type_resonance.mass(), type_resonance.width_at_pole());
-      printd("2->1 with original particles: %s %s Charges: %i %i \n",
-             type_particle1.name().c_str(), type_particle2.name().c_str(),
-             type_particle1.charge(), type_particle2.charge());
-    }
-    /* Same procedure for possible 2->2 resonance formation processes */
-    /* XXX: For now, we allow this only for baryon-baryon interactions */
-    if (type_particle1.pdgcode().baryon_number() != 0 &&
-        type_particle2.pdgcode().baryon_number() != 0) {
-      size_t two_to_two_processes
-         = two_to_two_formation(type_particle1, type_particle2,
-                                type_resonance, mandelstam_s,
-                                cm_momentum_squared, &resonance_process_list);
-      if (two_to_two_processes > 0) {
-        printd("Found %zu 2->2 processes for resonance %s (%s).\n",
-               two_to_two_processes,
-               type_resonance.pdgcode().string().c_str(),
-               type_resonance.name().c_str());
-        printd("2->2 with original particles: %s %s Charges: %i %i \n",
-               type_particle1.name().c_str(), type_particle2.name().c_str(),
-               type_particle1.charge(), type_particle2.charge());
-      }
-    }
-  }
-  return resonance_process_list;
-}
-
->>>>>>> 528d5f76
 /* two_to_one_formation -- only the resonance in the final state */
 double two_to_one_formation(const ParticleType &type_particle1,
                             const ParticleType &type_particle2,
