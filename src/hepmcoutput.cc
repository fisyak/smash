/*
 *
 *    Copyright (c) 2014-2020
 *      SMASH Team
 *
 *    GNU General Public License (GPLv3 or later)
 *
 */

#include "smash/hepmcoutput.h"

#include "HepMC3/Print.h"

namespace smash {

/*!\Userguide
 * \page output_hepmc_ HepMC Output
 *
 * SMASH HepMC output is an implementation of the HepMC3 Event Record Library.
 * The aim is to provide a format compatible with other frameworks like Rivet
 * (https://rivet.hepforge.org). For resources regarding HepMC, see
 * http://hepmc.web.cern.ch/hepmc/ and https://arxiv.org/abs/1912.08005.
 *
 * Producing HepMC output requires HepMC3 to be installed. Download the tarball
 * from http://hepmc.web.cern.ch/hepmc/ and follow the instructions.
 *
 * \section output_hepmc_asciiv3_ ASCII HepMC Format
 *
 * HepMC generally structures each event into particles and vertices
 * connecting them, basically storing a graph of the event.

 * Two versions of HepMC are possible, if the HepMC format is specficified
 * under \key Particles. The output only provides a particle list of the
 * final state. For this only one central vertex is used. All initial state
 * particles are incoming particles and all final state
 * particles are outgoing particles of this vertex. Scatterings
 * happening during the SMASH event are not recorded. For the collider
 * modus, the intial state particles are combined into two single
 * colliding nucleus "particles" with a nuclear pdg code.
 *
 * In certain circumstances one may be interested in the full
 * event structure.  To that end, the output module provides the
 * HepMC format also for the \key Collisions content. With this format, the
 * full event tree is written.  Furthermore, as above, for collider modus,
 * we lump all incoming nucleons into nuclei, but split them out immediately
 * afterwards to allow tracking of the individual nucleons.
 *
 * In all cases, the module will track the number of binary, inelastic
 * collisions between incident nucleons as well as keep track of
 * participating incident nucleons.
 *
 * You can find a snippet of the configuration for this output in \ref
 * configuring_output_.
 *
 * The output is written in Asciiv3, the HepMC3 native plain text format. See
 * https://arxiv.org/abs/1912.08005 for documentation of the format.
 *
 * \note
 * - Since some HepMC readers (e.g. Rivet) need a value for the
 * nuclei-nuclei cross section, a dummy cross section of 1.0 is written to the
 * output.
 * - To avoid confusion with the definition of these quantities within the
 * Glauber model, in the header of an event we set the numbers of participants
 * and of collisions to -1.
 * - If you use Fermi motion and want to read in the HepMC
 * ouput into Rivet, you need to disable the check for the beam particle
 * energies with the \key --ignore-beams option. When using the Rivet output
 * this check is disabled by default.
 **/
HepMcOutput::HepMcOutput(const bf::path &path, std::string name,
<<<<<<< HEAD
                         const OutputParameters & /*out_par*/)
    : OutputInterface(name), filename_(path / (name + ".asciiv3")) {
=======
                         const bool full_event, const int total_N,
                         const int proj_N)
    : HepMcInterface(name, full_event, total_N, proj_N),
      filename_(path / (name + ".asciiv3")) {
>>>>>>> e4080d10
  filename_unfinished_ = filename_;
  filename_unfinished_ += +".unfinished";
  output_file_ =
      make_unique<HepMC3::WriterAscii>(filename_unfinished_.string());
}
<<<<<<< HEAD

HepMcOutput::~HepMcOutput() { bf::rename(filename_unfinished_, filename_); }

int HepMcOutput::construct_nuclear_pdg_code(int na, int nz, int nl) const {
  const int pdg_nuclear_code_prefix = 10 * 1E8;
  const int pdg_nuclear_code_lambda = nl * 1E7;
  const int pdg_nuclear_code_charge = nz * 1E4;
  const int pdg_nuclear_code_baryon = na * 1E1;
  // SMASH does not do isomers
  const int pdg_nuclear_code_isomer = 0 * 1E0;

  return pdg_nuclear_code_prefix + pdg_nuclear_code_lambda +
         pdg_nuclear_code_charge + pdg_nuclear_code_baryon +
         pdg_nuclear_code_isomer;
}

void HepMcOutput::at_eventstart(const Particles &particles,
                                const int event_number, const EventInfo &) {
  current_event_ =
      make_unique<HepMC3::GenEvent>(HepMC3::Units::GEV, HepMC3::Units::MM);

  /* Rivet needs a value for the cross section, but SMASH only knows about
   * nucleon cross sections, not about cross sections between nuclei,
   * so a dummy is used. */
  std::shared_ptr<HepMC3::GenCrossSection> cross_section =
      std::make_shared<HepMC3::GenCrossSection>();
  current_event_->add_attribute("GenCrossSection", cross_section);
  const double dummy_xs = 1.0;
  cross_section->set_cross_section(dummy_xs, dummy_xs);

  current_event_->set_event_number(event_number);
  vertex_ = std::make_shared<HepMC3::GenVertex>();
  current_event_->add_vertex(vertex_);

  FourVector total_mom_proj = FourVector(), total_mom_targ = FourVector();
  int targ_A = 0, targ_Z = 0, targ_L = 0;
  int proj_A = 0, proj_Z = 0, proj_L = 0;
  int total_proj_targ = 0;
  for (const ParticleData &data : particles) {
    if (data.belongs_to() == BelongsTo::Projectile) {
      total_proj_targ++;
      total_mom_proj += data.momentum();
      proj_A += data.type().baryon_number();
      proj_Z += data.type().charge();
      proj_L += data.type().pdgcode().is_Lambda();
    } else if (data.belongs_to() == BelongsTo::Target) {
      total_proj_targ++;
      total_mom_targ += data.momentum();
      targ_A += data.type().baryon_number();
      targ_Z += data.type().charge();
      targ_L += data.type().pdgcode().is_Lambda();
    }
  }

  if (total_proj_targ > 0) {
    // Collider modus: Construct and write projectile and target as two initial
    // particles

    const int proj_nuclear_pdg_code =
        construct_nuclear_pdg_code(proj_A, proj_Z, proj_L);
    const int targ_nuclear_pdg_code =
        construct_nuclear_pdg_code(targ_A, targ_Z, targ_L);

    HepMC3::GenParticlePtr projectile_p = std::make_shared<HepMC3::GenParticle>(
        HepMC3::FourVector(total_mom_proj.x1(), total_mom_proj.x2(),
                           total_mom_proj.x3(), total_mom_proj.x0()),
        proj_nuclear_pdg_code, status_code_for_beam_particles);
    vertex_->add_particle_in(projectile_p);
    HepMC3::GenParticlePtr target_p = std::make_shared<HepMC3::GenParticle>(
        HepMC3::FourVector(total_mom_targ.x1(), total_mom_targ.x2(),
                           total_mom_targ.x3(), total_mom_targ.x0()),
        targ_nuclear_pdg_code, status_code_for_beam_particles);
    vertex_->add_particle_in(target_p);

  } else {
    // Other modi (not collider): Write all inital particles into output
    for (const ParticleData &data : particles) {
      const FourVector mom = data.momentum();
      HepMC3::GenParticlePtr p = std::make_shared<HepMC3::GenParticle>(
          HepMC3::FourVector(mom.x1(), mom.x2(), mom.x3(), mom.x0()),
          data.pdgcode().get_decimal(), status_code_for_beam_particles);
      vertex_->add_particle_in(p);
    }
  }
=======
HepMcOutput::~HepMcOutput() {
  logg[LOutput].debug() << "Renaming file " << filename_unfinished_ << " to "
                        << filename_ << std::endl;
  bf::rename(filename_unfinished_, filename_);
>>>>>>> e4080d10
}

void HepMcOutput::at_eventend(const Particles &particles,
                              const int32_t event_number,
                              const EventInfo &event) {
  HepMcInterface::at_eventend(particles, event_number, event);
  logg[LOutput].debug() << "Writing event " << event_number << " with "
                        << event_.particles().size() << " particles and "
                        << event_.vertices().size() << " vertices to output "
                        << std::endl;
  output_file_->write_event(event_);
}

}  // namespace smash<|MERGE_RESOLUTION|>--- conflicted
+++ resolved
@@ -68,111 +68,19 @@
  * this check is disabled by default.
  **/
 HepMcOutput::HepMcOutput(const bf::path &path, std::string name,
-<<<<<<< HEAD
-                         const OutputParameters & /*out_par*/)
-    : OutputInterface(name), filename_(path / (name + ".asciiv3")) {
-=======
                          const bool full_event, const int total_N,
                          const int proj_N)
     : HepMcInterface(name, full_event, total_N, proj_N),
       filename_(path / (name + ".asciiv3")) {
->>>>>>> e4080d10
   filename_unfinished_ = filename_;
   filename_unfinished_ += +".unfinished";
   output_file_ =
       make_unique<HepMC3::WriterAscii>(filename_unfinished_.string());
 }
-<<<<<<< HEAD
-
-HepMcOutput::~HepMcOutput() { bf::rename(filename_unfinished_, filename_); }
-
-int HepMcOutput::construct_nuclear_pdg_code(int na, int nz, int nl) const {
-  const int pdg_nuclear_code_prefix = 10 * 1E8;
-  const int pdg_nuclear_code_lambda = nl * 1E7;
-  const int pdg_nuclear_code_charge = nz * 1E4;
-  const int pdg_nuclear_code_baryon = na * 1E1;
-  // SMASH does not do isomers
-  const int pdg_nuclear_code_isomer = 0 * 1E0;
-
-  return pdg_nuclear_code_prefix + pdg_nuclear_code_lambda +
-         pdg_nuclear_code_charge + pdg_nuclear_code_baryon +
-         pdg_nuclear_code_isomer;
-}
-
-void HepMcOutput::at_eventstart(const Particles &particles,
-                                const int event_number, const EventInfo &) {
-  current_event_ =
-      make_unique<HepMC3::GenEvent>(HepMC3::Units::GEV, HepMC3::Units::MM);
-
-  /* Rivet needs a value for the cross section, but SMASH only knows about
-   * nucleon cross sections, not about cross sections between nuclei,
-   * so a dummy is used. */
-  std::shared_ptr<HepMC3::GenCrossSection> cross_section =
-      std::make_shared<HepMC3::GenCrossSection>();
-  current_event_->add_attribute("GenCrossSection", cross_section);
-  const double dummy_xs = 1.0;
-  cross_section->set_cross_section(dummy_xs, dummy_xs);
-
-  current_event_->set_event_number(event_number);
-  vertex_ = std::make_shared<HepMC3::GenVertex>();
-  current_event_->add_vertex(vertex_);
-
-  FourVector total_mom_proj = FourVector(), total_mom_targ = FourVector();
-  int targ_A = 0, targ_Z = 0, targ_L = 0;
-  int proj_A = 0, proj_Z = 0, proj_L = 0;
-  int total_proj_targ = 0;
-  for (const ParticleData &data : particles) {
-    if (data.belongs_to() == BelongsTo::Projectile) {
-      total_proj_targ++;
-      total_mom_proj += data.momentum();
-      proj_A += data.type().baryon_number();
-      proj_Z += data.type().charge();
-      proj_L += data.type().pdgcode().is_Lambda();
-    } else if (data.belongs_to() == BelongsTo::Target) {
-      total_proj_targ++;
-      total_mom_targ += data.momentum();
-      targ_A += data.type().baryon_number();
-      targ_Z += data.type().charge();
-      targ_L += data.type().pdgcode().is_Lambda();
-    }
-  }
-
-  if (total_proj_targ > 0) {
-    // Collider modus: Construct and write projectile and target as two initial
-    // particles
-
-    const int proj_nuclear_pdg_code =
-        construct_nuclear_pdg_code(proj_A, proj_Z, proj_L);
-    const int targ_nuclear_pdg_code =
-        construct_nuclear_pdg_code(targ_A, targ_Z, targ_L);
-
-    HepMC3::GenParticlePtr projectile_p = std::make_shared<HepMC3::GenParticle>(
-        HepMC3::FourVector(total_mom_proj.x1(), total_mom_proj.x2(),
-                           total_mom_proj.x3(), total_mom_proj.x0()),
-        proj_nuclear_pdg_code, status_code_for_beam_particles);
-    vertex_->add_particle_in(projectile_p);
-    HepMC3::GenParticlePtr target_p = std::make_shared<HepMC3::GenParticle>(
-        HepMC3::FourVector(total_mom_targ.x1(), total_mom_targ.x2(),
-                           total_mom_targ.x3(), total_mom_targ.x0()),
-        targ_nuclear_pdg_code, status_code_for_beam_particles);
-    vertex_->add_particle_in(target_p);
-
-  } else {
-    // Other modi (not collider): Write all inital particles into output
-    for (const ParticleData &data : particles) {
-      const FourVector mom = data.momentum();
-      HepMC3::GenParticlePtr p = std::make_shared<HepMC3::GenParticle>(
-          HepMC3::FourVector(mom.x1(), mom.x2(), mom.x3(), mom.x0()),
-          data.pdgcode().get_decimal(), status_code_for_beam_particles);
-      vertex_->add_particle_in(p);
-    }
-  }
-=======
 HepMcOutput::~HepMcOutput() {
   logg[LOutput].debug() << "Renaming file " << filename_unfinished_ << " to "
                         << filename_ << std::endl;
   bf::rename(filename_unfinished_, filename_);
->>>>>>> e4080d10
 }
 
 void HepMcOutput::at_eventend(const Particles &particles,
