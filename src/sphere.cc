--- conflicted
+++ resolved
@@ -294,7 +294,7 @@
       printd("Ignored collisions %zu\n", rejection_conflict);
       /* save evolution data */
       write_measurements(*particles, interactions_total,
-        interactions_this_interval, *decays, *resonances, rejection_conflict);
+        interactions_this_interval, *resonances, *decays, rejection_conflict);
       write_vtk(*particles);
     }
   }
@@ -317,18 +317,6 @@
 //  Sphere *ball = new Sphere(lab);
 //  process_config_sphere(ball, path);
   /* Initialize box */
-<<<<<<< HEAD
-  input_particles(&particles, path);
-  initial_conditions(&particles, cube);
-  input_decaymodes(&particles, path);
-  CrossSections *cross_sections = new CrossSections;
-  cross_sections->add_elastic_parameter(parameters->cross_section());
-
-  write_measurements_header();
-  print_header();
-  write_particles(particles);
-
-=======
 //  print_startup(*ball);
 //  Particles *particles = new Particles;
 //  input_particles(particles, path);
@@ -336,7 +324,6 @@
 // input_decaymodes(particles, path);
 //  CrossSections *cross_sections = new CrossSections;
 //  cross_sections->add_elastic_parameter(lab.cross_section());
->>>>>>> 6fa5823b
   /* Compute stuff */
 //  int rc = Evolve(particles, cross_sections, lab);
   /* record IC startup */
