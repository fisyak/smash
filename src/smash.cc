/*
 *
 *    Copyright (c) 2012-2017
 *      SMASH Team
 *
 *    GNU General Public License (GPLv3 or later)
 *
 */
#include <getopt.h>

#include <sstream>
#include <vector>

#include <boost/filesystem/fstream.hpp>

#include "include/cxx14compat.h"
#include "include/decaymodes.h"
#include "include/experiment.h"
#include "include/filelock.h"
#include "include/inputfunctions.h"
#include "include/random.h"
#include "include/scatteractionsfinder.h"
#include "include/stringfunctions.h"
/* build dependent variables */
#include "include/config.h"

namespace smash {

namespace {
/** prints usage information and exits the program
 *
 * \param rc Exit status to return
 * \param progname Name of the program
 *
 * usage() is called when either the `--help` or `-h` command line
 * options are given to the program; in this case, the exit status is
 * EXIT_SUCCESS, or when an unknown option is given; in this case,
 * the exit status is EXIT_FAIL.
 */
void usage(const int rc, const std::string &progname) {
  /*!\Userguide
   * \page page_smash_invocation SMASH Invocation
   *
   * SMASH can be run simply by executing the binary without any options (i.e.
   * there are no required arguments). It does require an input file, though
   * (see \ref inputoptions).
   * Per default, the input file is expected in the current working directory
   * with the name '`config.yaml`'.
   *
   * The following options are supported:
   *
   * <table>
   * <tr><th>Short&nbsp;Variant <th>Long&nbsp;Variant <th>Documentation
   * <tr><td>`-h` <td>`--help`
   * <td>Prints usage information and quits the program.
   * <tr><td>`-v` <td>`--version`
   * <td>Prints the version of SMASH and quits the program.
   * <tr><td>`-i <file>` <td>`--inputfile <file>`
   * <td>Overrides the location of the default '`config.yaml`' input file. The
   *     input settings will be read from the specified file instead.
   * <tr><td>`-d <file>` <td>`--decaymodes <file>`
   * <td>The default decay modes are compiled in. With this argument you can
   *     override the decay modes to the exact set defined in the file. Multiple
   *     `-d` arguments are not supported.
   * <tr><td>`-p <file>` <td>`--particles <file>`
   * <td>The default particle data is compiled in. With this argument you can
   *     override the particles to the exact set defined in the file. Multiple
   *     `-p` arguments are not supported.
   * <tr><td>`-c <YAML string>` <td>`--config <YAML string>`
   * <td>The string argument to `-c` containts YAML markup to override input
   *     options from the input file (`-i`). Multiple `-c` arguments are
   *     supported. (Later settings may override preceding settings.) This can
   *     be a handy way to test different scenarios from a script.
   * <tr><td>`-m <modus>` <td>`--modus <modus>`
   * <td>This is a shortcut for `-c 'General: { Modus: <modus> }'`. Note that
   *     `-m` always overrides `-c`.
   * <tr><td>`-e <time>` <td>`--endtime <time>`
   * <td>This is a shortcut for `-c 'General: { End_Time: <time> }'`. Note that
   *     `-e` always overrides `-c`.
   * <tr><td>`-o <dir>` <td>`--output <dir>`
   * <td>Sets the output directory. The default output directory is
   *     `./data/<runid>`, where `<rundid>` is an automatically incrementing
   *     integer. Note that this might cause races if several instances of SMASH
   *     run in parallel. In that case, make sure to specify a different output
   *     directory for every instance of SMASH.
   * <tr><td>`-l <dir>` <td>`--list-2-to-n <dir>`
   * <td>Dumps the list of all possible 2->n reactions (n > 1). Note that
   *     resonance decays and formations are NOT dumped. Every particle
   *     available in SMASH is collided against every and reactions with
   *     non-zero cross-section are dumped. Both colliding particles are
   *     assigned momenta from 0.1 to 10 GeV in the opposite directions to
   *     scan the possible sqrt(S).
   * <tr><td>`-r <pdg>` <td>`--resonance <pdg>`
   * <td> Dumps the width(m) and m * spectral function(m^2) versus resonance
   *     mass m.
   * <tr><td>`-s <pdg1>,<pdg2>[,mass1,mass2]`
   * <td>`--cross-sections <pdg1>,<pdg2>[,mass1,mass2]`
   * <td> Dumps the partial 2->1 cross-section of pdg1 + pdg2 with
   *     masses mass1 and mass2. Masses are optional, default values are pole
   *     masses.
   * <tr><td>`-f` <td>`--force`
   * <td>Forces overwriting files in the output directory. Normally, if you
   *     specifiy an output directory with `-o`, the directory must be empty.
   *     With `-f` this check is skipped.
   * </table>
   */
  std::printf("\nUsage: %s [option]\n\n", progname.c_str());
  std::printf(
      "  -h, --help              usage information\n"
      "\n"
      "  -i, --inputfile <file>  path to input configuration file\n"
      "                          (default: ./config.yaml)\n"
      "  -d, --decaymodes <file> override default decay modes from file\n"
      "  -p, --particles <file>  override default particles from file\n"
      "\n"
      "  -c, --config <YAML>     specify config value overrides\n"
      "                          (multiple -c arguments are supported)\n"
      "  -m, --modus <modus>     shortcut for -c 'General: { Modus: <modus> "
      "}'\n"
      "  -e, --endtime <time>    shortcut for -c 'General: { End_Time: <time> "
      "}'"
      "\n"
      "\n"
      "  -o, --output <dir>      output directory (default: ./data/<runid>)\n"
      "  -l, --list-2-to-n       list all possible 2->2 reactions\n"
      "  -r, --resonance <pdg>   dump width(m) and m*spectral function(m^2)"
      " for resonance pdg\n"
      "  -s, --cross-sections    <pdg1>,<pdg2>[,mass1,mass2] \n"
      "                          dump all 2->1 partial cross-sections of "
      "pdg1 + pdg2 reactions versus sqrt(s).\n"
      "                          Masses are optional, by default pole masses"
      " are used.\n"
      "                          Note the required comma and no spaces.\n"
      "  -f, --force             force overwriting files in the output "
      "directory"
      "\n"
      "  -v, --version\n\n");
  std::exit(rc);
}

/** \ingroup exception
 *  Exception class that is thrown if the requested output directory
 * already exists and `-f` was not specified on the command line.
 */
struct OutputDirectoryExists : public std::runtime_error {
  using std::runtime_error::runtime_error;
};
/** \ingroup exception
 *  Exception class that is thrown if no new output path can be
 * generated (there is a directory name for each positive integer
 * value)
 */
struct OutputDirectoryOutOfIds : public std::runtime_error {
  using std::runtime_error::runtime_error;
};

/// returns the default path for output.
bf::path default_output_path() {
  const bf::path p = bf::absolute("data");
  if (!bf::exists(p)) {
    return p / "0";
  }
  bf::path p2;
  for (int id = 0; id < std::numeric_limits<int>::max(); ++id) {
    p2 = p / std::to_string(id);
    if (!bf::exists(p2)) {
      break;
    }
  }
  if (p == p2) {
    throw OutputDirectoryOutOfIds("no unique data subdir ID left");
  }
  return p2;
}

/// makes sure the output path is valid (throws if not)
void ensure_path_is_valid(const bf::path &path) {
  if (bf::exists(path)) {
    if (!bf::is_directory(path)) {
      throw OutputDirectoryExists("The given path (" + path.native() +
                                  ") exists, but it is not a directory.");
    }
  } else {
    if (!bf::create_directories(path)) {
      throw OutputDirectoryExists(
          "Race condition detected: The directory " + path.native() +
          " did not exist a few cycles ago, but was created in the meantime by "
          "a different process.");
    }
  }
}

}  // unnamed namespace

}  // namespace smash

/* main - do command line parsing and hence decides modus */
int main(int argc, char *argv[]) {
  using namespace smash;  // NOLINT(build/namespaces)
  setup_default_float_traps();

  const auto &log = logger<LogArea::Main>();

  constexpr option longopts[] = {{"config", required_argument, 0, 'c'},
                                 {"decaymodes", required_argument, 0, 'd'},
                                 {"endtime", required_argument, 0, 'e'},
                                 {"force", no_argument, 0, 'f'},
                                 {"help", no_argument, 0, 'h'},
                                 {"inputfile", required_argument, 0, 'i'},
                                 {"modus", required_argument, 0, 'm'},
                                 {"particles", required_argument, 0, 'p'},
                                 {"output", required_argument, 0, 'o'},
                                 {"list-2-to-n", no_argument, 0, 'l'},
                                 {"resonance", required_argument, 0, 'r'},
                                 {"cross-sections", required_argument, 0, 's'},
                                 {"version", no_argument, 0, 'v'},
                                 {nullptr, 0, 0, 0}};

  /* strip any path to progname */
  const std::string progname = bf::path(argv[0]).filename().native();

  try {
    bool force_overwrite = false;
    bf::path output_path = default_output_path(), input_path("./config.yaml");
    std::vector<std::string> extra_config;
    char *particles = nullptr, *decaymodes = nullptr, *modus = nullptr,
         *end_time = nullptr, *pdg_string = nullptr, *cs_string = nullptr;
    bool list2n_activated = false;
    bool resonance_dump_activated = false;
    bool cross_section_dump_activated = false;

    /* parse command-line arguments */
    int opt;
    while ((opt = getopt_long(argc, argv, "c:d:e:fhi:m:p:o:lr:s:v", longopts,
                              nullptr)) != -1) {
      switch (opt) {
        case 'c':
          extra_config.emplace_back(optarg);
          break;
        case 'd':
          decaymodes = optarg;
          break;
        case 'f':
          force_overwrite = true;
          break;
        case 'i':
          input_path = optarg;
          break;
        case 'h':
          usage(EXIT_SUCCESS, progname);
          break;
        case 'm':
          modus = optarg;
          break;
        case 'p':
          particles = optarg;
          break;
        case 'e':
          end_time = optarg;
          break;
        case 'o':
          output_path = optarg;
          break;
        case 'l':
          list2n_activated = true;
          break;
        case 'r':
          resonance_dump_activated = true;
          pdg_string = optarg;
          break;
        case 's':
          cross_section_dump_activated = true;
          cs_string = optarg;
          break;
        case 'v':
          std::printf(
              "%s\n"
              "Branch   : %s\nSystem   : %s\nCompiler : %s %s\n"
              "Build    : %s\nDate     : %s\n",
              VERSION_MAJOR, GIT_BRANCH, CMAKE_SYSTEM, CMAKE_CXX_COMPILER_ID,
              CMAKE_CXX_COMPILER_VERSION, CMAKE_BUILD_TYPE, BUILD_DATE);
          std::exit(EXIT_SUCCESS);
        default:
          usage(EXIT_FAILURE, progname);
      }
    }

    // Abort if there are unhandled arguments left.
    if (optind < argc) {
      std::cout << argv[0] << ": invalid argument -- '" << argv[optind]
                << "'\n";
      usage(EXIT_FAILURE, progname);
    }

    /* read in config file */
    Configuration configuration(input_path.parent_path(),
                                input_path.filename());
    for (const auto &config : extra_config) {
      configuration.merge_yaml(config);
    }
    if (particles) {
      std::cout << "particles: " << particles << std::endl;
      if (!bf::exists(particles)) {
        std::stringstream err;
        err << "The particles file was expected at '" << particles
            << "', but the file does not exist.";
        throw std::runtime_error(err.str());
      }
      configuration["particles"] = read_all(bf::ifstream{particles});
    }
    if (decaymodes) {
      if (!bf::exists(decaymodes)) {
        std::stringstream err;
        err << "The decay modes file was expected at '" << decaymodes
            << "', but the file does not exist.";
        throw std::runtime_error(err.str());
      }
      configuration["decaymodes"] = read_all(bf::ifstream{decaymodes});
    }
    if (list2n_activated) {
      // Do not make all elastic cross-sections a fixed number
      constexpr double elastic_parameter = -1.;
      // Does not matter here, just dummy
      constexpr int ntest = 1;
      // Print only 2->n, n > 1. Do not dump decays, which can be found in
      // decaymodes.txt anyway
      constexpr bool two_to_one = false;
      ParticleType::create_type_list(configuration.take({"particles"}));
      DecayModes::load_decaymodes(configuration.take({"decaymodes"}));
      std::vector<bool> nucleon_has_interacted = {};
      ReactionsBitSet included_2to2 =
<<<<<<< HEAD
          configuration.take({"Collision_Term", "Included_2to2"});
      auto scat_finder = make_unique<ScatterActionsFinder>(
          elastic_parameter, ntest, nucleon_has_interacted, included_2to2,
          two_to_one);
=======
                   configuration.take({"Collision_Term", "Included_2to2"},
                   ReactionsBitSet().set());
      auto scat_finder = make_unique<ScatterActionsFinder>(elastic_parameter,
                                     ntest, nucleon_has_interacted,
                                     included_2to2, two_to_one);
>>>>>>> ecbdca6c
      scat_finder->dump_reactions();
      std::exit(EXIT_SUCCESS);
    }
    if (resonance_dump_activated) {
      ParticleType::create_type_list(configuration.take({"particles"}));
      DecayModes::load_decaymodes(configuration.take({"decaymodes"}));
      PdgCode pdg(pdg_string);
      const ParticleType &res = ParticleType::find(pdg);
      res.dump_width_and_spectral_function();
      std::exit(EXIT_SUCCESS);
    }
    if (cross_section_dump_activated) {
      ParticleType::create_type_list(configuration.take({"particles"}));
      DecayModes::load_decaymodes(configuration.take({"decaymodes"}));
      std::string arg_string(cs_string);
      std::vector<std::string> args = split(arg_string, ',');
      const unsigned int n_arg = args.size();
      if (n_arg < 2 || n_arg > 4) {
        throw std::invalid_argument("-s usage: pdg1,pdg2[,m1][,m2]");
      }
      PdgCode pdg_a(args[0]), pdg_b(args[1]);
      const ParticleType &a = ParticleType::find(pdg_a);
      const ParticleType &b = ParticleType::find(pdg_b);
      for (unsigned int i = 0; i < 4 - n_arg; i++) {
        args.push_back("");
      }
      double ma = (args[2] == "") ? a.mass() : std::stod(args[2]);
      double mb = (args[3] == "") ? b.mass() : std::stod(args[3]);
      if (a.is_stable() && args[2] != "") {
        ma = a.mass();
        std::cout << "Warning: pole mass is used for stable particle "
                  << a.name() << " instead of " << args[2] << std::endl;
      }
      if (b.is_stable() && args[3] != "") {
        mb = b.mass();
        std::cout << "Warning: pole mass is used for stable particle "
                  << b.name() << " instead of " << args[3] << std::endl;
      }
      std::vector<bool> nucleon_has_interacted = {};
<<<<<<< HEAD
      ReactionsBitSet included_2to2(std::string("111111"));
      auto scat_finder = make_unique<ScatterActionsFinder>(
          -1., 1, nucleon_has_interacted, included_2to2, true);
=======
      auto scat_finder = make_unique<ScatterActionsFinder>(-1., 1,
                  nucleon_has_interacted, ReactionsBitSet().set(), true);
>>>>>>> ecbdca6c
      scat_finder->dump_cross_sections(a, b, ma, mb);
      std::exit(EXIT_SUCCESS);
    }
    if (modus) {
      configuration["General"]["Modus"] = std::string(modus);
    }
    if (end_time) {
      configuration["General"]["End_Time"] = std::abs(std::atof(end_time));
    }

    /* set up logging */
    set_default_loglevel(
        configuration.take({"Logging", "default"}, einhard::ALL));
    create_all_loggers(configuration["Logging"]);
    log.info(progname, " (", VERSION_MAJOR, ')');

    int64_t seed = configuration.read({"General", "Randomseed"});
    if (seed < 0) {
      // Seed with a real random value, if available
      std::random_device rd;
      seed = rd();
      configuration["General"]["Randomseed"] = seed;
    }

    /* check output path*/
    ensure_path_is_valid(output_path);
    const bf::path lock_path = output_path / "smash.lock";
    FileLock lock(lock_path);
    if (!lock.acquire()) {
      throw std::runtime_error(
          "Another instance of SMASH is already writing to the specified "
          "output directory. If you are sure this is not the case, remove \"" +
          lock_path.native() + "\".");
    }
    log.debug("output path: ", output_path);
    if (!force_overwrite && bf::exists(output_path / "config.yaml")) {
      throw std::runtime_error(
          "Output directory would get overwritten. Select a different output "
          "directory, clean up, or tell SMASH to ignore existing files.");
    }

    // keep a copy of the configuration that was used in the output directory
    bf::ofstream(output_path / "config.yaml")
        << configuration.to_string() << '\n';

    log.trace(source_location, " create ParticleType and DecayModes");
    ParticleType::create_type_list(configuration.take({"particles"}));
    DecayModes::load_decaymodes(configuration.take({"decaymodes"}));
    ParticleType::check_consistency();

    // create an experiment
    log.trace(source_location, " create Experiment");
    auto experiment = ExperimentBase::create(configuration, output_path);
    const std::string report = configuration.unused_values_report();
    if (report != "{}") {
      log.warn() << "The following configuration values were not used:\n"
                 << report;
    }

    // run the experiment
    log.trace(source_location, " run the Experiment");
    experiment->run();
  } catch (std::exception &e) {
    log.fatal() << "SMASH failed with the following error:\n" << e.what();
    return EXIT_FAILURE;
  }

  log.trace() << source_location << " about to return from main";
  return 0;
}<|MERGE_RESOLUTION|>--- conflicted
+++ resolved
@@ -329,18 +329,11 @@
       DecayModes::load_decaymodes(configuration.take({"decaymodes"}));
       std::vector<bool> nucleon_has_interacted = {};
       ReactionsBitSet included_2to2 =
-<<<<<<< HEAD
-          configuration.take({"Collision_Term", "Included_2to2"});
-      auto scat_finder = make_unique<ScatterActionsFinder>(
-          elastic_parameter, ntest, nucleon_has_interacted, included_2to2,
-          two_to_one);
-=======
                    configuration.take({"Collision_Term", "Included_2to2"},
                    ReactionsBitSet().set());
       auto scat_finder = make_unique<ScatterActionsFinder>(elastic_parameter,
                                      ntest, nucleon_has_interacted,
                                      included_2to2, two_to_one);
->>>>>>> ecbdca6c
       scat_finder->dump_reactions();
       std::exit(EXIT_SUCCESS);
     }
@@ -380,14 +373,8 @@
                   << b.name() << " instead of " << args[3] << std::endl;
       }
       std::vector<bool> nucleon_has_interacted = {};
-<<<<<<< HEAD
-      ReactionsBitSet included_2to2(std::string("111111"));
-      auto scat_finder = make_unique<ScatterActionsFinder>(
-          -1., 1, nucleon_has_interacted, included_2to2, true);
-=======
       auto scat_finder = make_unique<ScatterActionsFinder>(-1., 1,
                   nucleon_has_interacted, ReactionsBitSet().set(), true);
->>>>>>> ecbdca6c
       scat_finder->dump_cross_sections(a, b, ma, mb);
       std::exit(EXIT_SUCCESS);
     }
