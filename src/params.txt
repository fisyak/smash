// Sample params.txt file

// Cube size
LENGTH		10.0

// temporal grid spacing
EPS		0.001

// maximum of steps to take
STEPS		10000

// how many steps before recording measurables
UPDATE          100

<<<<<<< HEAD
=======
// Modus Operandi of smash:
>>>>>>> f9110ffb
// 
// 1:		box
// 2:		sphere
// 
MODUS		1

// initial condition
//
// 1:  random position box + thermal momenta
// 2:  random position box + peaked momenta
// 3:  random position sphere + thermal momenta
//
INITIAL_CONDITION	1

// initial random seed (negative for time)
RANDOMSEED	1

// initialization temperature
TEMPERATURE	0.2

// elastic cross section
SIGMA		10.0

// number of test particle
TESTPARTICLES	1<|MERGE_RESOLUTION|>--- conflicted
+++ resolved
@@ -12,10 +12,7 @@
 // how many steps before recording measurables
 UPDATE          100
 
-<<<<<<< HEAD
-=======
 // Modus Operandi of smash:
->>>>>>> f9110ffb
 // 
 // 1:		box
 // 2:		sphere
