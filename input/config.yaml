Logging:
  default: INFO

General:
    Modus:         Collider
    Time_Step_Mode: Fixed
    Delta_Time:    0.1
    End_Time:      200.0
    Randomseed:    -1
    Nevents:       1

Output:
<<<<<<< HEAD
    # how much time before recording measurables
    Output_Interval:  1.0
    # Which density is written to collision headers:
    # ("hadron", "baryon", "baryonic isospin", "pion", "none")
    Density_Type:      "none"
    # output formats
#    Oscar_Collisions:
#        2013_Format:        True
#        2013_Extended:      False
#        Print_Start_End:    False
#    Oscar_Particlelist:
#        2013_Format:        True
#        2013_Extended:      False
#        Only_Final:         True
#    Vtk:
#    Root:
#        Write_Collisions:   True
#        Write_Particles:    True
#        Autosave_Frequency: 1000
#    Binary_Collisions:
#        Extended:           False
#        Print_Start_End:    True
#    Binary_Particles:
#        Extended:           False
#        Only_Final:         False
#    Thermodynamics:
#        # ("hadron", "baryon", "baryonic isospin", "pion", "none")
#        Type:               "baryon"
#        Quantities:         ["rho_eckart", "tmn", "tmn_landau", "landau_velocity"]
#        Position:           [0.0, 0.0, 0.0]
#    Dileptons:
#        Format:             Oscar
#    Photons:
#        Format:             Oscar
#        # number of fractional photons produced per single reaction
#        Fractions:          100


Collision_Term:
    Two_to_One:             True
    Included_2to2:          ["All"] # Options are ["All", "Elastic", "NN_to_NR",
                                    # "NN_to_DR", "KN_to_KN", "KN_to_KDelta",
                                    # "Strangeness_exchange"]
                                    # Empty brackets results in no 2 to 2 reactions
    Strings:                False
    NNbar_Treatment:        no annihilation #Options are "no annihilation",
                                            #"resonances", "strings"
    Force_Decays_At_End:    True
    Isotropic:              False
    Elastic_Cross_Section:  -1.0  # Globally used if non-negative, [mb]
    Elastic_NN_Cutoff_Sqrts: 1.98 # Exclude the elastic collisions between the two
                                 # nucleons with the square root s below the value [GeV].
                                 # Exclusion is effectively turned off by setting any value
                                 # below 1.88 (the threshold energy of the elastic collsion).
                                 # And the value is at best not beyond 2.02 ( the threshold
                                 # energy of the inelastic collision NN->NNpi)
#    Pauli_Blocking:
#        Spatial_Averaging_Radius:   1.86
#        Momentum_Averaging_Radius:  0.08
#        Gaussian_Cutoff:            2.2

#Forced_Thermalization:
#    Lattice_Sizes:          [20.0, 20.0, 50.0]
#    Cell_Number:            [21, 21, 101]
#    Critical_Edens:         0.3     # forced therm. above this energy density [GeV/fm^3]
#    Start_Time:             0.0     # forced therm. at t > this time [fm/c]
#    Timestep:               1.0     # timestep of thermalization [fm/c]
#    Algorithm:              biased BF  # mode sampling, biased BF, unbiased BF

#Potentials:
#    Skyrme:
#        Skyrme_A: -209.2
#        Skyrme_B: 156.4
#        Skyrme_Tau: 1.35
#    Symmetry:
#        S_Pot: 18.0

#Lattice:
#    Origin:      [0.0, 0.0, 0.0]     # Coordinates of the left, down, near corner of the lattice
#    Sizes:       [10.0, 10.0, 10.0]  # Sizes in x, y, z directions in fm
#    Cell_Number: [20, 20, 20]        # Number of cells in x, y, z directions
#    Periodic:    True                # Periodic continuation: x + i * lx is equivalent to x, same for y, z
#    Printout:
#        # ("hadron", "baryon", "baryonic isospin", "pion"), baryon := net baryon
#        Type:       "none"
#        Quantities: ["rho_eckart", "tmn", "tmn_landau", "landau_velocity"]
=======
    Output_Interval:  5.0
    Particles:
        Format:          ["Oscar2013"]
>>>>>>> e8f62884

Modi:
    Collider:
        Projectile:
            Particles: {2212: 79, 2112: 118} #Gold197
        Target:
            Particles: {2212: 79, 2112: 118} #Gold197

        E_Kin: 1.23
        Fermi_Motion: "frozen"<|MERGE_RESOLUTION|>--- conflicted
+++ resolved
@@ -10,98 +10,15 @@
     Nevents:       1
 
 Output:
-<<<<<<< HEAD
-    # how much time before recording measurables
-    Output_Interval:  1.0
-    # Which density is written to collision headers:
-    # ("hadron", "baryon", "baryonic isospin", "pion", "none")
-    Density_Type:      "none"
-    # output formats
-#    Oscar_Collisions:
-#        2013_Format:        True
-#        2013_Extended:      False
-#        Print_Start_End:    False
-#    Oscar_Particlelist:
-#        2013_Format:        True
-#        2013_Extended:      False
-#        Only_Final:         True
-#    Vtk:
-#    Root:
-#        Write_Collisions:   True
-#        Write_Particles:    True
-#        Autosave_Frequency: 1000
-#    Binary_Collisions:
-#        Extended:           False
-#        Print_Start_End:    True
-#    Binary_Particles:
-#        Extended:           False
-#        Only_Final:         False
-#    Thermodynamics:
-#        # ("hadron", "baryon", "baryonic isospin", "pion", "none")
-#        Type:               "baryon"
-#        Quantities:         ["rho_eckart", "tmn", "tmn_landau", "landau_velocity"]
-#        Position:           [0.0, 0.0, 0.0]
-#    Dileptons:
-#        Format:             Oscar
-#    Photons:
-#        Format:             Oscar
-#        # number of fractional photons produced per single reaction
-#        Fractions:          100
-
+    Output_Interval:  5.0
+    Particles:
+        Format:          ["Oscar2013"]
 
 Collision_Term:
-    Two_to_One:             True
-    Included_2to2:          ["All"] # Options are ["All", "Elastic", "NN_to_NR",
+    Included_2to2:       ["All"] # Options are ["All", "Elastic", "NN_to_NR",
                                     # "NN_to_DR", "KN_to_KN", "KN_to_KDelta",
                                     # "Strangeness_exchange"]
                                     # Empty brackets results in no 2 to 2 reactions
-    Strings:                False
-    NNbar_Treatment:        no annihilation #Options are "no annihilation",
-                                            #"resonances", "strings"
-    Force_Decays_At_End:    True
-    Isotropic:              False
-    Elastic_Cross_Section:  -1.0  # Globally used if non-negative, [mb]
-    Elastic_NN_Cutoff_Sqrts: 1.98 # Exclude the elastic collisions between the two
-                                 # nucleons with the square root s below the value [GeV].
-                                 # Exclusion is effectively turned off by setting any value
-                                 # below 1.88 (the threshold energy of the elastic collsion).
-                                 # And the value is at best not beyond 2.02 ( the threshold
-                                 # energy of the inelastic collision NN->NNpi)
-#    Pauli_Blocking:
-#        Spatial_Averaging_Radius:   1.86
-#        Momentum_Averaging_Radius:  0.08
-#        Gaussian_Cutoff:            2.2
-
-#Forced_Thermalization:
-#    Lattice_Sizes:          [20.0, 20.0, 50.0]
-#    Cell_Number:            [21, 21, 101]
-#    Critical_Edens:         0.3     # forced therm. above this energy density [GeV/fm^3]
-#    Start_Time:             0.0     # forced therm. at t > this time [fm/c]
-#    Timestep:               1.0     # timestep of thermalization [fm/c]
-#    Algorithm:              biased BF  # mode sampling, biased BF, unbiased BF
-
-#Potentials:
-#    Skyrme:
-#        Skyrme_A: -209.2
-#        Skyrme_B: 156.4
-#        Skyrme_Tau: 1.35
-#    Symmetry:
-#        S_Pot: 18.0
-
-#Lattice:
-#    Origin:      [0.0, 0.0, 0.0]     # Coordinates of the left, down, near corner of the lattice
-#    Sizes:       [10.0, 10.0, 10.0]  # Sizes in x, y, z directions in fm
-#    Cell_Number: [20, 20, 20]        # Number of cells in x, y, z directions
-#    Periodic:    True                # Periodic continuation: x + i * lx is equivalent to x, same for y, z
-#    Printout:
-#        # ("hadron", "baryon", "baryonic isospin", "pion"), baryon := net baryon
-#        Type:       "none"
-#        Quantities: ["rho_eckart", "tmn", "tmn_landau", "landau_velocity"]
-=======
-    Output_Interval:  5.0
-    Particles:
-        Format:          ["Oscar2013"]
->>>>>>> e8f62884
 
 Modi:
     Collider:
