--- conflicted
+++ resolved
@@ -63,10 +63,15 @@
 Note that although Pythia is statically linked into SMASH, access to
 `share/Pythia8/xmldoc` is required at runtime.
 
-<<<<<<< HEAD
 The compilation of Pythia 8.303 fails with gcc > 10.x and clang > 12.x (under GNU/Linux,
-unless clang's `-stdlib=libc++` is used).
-=======
+unless clang's `-stdlib=libc++` is used). Either use a previous version or fix
+the problem by adding
+```
+#include <limits>
+using std::numeric_limits;
+```
+in _include/Pythia8/PythiaStdlib.h_ (in your **`pythia8303`** folder).
+
 #### Remarks for Apple users
 
 1. The `wget` command is not directly available on OSX.
@@ -84,7 +89,6 @@
     cd pythia8303
     ./configure --cxx-common='-std=c++11 -O3 -fPIC'
     make
->>>>>>> e87825dd
 
 ### Including Eigen Header Files from Custom Location
 
