--- conflicted
+++ resolved
@@ -30,17 +30,10 @@
 
 ### Prerequisites
 
-<<<<<<< HEAD
 SMASH is known to compile and work on little endian machines with UNIX-like operating systems (e.g. GNU/Linux, MacOS) and one of the following compilers (which have the required C++11 features):
-- gcc >= 4.8
+- gcc >= 5.0
 - clang >= 3.3
 - Apple clang >= 5.0
-=======
-SMASH is known to compile and work with one of these compilers (which have the
-required C++11 features):
-- gcc >= 5.0
-- clang >= 3.2
->>>>>>> 843333d9
 
 Any different operating system and/or compiler and/or endianness is not officially supported.
 
