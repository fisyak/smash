--- conflicted
+++ resolved
@@ -585,7 +585,6 @@
       primaryClass   = "nucl-th",
       SLACcitation   = "%%CITATION = ARXIV:0910.1977;%%"
 }
-<<<<<<< HEAD
 
 @article{Xu:2004mz,
       author         = "Xu, Zhe and Greiner, Carsten",
@@ -601,7 +600,8 @@
       archivePrefix  = "arXiv",
       primaryClass   = "hep-ph",
       SLACcitation   = "%%CITATION = HEP-PH/0406278;%%"
-=======
+}
+
 @article{Schenke:2019ruo,
       author         = "Schenke, Björn and Shen, Chun and Tribedy, Prithwish",
       title          = "{Multi-particle and charge-dependent azimuthal
@@ -616,6 +616,4 @@
       eprint         = "1901.04378",
       archivePrefix  = "arXiv",
       primaryClass   = "nucl-th",
-      SLACcitation   = "%%CITATION = ARXIV:1901.04378;%%"
->>>>>>> 8a74eff7
-}+      SLACcitation   = "%%CITATION = ARXIV:1901.04378;%%"