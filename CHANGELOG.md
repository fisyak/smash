# Changelog


All notable changes to this project will be documented in this file. The format is inspired by [Keep a Changelog](https://keepachangelog.com/en/1.0.0/). This project does not adhere to [Semantic Versioning](https://semver.org/spec/v2.0.0.html), but it uses versioning inspired by it. Given a version number `X.Y.Z`,

* `X` is incremented for major changes in particular large backwards incompatible updates,
* `Y` is incremented for minor changes like an external pull-request that adds one feature and
* `Z` for the indication of a bug fix or other very small changes that are not backwards incompatible.

The major categories to group changes in this log are:

* `Input / Output` for all, in particular breaking, changes, fixes and additions to the in- and output files.
* `Added` for new features.
* `Changed` for changes in existing functionality.
* `Fixed` for any bug fixes.
* `Removed` for now removed features.

Also possible, but for this project less relevant, is `Deprecated` for soon-to-be removed features.


## Unreleased

### Added
* New CMake build configuration `MinSizeRel` to optimize in executable size
* New examples for usage of SMASH as a library: Full SMASH wrapper and rate equations
* New validation mechanism of SMASH input (configuration file and `-c` command line option)
* Add the option to employ the monash tune for all pythia processes
* Cross section parameters for the transition to strings are now optional inputs
* Add a new functionality to add or remove particles when using SMASH as a library

### Fixed
* Fix bug in collider modus when setting the total energy per nucleon of _each_ beam
* The box modus can only be used with the fixed time step mode
* Avoid integer overflow to silently happen in grid construction
* Correct tau lepton mass in particles list files
<<<<<<< HEAD
* Fix falsely applied smearing factor in thermodynamic output of the charge currents `j_BQS` in the case of no smearing
=======
* Fix code behavior in list modi setup to be coherent with given warnings in case of input discrepancies
>>>>>>> d92429ec

### Changed
* ⚠️ The `master` branch has been renamed to `main`
* SMASH makes now use of C++17 standard and minimum compiler requirements have changed
* Only 64-bit UNIX-like operating systems (e.g. Linux, MacOS) are officially supported
* Only GCC, Clang and Apple clang compilers are officially supported
* Default build configuration is now `Release` (instead of `RelWithDebInfo`)
* Use CMake default compiler flags for `RelWithDebInfo` build configuration, hence having `-O2` optimization level instead of `-03`
* Minimum supported CMake version is now version 3.16
* Minimum version to build documentation is now 1.9
* Changed interface of the `Configuration` class, which is now not copyable and offers more explicit methods, making it harder to be misused
* The `Version` configuration key is not used anymore and has been deprecated
* SMASH now aborts if any content output format in the configuration file is invalid or absent
* `Format: ["None"]` can be used in the configuration file to suppress any content output
* Added two quantities (baryon number, strangeness) in the particle line in ASCII initial conditions output (SMASH_IC.dat)
* Upgraded to Pythia 8.309
* Clebsch-Gordan coefficients are now tabulated resulting into a performance increase, especially at low energies
* Made the input `Jet_PDG` key in the `Jet` section in sphere and box modus mandatory, when the `Jet` section is provided

### Removed
* Boost is not used anymore, since the C++17 standard library is sufficient now
* Removed `Rest_Frame_Density_Derivatives_Mode` input key which was not used in the code


## SMASH-2.2.1
Date: 2022-05-18

### Fixed
* Properly boost in radial direction in sphere mode

[Link to diff from previous version](https://github.com/smash-transport/smash/compare/SMASH-2.2...SMASH-2.2.1)


## SMASH-2.2
Date: 2022-05-10

### Input / Output
* Added option `Minimum_Nonempty_Ensembles` to define a minimum number of ensembles in which interactions took place
* Added `HepMC_treeroot` output
* Added option to `Include_Weak_And_EM_Decays_At_The_End`

### Added
* Light nuclei (A=3) production via 4-to-2 reactions
* Possibility to perform weak decays at the end of the calculation
* Possibility to impose transverse momentum or rapidity cut when extracting initial conditions for hydrodynamics
* Option to add a velocity field of the form `u_r = u_0 * r / R` in radial direction to the sphere mode
* Interface functions to initialize SMASH conveniently (see new `library.h`)
* Extend benchmarks to include collisions at high energy to test strings

### Fixed
* The `--version` option of `smash` now returns a version also when SMASH is downloaded as source package without VCS information
* The saturation density of the woods-saxon distribution is calculated such that its integral returns the number of nucleons in the nucleus
* Initial conditions output now includes unformed particles

### Changed
* Minimum supported CMake version is now version 3.9
* Renamed `USE_ROOT`, `USE_HEPMC` and `USE_RIVET` CMake options to `TRY_USE_ROOT`, `TRY_USE_HEPMC` and `TRY_USE_RIVET`, respectively
* Upgraded to Pythia 8.307
* Renamed version macro to `SMASH_VERSION` (from `MAJOR_VERSION`)
* Pythia installation directory can also be specified with `-DPYTHIA_ROOT_DIR` and by the environment variables `PYTHIA_ROOT_DIR` or `PYTHIA8`, with `/usr` as default
* Big endian architectures are not officially supported and compilation on them is, by default, disabled
* Specific parameters for Xenon nuclei are used instead of default values

### Removed
* A possibly available system installation of YAML library is not considered anymore
* The singularity container definition has been dropped, since a singularity container can be obtained from the shipped docker

[Link to diff from previous version](https://github.com/smash-transport/smash/compare/SMASH-2.1.4...SMASH-2.2)


## SMASH-2.1.4
Date: 2022-02-24

### Fixed
* Properly reset for each event whether projectile and target interacted

[Link to diff from previous version](https://github.com/smash-transport/smash/compare/SMASH-2.1.3...SMASH-2.1.4)


## SMASH-2.1.3
Date: 2022-02-15

### Changed
* Include unformed particles in initial conditions output
* Add definition of endianness macro to FindSMASH.cmake module

[Link to diff from previous version](https://github.com/smash-transport/smash/compare/SMASH-2.1.2...SMASH-2.1.3)

### Deprecated
 * Output option `HepMC` to enable HepMC ASCII output (equivalent to the newer `HepMC_asciiv3`)


## SMASH-2.1.2
Date: 2022-02-04

### Changed
* Reflect new Cuba version in FindSMASH.cmake

[Link to diff from previous version](https://github.com/smash-transport/smash/compare/SMASH-2.1.1...SMASH-2.1.2)


## SMASH-2.1.1
Date: 2022-01-31

### Changed
* Fixed typo in PgdCode class

[Link to diff from previous version](https://github.com/smash-transport/smash/compare/SMASH-2.1...SMASH-2.1.1)


## SMASH-2.1
Date: 2021-12-21

### Input / Output
* Added option to specify a `Fixed_Min_Cell_Length` to control the grid size for the stochastic criterion.
* Computation of thermodynamic quantities optionally restricted to participants only using the option `Only_Participants`

### Added
* 5-to-2 reactions for NNbar annihilations via the stochastic collision criterion
* 2-to-5 reactions for NNbar annihilations to 5 pions
* Thermodynamic lattice output
* Parallel ensembles
* VDF potentials
* New smearing modes: discrete + triangular
* New option: finite difference derivatives for calculation of density gradients on lattice
* New option: sample particles according to quantum statistics
* Non-relativistic electromagnetic potentials in a simple form meant for low collision energies
* New option: start a box with an external particle list
* Support of Apple silicon M1 chips
* Optional N(1520) Dalitz decay with constant form factor
* Pre-built docker container on Github

### Changed
* Evaluation of failed string processes. BBbar pairs are now forced to annihilate
* Updated Dockerfile and Singularity definition file (matching pre-built container on Github)

[Link to diff from previous version](https://github.com/smash-transport/smash/compare/SMASH-2.0.2...SMASH-2.1)


## SMASH-2.0.2
Date: 2021-06-23

### Input / Output
* Added interface with Rivet (the particle-physics MC analysis toolkit) that can process the data of the simulations at runtime and produce YODA output files with the analysis results
* Refactoring of the HempMC3 output now available for final particles and for the collision history in asciiv3 format

### Changed
* Minimum supported cmake version is now version 3.1
* Continuous integration now uses Github Actions

[Link to diff from previous version](https://github.com/smash-transport/smash/compare/SMASH-2.0.1...SMASH-2.0.2)


## SMASH-2.0.1
Date: 2020-12-21

### Input / Output
* Fixed event number counting for intermediate OSCAR output

[Link to diff from previous version](https://github.com/smash-transport/smash/compare/SMASH-2.0...SMASH-2.0.1)


## SMASH-2.0
Date: 2020-12-17

**New major version of SMASH**

Major changes:

* Multi-particle interactions: There is infrastructure for 3<->2 and 3<->1 interactions and example processes are implemented.
* The [SMASH hybrid](https://github.com/smash-transport/smash-vhlle-hybrid) is available including SMASH in initial and final state as well as the vHLLE viscous hydrodynamics code.
* Updated to Pythia 8.303 and optimised the function calls to allow SMASH runs at LHC and high RHIC energies.
* No large backwards incompatible updates for this major version.

### Input / Output
* Unify event number counting: The event number counting now starts at 0 for all output formats.
* Added charge chemical potential to the box modus as an option.
* Added option to specify the `Maximum_Cross_Section` that is considered from the config file.
* Clarify naming of empty events output flag: changing `empty` to `scattering_projectile_target`.
* Newly available HepMC3 output.
* Option to scale all cross sections by a global `Cross_Section_Scaling` factor from the config file.
* New `Additional_Elastic_Cross_Section` option to add an additional constant contribution to the elastic cross section in the config file.
* Option to `Only_Warn_For_High_Probability` in case of long production runs with the stochastic criterion.

### Added
* 3-to-1 reactions for mesons via the stochastic collision criterion.
* 3-to-2 reactions for deuterons via the stochastic collision criterion.
* Parallel ensembles technique to run simulations with mean field potentials faster
* New covariant collision criterion.
* Hadron Gas EoS extended by nQ and muQ.
* Various tests for photons.
* Various tests for the stochastic criterion.
* Various tests for multi-particle reactions.
* Command-line option to enable completely silent output.
* Travis CI check to ensure zero doxygen warning about undocumented instances.
* Added a new Process Type to tag for failed string processes.
* Option to initialize the box with Bose or Fermi distributions.
* More extensive documentation for the different collision criteria.
* A map of Pythia objects to reduce number of Pythia initializations.
* f-resonance to pi-pi-photon Bremsstrahlung cross-sections.
* Tests for nucleon density normalization.

### Fixed
* Consider cross section scaling factor of incoming particles for photon production. This factor was previously neglected, resulting in exploding weights and overestimated photon production.
* Use form factors for binary scattering photons also in the case of Nfrac=1.
* The evaluation of the interaction point in the boxmodus is considering interactions through the wall properly.
* Enforced a small time step if the box modus is used.
* Bug in displaying the total energy per particle.

### Changed
* The Pythia version is increased to 8.303.
* In collisions of unformed particles with equal formation time the outgoing particles now always inherit the smaller scaling factor.
* The default collision criterion changed from "geometric" to "covariant".
* The interaction point for the stochastic criterion is the coordinate of a random incoming particle instead of the middle point. This prevents density artifacts in the center of grid cells.

### Removed
* Integrator1dMonte as it was not used anymore.
* Integrator2d with the GSL Monte-Carlo integration functions. Replaced by the Integrator2dCuhre which performs 2D integrations according to the Cuhre algorithm. The latter was now renamed to Integrator2d.

[Link to diff from previous version](https://github.com/smash-transport/smash/compare/SMASH-1.8...SMASH-2.0)


## SMASH-1.8.1
Date: 2020-08-13

### Changed
* Improve version determination for Pythia.

[Link to diff from previous version](https://github.com/smash-transport/smash/compare/SMASH-1.8...SMASH-1.8.1)


## SMASH-1.8
Date: 2020-04-07

### Input / Output
* Some column names in the extended ROOT output have changed to be agreement with those in the extended OSCAR output:
  * `coll_per_part` -> `ncoll`
  * `formation_time` -> `form_time`
  * `xsec_factor` -> `xsecfac`
* Add strangeness and baryon number to VTK particles output.
* The `Only_Final` option for the Particles output has the new possibility if `IfNotEmpty` is entered. Then only output is written if the event is not empty i.e. there was a collision between projectile and target to save disk space. The other two options are now `Yes` or `No` (previously `True` or `False`).
* Restructure photon configuration:
  * Add new `Photon` subsection to `Collision_Term` section, with options `2to2_Scatterings: True/False`, `Bremsstrahlung: True/False` and `Fractional_Photons: Nfrac`, where `Nfrac` is an arbitrary integer
  * Add new `Dilepton` subsection to `Collision_Term`, with option `Decays: True/False`
  * From now on, only the format and whether or not it shall be extended, can be set in the Output subsection `Photons`.

### Added
* Photon production from pion-pion bremsstrahlung
* Option to randomize the reaction plane (rotate all particles by a random angle around the z axis).
* Test to verify that cross sections do not depend on particle order.
* Various tests for deformed nuclei
* Various tests for string processes
* Proper CHANGELOG.md file
* Option to set up an equilibration time for the box modus, after which the output is written.
* Most resonance integrals are now cached on disk, reducing the time until the simulation starts.

### Changed
* Extend box examples in user guide to directly run.

### Fixed
* Fix user guide for baryon density dependent symmetry potential.
* ASCII initial conditions output:
  * Bugfix: write PDG ID instead of unique particle ID.
  * Exclude spectators.
* Add lower bound for initial conditions proper time.
* Fix floating point exceptions that were raised if initial conditions output is enabled
* Fix light nuclei not being affected by potentials

[Link to diff from previous version](https://github.com/smash-transport/smash/compare/SMASH-1.7...SMASH-1.8)


## SMASH-1.7
Date: 2019-10-14

### Input / Output
- New output content: Initial conditions output in ASCII, Oscar, Binary and ROOT format
- New option to explicitly specify the output times in terms of a list
- Input option `Included_2to2` now has a new possible value `NNbar`. This is a breaking change since this value now has to be in the included list of 2to2 reactions in order to use the `resonances` option for `NNbar_treatment`.
- Input configuration of deformed nuclei has changed. Additional level of `Orientation` provided where the angles or a random rotation can be specified. This change is backwards incompatible to config files for SMASH-1.6 or older.
- Most outputs now specify whether the projectile collided with the target
- ROOT output now includes charge and optionally the extended output
- Added particle ID and number of collisions to VTK particles output
- Thermodynamic output can now also output electric, baryonic and strange currents

### Added
- New stochastic collision criterion (as in A. Lang, H. Babovsky, W. Cassing, U. Mosel, H. G. Reusch, and K. Weber, J. Comp. Phys. 106, 391 (1993)) for 2-to-2 reactions of one particle species with a fixed elastic cross-section.
- Initial conditions for hydrodynamic simulations can be extracted and are provided in the initial conditions output. The proper time of the produced hypersurface can, if desired, be specified in the configuration file
- Fermi motion for deformed nuclei
- Random rotation of custom nuclei
- Automatic deformation parameters for ruthenium and zirconium
- Option to add net-baryon density dependence to symmetry potential
- Option to add high momentum particle into a box calculation

### Changed
- Changed the NN transition region to 3.5-4.5 GeV to better describe the experimental data
- Box now has minimum length given by the grid size
- The final-state cross-section output provided by `smash -S pdgID1,pdgID2` no longer includes resonances

### Fixed
- Collision finding with frozen Fermi motion: Use beam momentum for collision finding if nuclei have not interacted
- Fix output time for output at the event end on the command line to always be correct.

[Link to diff from previous version](https://github.com/smash-transport/smash/compare/SMASH-1.6...SMASH-1.7)


## SMASH-1.6
Date: 2019-05-24

### In- and Output
- Fix thermodynamic VTK output of the Landau velocity

### Added
- Particle properties updated to use PDG 2018 data (this includes 5 new N* and a new Delta*)
- Lund fragmentation function for leading baryons in soft non-diffractive string processes
- Support for customized nuclei: optionally reading in initial nucleon positions in collider modus
- New density type for charge/isospin and possibility to output the charge currents without smearing
- Option to place a single high-momentum particle in the center of the sphere modus (~jet)
- SMASH compiles now also with GCC >= 9, Clang >= 7

### Changed
- No debug output in the default build type, which results in much better performance

### Fixed
- Documentation of formation time
- Correct declaration of Woods-Saxon distribution for deformed nuclei

[Link to diff from previous version](https://github.com/smash-transport/smash/compare/SMASH-1.5.2...SMASH-1.6)


## SMASH-1.5.2
Date: 2019-03-07

**Version for JETSCAPE run**

### Added
- New tests for density and potential
- New density type for charge/isospin
- Added option to propagate a high momentum hadron through the sphere

### Changed
- Exact Pythia version is now required
- Improve third party infrastructure
- Default build type amended with one flag
- Unify functions for EM and hadronic widths of resonances

### Fixed
- Bug fixes related to formation of particles including
    - Correcting the boost
    - Adjust resonance decay times
    - Add unformed particles to grid for collision finding, if they form during the time step

[Link to diff from previous version](https://github.com/smash-transport/smash/compare/SMASH-1.5.1...SMASH-1.5.2)


## SMASH-1.5.1
Date: 2018-12-04

### Changed
- Documentation of formation time
- Continuous particle formation for unformed particles from string
fragmentation processes

### Fixed
- Correct generic radius for nuclei with A > 16, except for Au, Pb, U, Cu as they are/were exactly specified

[Link to diff from previous version](https://github.com/smash-transport/smash/compare/SMASH-1.5...SMASH-1.5.1)


## SMASH-1.5
Date: 2018-11-27

**[First public version of SMASH](https://github.com/smash-transport/smash/releases/tag/SMASH-1.5)**

Known issues:

- Simulations at high &radic;<span style="text-decoration: overline">s</span><sub>NN</sub> above ~30 GeV are slow due to the initialization of Pythia for hard scatterings
- Strangeness production at intermediate energies is off due to the string excitation and fragmentation (only tuned to pp elementary data)
- No Coulomb potential is available<|MERGE_RESOLUTION|>--- conflicted
+++ resolved
@@ -33,11 +33,8 @@
 * The box modus can only be used with the fixed time step mode
 * Avoid integer overflow to silently happen in grid construction
 * Correct tau lepton mass in particles list files
-<<<<<<< HEAD
+* Fix code behavior in list modi setup to be coherent with given warnings in case of input discrepancies
 * Fix falsely applied smearing factor in thermodynamic output of the charge currents `j_BQS` in the case of no smearing
-=======
-* Fix code behavior in list modi setup to be coherent with given warnings in case of input discrepancies
->>>>>>> d92429ec
 
 ### Changed
 * ⚠️ The `master` branch has been renamed to `main`
