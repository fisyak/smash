# Changelog


All notable changes to this project will be documented in this file. The format is inspired by [Keep a Changelog](https://keepachangelog.com/en/1.0.0/). This project does not adhere to [Semantic Versioning](https://semver.org/spec/v2.0.0.html), but it uses versioning inspired by it. Given a version number `X.Y.Z`,

* `X` is incremented for major changes in particular large backwards incompatible updates,
* `Y` is incremented for minor changes like an external pull-request that adds one feature and
* `Z` for the indication of a bug fix or other very small changes that are not backwards incompatible.

The major categories to group changes in this log are:

* `Input / Output` for all, in particular breaking, changes, fixes and additions to the in- and output files.
* `Added` for new features.
* `Changed` for changes in existing functionality.
* `Fixed` for any bug fixes.
* `Removed` for now removed features.

Also possible, but for this project less relevant, is `Deprecated` for soon-to-be removed features.


## Unreleased

### Added
* New CMake build configuration `MinSizeRel` to optimize in executable size
* New examples for usage of SMASH as a library: Full SMASH wrapper and rate equations
* New validation mechanism of SMASH input (configuration file and `-c` command line option)
* Add the option to employ the monash tune for all pythia processes
* Cross section parameters for the transition to strings are now optional inputs

### Fixed
* Fix bug in collider modus when setting the total energy per nucleon of _each_ beam
* The box modus can only be used with the fixed time step mode
<<<<<<< HEAD
* Fix falsely applied smearing factor in thermodynamic output of the charge currents `j_BQS` in the case of no smearing
=======
* Avoid integer overflow to silently happen in grid construction
* Correct tau lepton mass in particles list files
>>>>>>> b3307ed7

### Changed
* ⚠️ The `master` branch has been renamed to `main`
* SMASH makes now use of C++17 standard and minimum compiler requirements have changed
* Only 64-bit UNIX-like operating systems (e.g. Linux, MacOS) are officially supported
* Only GCC, Clang and Apple clang compilers are officially supported
* Default build configuration is now `Release` (instead of `RelWithDebInfo`)
* Use CMake default compiler flags for `RelWithDebInfo` build configuration, hence having `-O2` optimization level instead of `-03`
* Minimum supported CMake version is now version 3.16
* Minimum version to build documentation is now 1.9
* Changed interface of the `Configuration` class, which is now not copyable and offers more explicit methods, making it harder to be misused
* The `Version` configuration key is not used anymore and has been deprecated
* SMASH now aborts if any content output format in the configuration file is invalid or absent
* `Format: ["None"]` can be used in the configuration file to suppress any content output
* Added two quantities (baryon number, strangeness) in the particle line in ASCII initial conditions output (SMASH_IC.dat)
* Upgraded to Pythia 8.309
* Clebsch-Gordan coefficients are now tabulated resulting into a performance increase, especially at low energies

### Removed
* Boost is not used anymore, since the C++17 standard library is sufficient now
* Removed `Rest_Frame_Density_Derivatives_Mode` input key which was not used in the code


## SMASH-2.2.1
Date: 2022-05-18

### Fixed
* Properly boost in radial direction in sphere mode

[Link to diff from previous version](https://github.com/smash-transport/smash/compare/SMASH-2.2...SMASH-2.2.1)


## SMASH-2.2
Date: 2022-05-10

### Input / Output
* Added option `Minimum_Nonempty_Ensembles` to define a minimum number of ensembles in which interactions took place
* Added `HepMC_treeroot` output
* Added option to `Include_Weak_And_EM_Decays_At_The_End`

### Added
* Light nuclei (A=3) production via 4-to-2 reactions
* Possibility to perform weak decays at the end of the calculation
* Possibility to impose transverse momentum or rapidity cut when extracting initial conditions for hydrodynamics
* Option to add a velocity field of the form `u_r = u_0 * r / R` in radial direction to the sphere mode
* Interface functions to initialize SMASH conveniently (see new `library.h`)
* Extend benchmarks to include collisions at high energy to test strings

### Fixed
* The `--version` option of `smash` now returns a version also when SMASH is downloaded as source package without VCS information
* The saturation density of the woods-saxon distribution is calculated such that its integral returns the number of nucleons in the nucleus
* Initial conditions output now includes unformed particles

### Changed
* Minimum supported CMake version is now version 3.9
* Renamed `USE_ROOT`, `USE_HEPMC` and `USE_RIVET` CMake options to `TRY_USE_ROOT`, `TRY_USE_HEPMC` and `TRY_USE_RIVET`, respectively
* Upgraded to Pythia 8.307
* Renamed version macro to `SMASH_VERSION` (from `MAJOR_VERSION`)
* Pythia installation directory can also be specified with `-DPYTHIA_ROOT_DIR` and by the environment variables `PYTHIA_ROOT_DIR` or `PYTHIA8`, with `/usr` as default
* Big endian architectures are not officially supported and compilation on them is, by default, disabled
* Specific parameters for Xenon nuclei are used instead of default values

### Removed
* A possibly available system installation of YAML library is not considered anymore
* The singularity container definition has been dropped, since a singularity container can be obtained from the shipped docker

[Link to diff from previous version](https://github.com/smash-transport/smash/compare/SMASH-2.1.4...SMASH-2.2)


## SMASH-2.1.4
Date: 2022-02-24

### Fixed
* Properly reset for each event whether projectile and target interacted

[Link to diff from previous version](https://github.com/smash-transport/smash/compare/SMASH-2.1.3...SMASH-2.1.4)


## SMASH-2.1.3
Date: 2022-02-15

### Changed
* Include unformed particles in initial conditions output
* Add definition of endianness macro to FindSMASH.cmake module

[Link to diff from previous version](https://github.com/smash-transport/smash/compare/SMASH-2.1.2...SMASH-2.1.3)

### Deprecated
 * Output option `HepMC` to enable HepMC ASCII output (equivalent to the newer `HepMC_asciiv3`)


## SMASH-2.1.2
Date: 2022-02-04

### Changed
* Reflect new Cuba version in FindSMASH.cmake

[Link to diff from previous version](https://github.com/smash-transport/smash/compare/SMASH-2.1.1...SMASH-2.1.2)


## SMASH-2.1.1
Date: 2022-01-31

### Changed
* Fixed typo in PgdCode class

[Link to diff from previous version](https://github.com/smash-transport/smash/compare/SMASH-2.1...SMASH-2.1.1)


## SMASH-2.1
Date: 2021-12-21

### Input / Output
* Added option to specify a `Fixed_Min_Cell_Length` to control the grid size for the stochastic criterion.
* Computation of thermodynamic quantities optionally restricted to participants only using the option `Only_Participants`

### Added
* 5-to-2 reactions for NNbar annihilations via the stochastic collision criterion
* 2-to-5 reactions for NNbar annihilations to 5 pions
* Thermodynamic lattice output
* Parallel ensembles
* VDF potentials
* New smearing modes: discrete + triangular
* New option: finite difference derivatives for calculation of density gradients on lattice
* New option: sample particles according to quantum statistics
* Non-relativistic electromagnetic potentials in a simple form meant for low collision energies
* New option: start a box with an external particle list
* Support of Apple silicon M1 chips
* Optional N(1520) Dalitz decay with constant form factor
* Pre-built docker container on Github

### Changed
* Evaluation of failed string processes. BBbar pairs are now forced to annihilate
* Updated Dockerfile and Singularity definition file (matching pre-built container on Github)

[Link to diff from previous version](https://github.com/smash-transport/smash/compare/SMASH-2.0.2...SMASH-2.1)


## SMASH-2.0.2
Date: 2021-06-23

### Input / Output
* Added interface with Rivet (the particle-physics MC analysis toolkit) that can process the data of the simulations at runtime and produce YODA output files with the analysis results
* Refactoring of the HempMC3 output now available for final particles and for the collision history in asciiv3 format

### Changed
* Minimum supported cmake version is now version 3.1
* Continuous integration now uses Github Actions

[Link to diff from previous version](https://github.com/smash-transport/smash/compare/SMASH-2.0.1...SMASH-2.0.2)


## SMASH-2.0.1
Date: 2020-12-21

### Input / Output
* Fixed event number counting for intermediate OSCAR output

[Link to diff from previous version](https://github.com/smash-transport/smash/compare/SMASH-2.0...SMASH-2.0.1)


## SMASH-2.0
Date: 2020-12-17

**New major version of SMASH**

Major changes:

* Multi-particle interactions: There is infrastructure for 3<->2 and 3<->1 interactions and example processes are implemented.
* The [SMASH hybrid](https://github.com/smash-transport/smash-vhlle-hybrid) is available including SMASH in initial and final state as well as the vHLLE viscous hydrodynamics code.
* Updated to Pythia 8.303 and optimised the function calls to allow SMASH runs at LHC and high RHIC energies.
* No large backwards incompatible updates for this major version.

### Input / Output
* Unify event number counting: The event number counting now starts at 0 for all output formats.
* Added charge chemical potential to the box modus as an option.
* Added option to specify the `Maximum_Cross_Section` that is considered from the config file.
* Clarify naming of empty events output flag: changing `empty` to `scattering_projectile_target`.
* Newly available HepMC3 output.
* Option to scale all cross sections by a global `Cross_Section_Scaling` factor from the config file.
* New `Additional_Elastic_Cross_Section` option to add an additional constant contribution to the elastic cross section in the config file.
* Option to `Only_Warn_For_High_Probability` in case of long production runs with the stochastic criterion.

### Added
* 3-to-1 reactions for mesons via the stochastic collision criterion.
* 3-to-2 reactions for deuterons via the stochastic collision criterion.
* Parallel ensembles technique to run simulations with mean field potentials faster
* New covariant collision criterion.
* Hadron Gas EoS extended by nQ and muQ.
* Various tests for photons.
* Various tests for the stochastic criterion.
* Various tests for multi-particle reactions.
* Command-line option to enable completely silent output.
* Travis CI check to ensure zero doxygen warning about undocumented instances.
* Added a new Process Type to tag for failed string processes.
* Option to initialize the box with Bose or Fermi distributions.
* More extensive documentation for the different collision criteria.
* A map of Pythia objects to reduce number of Pythia initializations.
* f-resonance to pi-pi-photon Bremsstrahlung cross-sections.
* Tests for nucleon density normalization.

### Fixed
* Consider cross section scaling factor of incoming particles for photon production. This factor was previously neglected, resulting in exploding weights and overestimated photon production.
* Use form factors for binary scattering photons also in the case of Nfrac=1.
* The evaluation of the interaction point in the boxmodus is considering interactions through the wall properly.
* Enforced a small time step if the box modus is used.
* Bug in displaying the total energy per particle.

### Changed
* The Pythia version is increased to 8.303.
* In collisions of unformed particles with equal formation time the outgoing particles now always inherit the smaller scaling factor.
* The default collision criterion changed from "geometric" to "covariant".
* The interaction point for the stochastic criterion is the coordinate of a random incoming particle instead of the middle point. This prevents density artifacts in the center of grid cells.

### Removed
* Integrator1dMonte as it was not used anymore.
* Integrator2d with the GSL Monte-Carlo integration functions. Replaced by the Integrator2dCuhre which performs 2D integrations according to the Cuhre algorithm. The latter was now renamed to Integrator2d.

[Link to diff from previous version](https://github.com/smash-transport/smash/compare/SMASH-1.8...SMASH-2.0)


## SMASH-1.8.1
Date: 2020-08-13

### Changed
* Improve version determination for Pythia.

[Link to diff from previous version](https://github.com/smash-transport/smash/compare/SMASH-1.8...SMASH-1.8.1)


## SMASH-1.8
Date: 2020-04-07

### Input / Output
* Some column names in the extended ROOT output have changed to be agreement with those in the extended OSCAR output:
  * `coll_per_part` -> `ncoll`
  * `formation_time` -> `form_time`
  * `xsec_factor` -> `xsecfac`
* Add strangeness and baryon number to VTK particles output.
* The `Only_Final` option for the Particles output has the new possibility if `IfNotEmpty` is entered. Then only output is written if the event is not empty i.e. there was a collision between projectile and target to save disk space. The other two options are now `Yes` or `No` (previously `True` or `False`).
* Restructure photon configuration:
  * Add new `Photon` subsection to `Collision_Term` section, with options `2to2_Scatterings: True/False`, `Bremsstrahlung: True/False` and `Fractional_Photons: Nfrac`, where `Nfrac` is an arbitrary integer
  * Add new `Dilepton` subsection to `Collision_Term`, with option `Decays: True/False`
  * From now on, only the format and whether or not it shall be extended, can be set in the Output subsection `Photons`.

### Added
* Photon production from pion-pion bremsstrahlung
* Option to randomize the reaction plane (rotate all particles by a random angle around the z axis).
* Test to verify that cross sections do not depend on particle order.
* Various tests for deformed nuclei
* Various tests for string processes
* Proper CHANGELOG.md file
* Option to set up an equilibration time for the box modus, after which the output is written.
* Most resonance integrals are now cached on disk, reducing the time until the simulation starts.

### Changed
* Extend box examples in user guide to directly run.

### Fixed
* Fix user guide for baryon density dependent symmetry potential.
* ASCII initial conditions output:
  * Bugfix: write PDG ID instead of unique particle ID.
  * Exclude spectators.
* Add lower bound for initial conditions proper time.
* Fix floating point exceptions that were raised if initial conditions output is enabled
* Fix light nuclei not being affected by potentials

[Link to diff from previous version](https://github.com/smash-transport/smash/compare/SMASH-1.7...SMASH-1.8)


## SMASH-1.7
Date: 2019-10-14

### Input / Output
- New output content: Initial conditions output in ASCII, Oscar, Binary and ROOT format
- New option to explicitly specify the output times in terms of a list
- Input option `Included_2to2` now has a new possible value `NNbar`. This is a breaking change since this value now has to be in the included list of 2to2 reactions in order to use the `resonances` option for `NNbar_treatment`.
- Input configuration of deformed nuclei has changed. Additional level of `Orientation` provided where the angles or a random rotation can be specified. This change is backwards incompatible to config files for SMASH-1.6 or older.
- Most outputs now specify whether the projectile collided with the target
- ROOT output now includes charge and optionally the extended output
- Added particle ID and number of collisions to VTK particles output
- Thermodynamic output can now also output electric, baryonic and strange currents

### Added
- New stochastic collision criterion (as in A. Lang, H. Babovsky, W. Cassing, U. Mosel, H. G. Reusch, and K. Weber, J. Comp. Phys. 106, 391 (1993)) for 2-to-2 reactions of one particle species with a fixed elastic cross-section.
- Initial conditions for hydrodynamic simulations can be extracted and are provided in the initial conditions output. The proper time of the produced hypersurface can, if desired, be specified in the configuration file
- Fermi motion for deformed nuclei
- Random rotation of custom nuclei
- Automatic deformation parameters for ruthenium and zirconium
- Option to add net-baryon density dependence to symmetry potential
- Option to add high momentum particle into a box calculation

### Changed
- Changed the NN transition region to 3.5-4.5 GeV to better describe the experimental data
- Box now has minimum length given by the grid size
- The final-state cross-section output provided by `smash -S pdgID1,pdgID2` no longer includes resonances

### Fixed
- Collision finding with frozen Fermi motion: Use beam momentum for collision finding if nuclei have not interacted
- Fix output time for output at the event end on the command line to always be correct.

[Link to diff from previous version](https://github.com/smash-transport/smash/compare/SMASH-1.6...SMASH-1.7)


## SMASH-1.6
Date: 2019-05-24

### In- and Output
- Fix thermodynamic VTK output of the Landau velocity

### Added
- Particle properties updated to use PDG 2018 data (this includes 5 new N* and a new Delta*)
- Lund fragmentation function for leading baryons in soft non-diffractive string processes
- Support for customized nuclei: optionally reading in initial nucleon positions in collider modus
- New density type for charge/isospin and possibility to output the charge currents without smearing
- Option to place a single high-momentum particle in the center of the sphere modus (~jet)
- SMASH compiles now also with GCC >= 9, Clang >= 7

### Changed
- No debug output in the default build type, which results in much better performance

### Fixed
- Documentation of formation time
- Correct declaration of Woods-Saxon distribution for deformed nuclei

[Link to diff from previous version](https://github.com/smash-transport/smash/compare/SMASH-1.5.2...SMASH-1.6)


## SMASH-1.5.2
Date: 2019-03-07

**Version for JETSCAPE run**

### Added
- New tests for density and potential
- New density type for charge/isospin
- Added option to propagate a high momentum hadron through the sphere

### Changed
- Exact Pythia version is now required
- Improve third party infrastructure
- Default build type amended with one flag
- Unify functions for EM and hadronic widths of resonances

### Fixed
- Bug fixes related to formation of particles including
    - Correcting the boost
    - Adjust resonance decay times
    - Add unformed particles to grid for collision finding, if they form during the time step

[Link to diff from previous version](https://github.com/smash-transport/smash/compare/SMASH-1.5.1...SMASH-1.5.2)


## SMASH-1.5.1
Date: 2018-12-04

### Changed
- Documentation of formation time
- Continuous particle formation for unformed particles from string
fragmentation processes

### Fixed
- Correct generic radius for nuclei with A > 16, except for Au, Pb, U, Cu as they are/were exactly specified

[Link to diff from previous version](https://github.com/smash-transport/smash/compare/SMASH-1.5...SMASH-1.5.1)


## SMASH-1.5
Date: 2018-11-27

**[First public version of SMASH](https://github.com/smash-transport/smash/releases/tag/SMASH-1.5)**

Known issues:

- Simulations at high &radic;<span style="text-decoration: overline">s</span><sub>NN</sub> above ~30 GeV are slow due to the initialization of Pythia for hard scatterings
- Strangeness production at intermediate energies is off due to the string excitation and fragmentation (only tuned to pp elementary data)
- No Coulomb potential is available<|MERGE_RESOLUTION|>--- conflicted
+++ resolved
@@ -30,12 +30,9 @@
 ### Fixed
 * Fix bug in collider modus when setting the total energy per nucleon of _each_ beam
 * The box modus can only be used with the fixed time step mode
-<<<<<<< HEAD
-* Fix falsely applied smearing factor in thermodynamic output of the charge currents `j_BQS` in the case of no smearing
-=======
 * Avoid integer overflow to silently happen in grid construction
 * Correct tau lepton mass in particles list files
->>>>>>> b3307ed7
+* Fix falsely applied smearing factor in thermodynamic output of the charge currents `j_BQS` in the case of no smearing
 
 ### Changed
 * ⚠️ The `master` branch has been renamed to `main`
